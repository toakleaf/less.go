<<<<<<< HEAD
# 2.7.2

2017-01-04

  - Revert changes to contrast() function in 2.7.0
=======
# 3.0.0
2018-02-04
  - Rename Directive -> AtRule & Rule -> Declaration 
  - Cross-platform `@plugin` loading! (Node & Browser)
  - Numerous changes / improvements to plugin architecture
  - Simplified API calls in plugins (`less.atrule()` vs `new less.tree.AtRule()`)
  - Property accessors (`$width` to refer to `width: 300px` value)
  - Inline JavaScript disabled by default for security reasons (use `@plugin`)
  - Improvements in Less error reporting
  - Added feature: returning `null` / `false` from Less functions will remove that line
  - Simple `boolean()` and `if()` functions added
  - Bug fixes
  - Removal of unnecessary nodes from API (like IE's `alpha()`)

# 2.7.3
2017-10-23

  - Bump `request` dependency

# 2.7.2
2017-01-04

  - Revert breaking changes to contrast() function
  - Fix error reporting of lessc executable
  - Changed octals to hex for ES6 strict mode
>>>>>>> a48c24c4

# 2.7.1 HOTFIX

2016-05-09

 - Revert commit 470af20 (source map performance) which broke source maps

# 2.7.0

2016-05-07

 - Fixes for contrast() function
 - Allow root functions for plugins
 - Allow semi-colon separators in functions
 - Performance improvements for source maps
 - Fix "blank page" issue in browser
 - Compatibility fixes for Node 6.x
 - Fix AST to include single-line comments
 - Fix reversion for "color-like" words (outputting color values)

# 2.6.1

2016-03-04

 - Update Less.js dependencies
 - Fix comments after named color regression
 - use instanceof operator instead of class comparison optimization
 - disallow whitespace in variable calls

# 2.6.0

2016-01-29

 - Underscore now allowed in dimension unit
 - Fixes for import by reference
 - Fix for #2384 Changes HTTPRequest "sync" setting to simply hide the page until less has rendered, browser version is now orders of magnitude faster.
 - Added ability to cache stylesheets while using modifyVars
 - Error when when image-size functions are used in browser-less
 - Fixed extend leaking through nested parent selector. #2586
 - Added "or" keyword and allowed arbitrary logical expression in guards
 - Fixing #2124 - Parsing Error "Unrecognised input" for color operations
 - Logical operator ```and``` now has higher precedence than logical operator ```or```.
 - Allow unknown at-rules w/o {} block

# 2.5.3

2015-09-25

 - Fix import inline a URL

# 2.5.2

2015-09-24

 - No output should result in an empty sourcemap
 - Import inline located inside file imported by reference should not be present in output
 - Shorthand colors will stay shorthand
 - Make percentage work like other math functions and throw an error on NaN
 - Fixed mixin definition matching problem when mixin definition contains parameters with default values
 - Observe reference for imported comments

# 2.5.1

2015-05-21

 - Fix problems with less being async in some browsers
 - Minor fix only likely to affect programmatic usage of ruleset find
 - Fix  error when a namespaced mixin is invoked in global scope

# 2.5.0

2015-04-03

 - supports the scoped `@plugin` directive to load function plugins
 - All directives are bubbled (e.g. supports), not just media
 - Performance improvements to the parser - should help non-chrome browsers with very large less files to be a lot quicker.
 - the image size function respects include paths like other file functions
 - colour functions take a relative argument that applies percentages relatively instead of absolutely
 - include paths now allows : as a separator on windows (recognising and not splitting drive names by the backslash)
 - `@import (css)` does not pull the directive above comments
 - Fix for import statements without quotes sometimes causing issues
 - replace supports dimensions and colours
 - the browser field is set in the package.json for use with browserify
 - another fix to support paths being passed as a string instead of an array
 - detached rulesets can be used as default arguments
 - Fix a lot of false warnings about extends
 - errors written to stderr more consistently
 - consistently keep units if strict units is off
 - Better support for comments in function all arguments

# 2.4.0

2015-02-07

 - Support for plugins that pre-process (to add libraries silently etc.)
 - Empty sourcemaps now work
 - Extract and Length functions now ignore comments in a list (more work to come to fix the general problem)
 - fragment urls are treated absolute since they refer to the html document
 - Extends on a selector joined with `&` now work better
 - Nested mixins work better with !important (regression in 2.3.0)
 - The promise dependency is now actually optional (introduced in 2.0.0)
 - Files with just `\r` newlines now process ok (regression in 2.0.0)
 - When strict units is off and the unit is 1/x, (e.g. 1 / 12px) the unit output is x, previously nothing (regression in 2.0.0)

# 2.3.1

2015-01-28

 - Fix depends option (regression in 2.3.0)
 - Support parent selector (`&`) used in sub element expression (e.g. `:not(.c_&)`)

# 2.3.0

2015-01-27

 - add `isruleset` function
 - add optional import option, causing less to not fail if file not found
 - Fix browsers-side cache.
 - Many fixes to import reference - support `@support` and keyframe
 - Selectors now interpolate pseudo selectors (e.g. `:@{hover}`)
 - Fix comments missed off if they were at the end of the file
 - Fix !important used with parametric mixins
 - Emits warnings for extends when the target is not found
 - include-path now works on data-uri
 - variables and function calls work for path in data-uri
 - Fix absolute paths not working on imports sometimes.
 - Unicode BOM removed again
 - Misc. bug fixes

# 2.2.0

2015-01-04

 - do not apply relative paths to svg-gradient and data-uri functions data-uri output
 - using import filename interpolation and import inline together now works
 - deprecate the compression option (still works, but outputs a warning unless silent)
 - The node version of less now has image-size, image-width, image-height which return the image dimensions of a file
 - Fixed an issue that could cause the parse to occur more than once and the callback be called multiple times
 - if you are outputting to the console, lessc defaults to silent so warnings do not end up in output
 - `isunit` function supports `''` to test if a dimension has no unit
 - data-uri function now counts characters after base64 encoding instead of bytes before encoding to determine ie8 support
 - fix bug effecting guards on pseudo class selectors
 - do not cache on the browser when used with modifyVars
 - detection if less does not parse last character in file
 - detection of whether a file is css now requires `/css`, `.css`, `?css`, `&css` instead of just `css`. You can still tell less the type of file using import options.
 - remove extra new line added to sourcemap entry inline file
 - support safari extension
 - less.parse now exposes a way to get the AST. We do not recommend you use this unless you need to.

# 2.1.2

2014-12-20

 - Fix for use with requirejs
 - Fixes for data-uri function

# 2.1.1

2014-11-27

 - Improved keyword and anonymous usage with the replace function
 - Added `getCSSAppendage` to sourcemap builder to avoid duplication in plugins
 - Fix problem with plugins when used with the promises version of render
 - If the render callback throws an exception it now propagates instead of calling the callback again with an error

# 2.1.0

2014-11-23

 - Fixed `isSync` option, it was using sync file operations but promises are guaranteed to call back async. We now support promises as a feature rather than the 1st class way of doing things.
 - Browser code is now synchronous again, like in v1, meaning it blocks the site until less is compiled
 - Some fixes for variable imports which affected filemanagers when synchronous
 - Fixed lessc makefile dependencies option
 - output now reports back a imports field with an array of imported files
 - relative path test for drive names (so windows only) is now case insensitive
 - Fix for IE7 - use getChar instead of indexing array
 - variables using !important now output !important, which bubbles up to affect the rule
 - livereload cache buster is now treated specially
 - upgrade dependencies

# 2.0.0

2014-11-09

 - Fixed multiplication in non strict units mode to take the left operand unit, in the case that the unit cannot be resolved
 - Some fixes for browser cross-compatibility
 - browser tests now pass in IE 8-11 and FF
 - added index.js and browser.js in root as shortcuts
 - fixed some local variable spellings
 - support for `@counter-style` directive

# 2.0.0-b3

2014-11-01

 - some refactoring of browser structure to allow use of api vs normal browser bundle
 - browser bundle no longer leaks require
 - browser can now be scoped with just window
 - browser `useFileCache` defaults to `true`, but file cache is now cleared when refreshing or in watch mode

# 2.0.0-b2

2014-10-26

 - Imports are now sequenced and so are consistent (previously some complex projects might end up with occasional different orderings)
 - Imports with variables are better supported - variables can be specified in sub imports
 - Support for rebeccapurple
 - Browser can now accept options as attributes on the script tag and the link tags e.g. `<script data-verbose="false" src="less.js"...`
 - adding a .less file extension is done in the abstract file manager so it the behaviour can be overridden by certain file managers
 - Fixed a bug where unquoted urls beginning `//` e.g. `url(//file/file.less)` would be incorrectly interpreted (bug introduced in b-1)
 - lessc plugins can be a function, used as a constructor as well as an object - this to allow the plugin more flexibility to be used programattically

# 2.0.0-b1

2014-10-19

 - Public Beta / Release Candidate - Feedback welcome
   For a guide to breaking changes see [the v2 upgrade guide](http://lesscss.org/usage/#v2-upgrade-guide)
 - no longer including old versions of less in the repo or npm
 - not including test less and gradle files in npm
 - colours now output in the format they are added, so yellow will output yellow, not its hex counterpart
 - better parsing - better comment support and comments in brackets can now contain comments including quotes.
 - Removal of dependency on clean-css - install less-plugin-clean-css and use --clean-css to reference plugin
 - Environment Support - less is now separate from its node and browser environment implementations and adding support for another javascript environment should be straight forward.
 - Plugin Support - it is now straight forward to add AST manipulations (see less-plugin-inline-images), file managers (see less-plugin-npm-import) and post processors (see less-plugin-clean-css and less-plugin-autoprefix).
 - We now recommend using less.render and using the parser directly is not in the same way as in v2. It is possible but it would require changes and we do not guarantee it will not be broken in minor version releases.
 - In the browser, less.pageLoadFinished will be a promise, resolved when less has finished its initial processing. less.refresh and less.modifyVars also return promises.
 - In the browser, as before less is used as options, however this is now copied to less.options if you need to access after less has run
 - In the browser, the cache can be overwritten by setting less.cache before less loads. After load less.cache will be the default implementation.
 - less.js now uses browserify to generate its browser side component
 - default values for the sourcemap options have been re-done and improved to hopefully mean creating sourcemaps is easier
 - Many smaller bugfixes and API changes. Please let us know if something you relied on has disappeared or an area should be better documented.

# 1.7.5

2014-09-03

 - Allow comments in keyframe (complete comment support coming in 2.0)
 - pass options to parser from less.render
 - Support /deep/ combinator
 - handle fragments in data-uri's
 - float @charsets to the top correctly
 - updates to some dependencies
 - Fix interpolated import in media query
 - A few other various small corrections

# 1.7.4

2014-07-27

 - Handle uppercase paths in browser
 - Show error if an empty selector is used in extend
 - Fix property merging in directives
 - Fix ordering of charset and import directives
 - Fix race condition that caused a rules is undefined error sometimes if you had a complex import strategy
 - Better error message for imports missing semi-colons or malformed
 - Do not use util.print to avoid deprecate warnings in node 0.11

# 1.7.3

2014-06-22

 - Include dist files, missing from 1.7.2
 - Do not round the results of color functions, like lightness, hue, luma etc.
 - Support cover and contain keywords in background definitions

 # 1.7.2

2014-06-19

 - Allow paths option to be a string (in 1.7.1 less started throwing an exception instead of incorrectly processing the string as an array of chars)
 - Do not round numbers when used with javascript (introduced 1.7.0)

# 1.7.1

2014-06-08

 - Fix detection of recursive mixins
 - Fix the paths option for later versions of node (0.10+)
 - Fix paths joining bug
 - Fix a number precision issue on some versions of node
 - Fix an IE8 issue with importing css files
 - Fix IE11 detection for xhr requests
 - Modify var works if the last line of a less file is a comment.
 - Better detection of valid hex colour codes
 - Some stability fixes to support a low number of available file handles
 - Support comparing values with different quote types e.g. "test" now === 'test'
 - Give better error messages if accessing a url that returns a non 200 status code
 - Fix the e() function when passed empty string
 - Several minor bug fixes

# 1.7.0

2014-02-27

 - Add support for rulesets in variables and passed to mixins to allow wrapping
 - Change luma to follow the w3c spec, luma is available as luminance. Contrast still uses luma so you may see differences if your threshold % is close to the existing calculated luma.
 - Upgraded clean css which means the --selectors-merge-mode is now renamed --compatibility
 - Add support for using variables with @keyframes, @namespace, @charset
 - Support property merging with +_ when spaces are needed and keep + for comma separated
 - Imports now always import once consistently - a race condition meant previously certain configurations would lead to a different ordering of files
 - Fix support for `.mixin(@args...)` when called with no args (e.g. `.mixin();`)
 - Do unit conversions with min and max functions. Don't pass through if not understood, throw an error
 - Allow % to be passed on its own to the unit function e.g. `unit(10, %)`
 - Fix a bug when comparing a unit value to a non-unit value if the unit-value was the multiple of another unit (e.g. cm, mm, deg etc.)
 - Fix mixins with media queries in import reference files not being put into the output (they now output, they used to incorrectly not)
 - Fix lint mode - now reports all errors
 - Fixed a small scope issue with & {} selector rulesets incorrectly making mixins visible - regression from 1.6.2
 - Browser - added log level "debug" at 3 to get less logging, The default has changed so unless you set the value to the default you won't see a difference
 - Browser - logLevel takes effect regardless of the environment (production/dev)
 - Browser - added postProcessor option, a function called to post-process the css before adding to the page
 - Browser - use the right request for file access in IE

# 1.6.3

2014-02-08

 - Fix issue with calling toCSS twice not working in some situations (like with bootstrap 2)

# 1.6.2

2014-02-02

 - The Rhino release is fixed!
 - ability to use uppercase colours
 - Fix a nasty bug causing syntax errors when selector interpolation is preceded by a long comment (and some other cases)
 - Fix a major bug with the variable scope in guards on selectors (e.g. not mixins)
 - Fold in `& when () {` to the current selector rather than duplicating it
 - fix another issue with array prototypes
 - add a url-args option which adds a value to all urls (for cache busting)
 - Round numbers to 8 decimal places - thereby stopping javascript precision errors
 - some improvements to the default() function in more complex scenarios
 - improved missing '{' and '(' detection

# 1.6.1

2014-01-12

 - support ^ and ^^ shadow dom selectors
 - fix sourcemap selector (used to report end of the element or selector) and directive position (previously not supported)
 - fix parsing empty less files
 - error on (currently) ambiguous guards on multiple css selectors
 - older environments - protect against typeof regex returning function
 - Do not use default keyword
 - use innerHTML in tests, not innerText
 - protect for-in in case Array and Object prototypes have custom fields

# 1.6.0

2014-01-01

 - Properties can be interpolated, e.g. @{prefix}-property: value;
 - a default function has been added only valid in mixin definitions to determine if no other mixins have been matched
 - Added a plugins option that allows specifying an array of visitors run on the less AST
 - Performance improvements that may result in approx 20-40% speed up
 - Javascript evaluations returning numbers can now be used in calculations/functions
 - fixed issue when adding colours, taking the alpha over 1 and breaking when used in colour functions
 - when adding together 2 colours with non zero alpha, the alpha will now be combined rather than added
 - the advanced colour functions no longer ignore transparency, they blend that too
 - Added --clean-option and cleancssOptions to allow passing in clean css options
 - rgba declarations are now always clamped e.g. rgba(-1,258,258, -1) becomes rgba(0, 255, 255, 0)
 - Fix possible issue with import reference not bringing in styles (may not be a bugfix, just a code tidy)
 - Fix some issues with urls() being prefixed twice and unquoted urls in mixins being processed each time they are called
 - Fixed error messages for undefined variables in javascript evaluation
 - Fixed line/column numbers from math errors

# 1.5.1

2013-11-17

 - Added source-map-URL option
 - Fixed a bug which meant the minimised 1.5.0 browser version was not wrapped, meaning it interfered with require js
 - Fixed a bug where the browser version assume port was specified
 - Added the ability to specify variables on the command line
 - Upgraded clean-css and fixed it from trying to import
 - correct a bug meaning imports weren't synchronous (syncImport option available for full synchronous behaviour)
 - better mixin matching behaviour with calling multiple classes e.g. .a.b.c;

# 1.5.0

2013-10-21

 - sourcemap support
 - support for import inline option to include css that you do NOT want less to parse e.g. `@import (inline) "file.css";`
 - better support for modifyVars (refresh styles with new variables, using a file cache), is now more resiliant
 - support for import reference option to reference external css, but not output it. Any mixin calls or extend's will be output.
 - support for guards on selectors (currently only if you have a single selector)
 - allow property merging through the +: syntax
 - Added min/max functions
 - Added length function and improved extract to work with comma separated values
 - when using import multiple, sub imports are imported multiple times into final output
 - fix bad spaces between namespace operators
 - do not compress comment if it begins with an exclamation mark
 - Fix the saturate function to pass through when using the CSS syntax
 - Added svg-gradient function
 - Added no-js option to lessc (in browser, use javascriptEnabled: false) which disallows JavaScript in less files
 - switched from the little supported and buggy cssmin (previously ycssmin) to clean-css
 - support transparent as a color, but not convert between rgba(0, 0, 0, 0) and transparent
 - remove sys.puts calls to stop deprecation warnings in future node.js releases
 - Browser: added logLevel option to control logging (2 = everything, 1 = errors only, 0 = no logging)
 - Browser: added errorReporting option which can be "html" (default) or "console" or a function
 - Now uses grunt for building and testing
 - A few bug fixes for media queries, extends, scoping, compression and import once.

# 1.4.2

2013-07-20

 - if you don't pass a strict maths option, font size/line height options are output correctly again
 - npmignore now include .gitattributes
 - property names may include capital letters
 - various windows path fixes (capital letters, multiple // in a path)

# 1.4.1

2013-07-05

 - fix syncImports and yui-compress option, as they were being ignored
 - fixed several global variable leaks
 - handle getting null or undefined passed as the options object

# 1.4.0

2013-06-05

 - fix passing of strict maths option

# 1.4.0 Beta 4

2013-05-04

 - change strictMaths to strictMath. Enable this with --strict-math=on in lessc and strictMath:true in JavaScript.
 - change lessc option for strict units to --strict-units=off

# 1.4.0 Beta 3

2013-04-30

 - strictUnits now defaults to false and the true case now gives more useful but less correct results, e.g. 2px/1px = 2px
 - Process ./ when having relative paths
 - add isunit function for mixin guards and non basic units
 - extends recognise attributes
 - exception errors extend the JavaScript Error
 - remove es-5-shim as standard from the browser
 - Fix path issues with windows/linux local paths

# 1.4.0 Beta 1 & 2

2013-03-07

 - support for `:extend()` in selectors (e.g. `input:extend(.button) {}`) and `&:extend();` in ruleset (e.g. `input { &:extend(.button all); }`)
 - maths is now only done inside brackets. This means font: statements, media queries and the calc function can use a simpler format without being escaped. Disable this with --strict-maths-off in lessc and strictMaths:false in JavaScript.
 - units are calculated, e.g. 200cm+1m = 3m, 3px/1px = 3. If you use units inconsistently you will get an error. Suppress this error with --strict-units-off in lessc or strictUnits:false in JavaScript
 - `(~"@var")` selector interpolation is removed. Use @{var} in selectors to have variable selectors
 - default behaviour of import is to import each file once. `@import-once` has been removed.
 - You can specify options on imports to force it to behave as css or less `@import (less) "file.css"` will process the file as less
 - variables in mixins no longer 'leak' into their calling scope
 - added data-uri function which will inline an image into the output css. If ieCompat option is true and file is too large, it will fallback to a url()
 - significant bug fixes to our debug options
 - other parameters can be used as defaults in mixins e.g. .a(@a, @b:@a)
 - an error is shown if properties are used outside of a ruleset
 - added extract function which picks a value out of a list, e.g. extract(12 13 14, 3) => 14
 - added luma, hsvhue, hsvsaturation, hsvvalue functions
 - added pow, pi, mod, tan, sin, cos, atan, asin, acos and sqrt math functions
 - added convert function, e.g. convert(1rad, deg) => value in degrees
 - lessc makes output directories if they don't exist
 - lessc `@import` supports https and 301's
 - lessc "-depends" option for lessc writes out the list of import files used in makefile format
 - lessc "-lint" option just reports errors
 - support for namespaces in attributes and selector interpolation in attributes
 - other bug fixes

# 1.3.3

2012-12-30

 - Fix critical bug with mixin call if using multiple brackets
 - when using the filter contrast function, the function is passed through if the first argument is not a color

# 1.3.2

2012-12-28

 - browser and server url re-writing is now aligned to not re-write (previous lessc behaviour)
 - url-rewriting can be made to re-write to be relative to the entry file using the relative-urls option (less.relativeUrls option)
 - rootpath option can be used to add a base path to every url
 - Support mixin argument separator of ';' so you can pass comma separated values. e.g. `.mixin(23px, 12px;);`
 - Fix lots of problems with named arguments in corner cases, not behaving as expected
 - hsv, hsva, unit functions
 - fixed lots more bad error messages
 - fix `@import-once` to use the full path, not the relative one for determining if an import has been imported already
 - support `:not(:nth-child(3))`
 - mixin guards take units into account
 - support unicode descriptors (`U+00A1-00A9`)
 - support calling mixins with a stack when using `&` (broken in 1.3.1)
 - support `@namespace` and namespace combinators
 - when using % with colour functions, take into account a colour is out of 256
 - when doing maths with a % do not divide by 100 and keep the unit
 - allow url to contain % (e.g. %20 for a space)
 - if a mixin guard stops execution a default mixin is not required
 - units are output in strings (use the unit function if you need to get the value without unit)
 - do not infinite recurse when mixins call mixins of the same name
 - fix issue on important on mixin calls
 - fix issue with multiple comments being confused
 - tolerate multiple semi-colons on rules
 - ignore subsequant `@charset`
 - syncImport option for node.js to read files syncronously
 - write the output directory if it is missing
 - change dependency on cssmin to ycssmin
 - lessc can load files over http
 - allow calling less.watch() in non dev mode
 - don't cache in dev mode
 - less files cope with query parameters better
 - sass debug statements are now chrome compatible
 - modifyVars function added to re-render with different root variables

# 1.3.1

2012-10-18

- Support for comment and @media debugging statements
- bug fix for async access in chrome extensions
- new functions tint, shade, multiply, screen, overlay, hardlight, difference, exclusion, average, negation, softlight, red, green, blue, contrast
- allow escaped characters in attributes
- in selectors support @{a} directly, e.g. .a.@{a} { color: black; }
- add fraction parameter to round function
- much better support for & selector
- preserve order of link statements client side
- lessc has better help
- rhino version fixed
- fix bugs in clientside error handling
- support dpi, vmin, vm, dppx, dpcm units
- Fix ratios in media statements
- in mixin guards allow comparing colors and strings
- support for -*-keyframes (for -khtml but now supports any)
- in mix function, default weight to 50%
- support @import-once
- remove duplicate rules in output
- implement named parameters when calling mixins
- many numerous bug fixes

# 1.3.0

2012-03-10

- @media bubbling
- Support arbitrary entities as selectors
- [Variadic argument support](https://gist.github.com/1933613)
- Behaviour of zero-arity mixins has [changed](https://gist.github.com/1933613)
- Allow `@import` directives in any selector
- Media-query features can now be a variable
- Automatic merging of media-query conditions
- Fix global variable leaks
- Fix error message on wrong-arity call
- Fix an `@arguments` behaviour bug
- Fix `::` selector output
- Fix a bug when using @media with mixins


# 1.2.1

2012-01-15

- Fix imports in browser
- Improve error reporting in browser
- Fix Runtime error reports from imported files
- Fix `File not found` import error reporting


# 1.2.0

2012-01-07

- Mixin guards
- New function `percentage`
- New `color` function to parse hex color strings
- New type-checking stylesheet functions
- Fix Rhino support
- Fix bug in string arguments to mixin call
- Fix error reporting when index is 0
- Fix browser support in WebKit and IE
- Fix string interpolation bug when var is empty
- Support `!important` after mixin calls
- Support vanilla @keyframes directive
- Support variables in certain css selectors, like `nth-child`
- Support @media and @import features properly
- Improve @import support with media features
- Improve error reports from imported files
- Improve function call error reporting
- Improve error-reporting<|MERGE_RESOLUTION|>--- conflicted
+++ resolved
@@ -1,12 +1,6 @@
-<<<<<<< HEAD
-# 2.7.2
-
-2017-01-04
-
-  - Revert changes to contrast() function in 2.7.0
-=======
 # 3.0.0
 2018-02-04
+  - Fix `calc()` function to not do math operations on compile
   - Rename Directive -> AtRule & Rule -> Declaration 
   - Cross-platform `@plugin` loading! (Node & Browser)
   - Numerous changes / improvements to plugin architecture
@@ -30,7 +24,6 @@
   - Revert breaking changes to contrast() function
   - Fix error reporting of lessc executable
   - Changed octals to hex for ES6 strict mode
->>>>>>> a48c24c4
 
 # 2.7.1 HOTFIX
 
