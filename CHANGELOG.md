<<<<<<< HEAD
#2.0.0

2014-??-??

 - no longer including old versions of less in the repo or npm
 - not including test and gradle files in npm (Note: TODO may need to move some test framework into lib for core plugins)
 - colours now output in the format they are added unless compressing, so yellow will output yellow, not its hex counterpart
TODO
 - Environment Support
 - Finalised Plugin Support
 
=======
# 1.7.2

2014-06-19

 - Allow paths option to be a string (in 1.7.1 less started throwing an exception instead of incorrectly processing the string as an array of chars)
 - Do not round numbers when used with javascript (introduced 1.7.0)

>>>>>>> 5e136736
# 1.7.1

2014-06-08

 - Fix detection of recursive mixins
 - Fix the paths option for later versions of node (0.10+)
 - Fix paths joining bug
 - Fix a number precision issue on some versions of node
 - Fix an IE8 issue with importing css files
 - Fix IE11 detection for xhr requests
 - Modify var works if the last line of a less file is a comment.
 - Better detection of valid hex colour codes
 - Some stability fixes to support a low number of available file handles
 - Support comparing values with different quote types e.g. "test" now === 'test'
 - Give better error messages if accessing a url that returns a non 200 status code
 - Fix the e() function when passed empty string
 - Several minor bug fixes

# 1.7.0

2014-02-27

 - Add support for rulesets in variables and passed to mixins to allow wrapping
 - Change luma to follow the w3c spec, luma is available as luminance. Contrast still uses luma so you may see differences if your threshold % is close to the existing calculated luma.
 - Upgraded clean css which means the --selectors-merge-mode is now renamed --compatibility
 - Add support for using variables with @keyframes, @namespace, @charset
 - Support property merging with +_ when spaces are needed and keep + for comma separated
 - Imports now always import once consistently - a race condition meant previously certain configurations would lead to a different ordering of files
 - Fix support for `.mixin(@args...)` when called with no args (e.g. `.mixin();`)
 - Do unit conversions with min and max functions. Don't pass through if not understood, throw an error
 - Allow % to be passed on its own to the unit function e.g. `unit(10, %)`
 - Fix a bug when comparing a unit value to a non-unit value if the unit-value was the multiple of another unit (e.g. cm, mm, deg etc.)
 - Fix mixins with media queries in import reference files not being put into the output (they now output, they used to incorrectly not)
 - Fix lint mode - now reports all errors
 - Fixed a small scope issue with & {} selector rulesets incorrectly making mixins visible - regression from 1.6.2
 - Browser - added log level "debug" at 3 to get less logging, The default has changed so unless you set the value to the default you won't see a difference
 - Browser - logLevel takes effect regardless of the environment (production/dev)
 - Browser - added postProcessor option, a function called to post-process the css before adding to the page
 - Browser - use the right request for file access in IE

# 1.6.3

2014-02-08

 - Fix issue with calling toCSS twice not working in some situations (like with bootstrap 2)

# 1.6.2

2014-02-02

 - The Rhino release is fixed!
 - ability to use uppercase colours
 - Fix a nasty bug causing syntax errors when selector interpolation is preceded by a long comment (and some other cases)
 - Fix a major bug with the variable scope in guards on selectors (e.g. not mixins)
 - Fold in `& when () {` to the current selector rather than duplicating it
 - fix another issue with array prototypes
 - add a url-args option which adds a value to all urls (for cache busting)
 - Round numbers to 8 decimal places - thereby stopping javascript precision errors
 - some improvements to the default() function in more complex scenarios
 - improved missing '{' and '(' detection

# 1.6.1

2014-01-12

 - support ^ and ^^ shadow dom selectors
 - fix sourcemap selector (used to report end of the element or selector) and directive position (previously not supported)
 - fix parsing empty less files
 - error on (currently) ambiguous guards on multiple css selectors
 - older environments - protect against typeof regex returning function
 - Do not use default keyword
 - use innerHTML in tests, not innerText
 - protect for-in in case Array and Object prototypes have custom fields

# 1.6.0

2014-01-01

 - Properties can be interpolated, e.g. @{prefix}-property: value;
 - a default function has been added only valid in mixin definitions to determine if no other mixins have been matched
 - Added a plugins option that allows specifying an array of visitors run on the less AST
 - Performance improvements that may result in approx 20-40% speed up
 - Javascript evaluations returning numbers can now be used in calculations/functions
 - fixed issue when adding colours, taking the alpha over 1 and breaking when used in colour functions
 - when adding together 2 colours with non zero alpha, the alpha will now be combined rather than added
 - the advanced colour functions no longer ignore transparency, they blend that too
 - Added --clean-option and cleancssOptions to allow passing in clean css options
 - rgba declarations are now always clamped e.g. rgba(-1,258,258, -1) becomes rgba(0, 255, 255, 0)
 - Fix possible issue with import reference not bringing in styles (may not be a bugfix, just a code tidy)
 - Fix some issues with urls() being prefixed twice and unquoted urls in mixins being processed each time they are called
 - Fixed error messages for undefined variables in javascript evaluation
 - Fixed line/column numbers from math errors

# 1.5.1

2013-11-17

 - Added source-map-URL option
 - Fixed a bug which meant the minimised 1.5.0 browser version was not wrapped, meaning it interfered with require js
 - Fixed a bug where the browser version assume port was specified
 - Added the ability to specify variables on the command line
 - Upgraded clean-css and fixed it from trying to import
 - correct a bug meaning imports weren't synchronous (syncImport option available for full synchronous behaviour)
 - better mixin matching behaviour with calling multiple classes e.g. .a.b.c;

# 1.5.0

2013-10-21

 - sourcemap support
 - support for import inline option to include css that you do NOT want less to parse e.g. `@import (inline) "file.css";`
 - better support for modifyVars (refresh styles with new variables, using a file cache), is now more resiliant
 - support for import reference option to reference external css, but not output it. Any mixin calls or extend's will be output.
 - support for guards on selectors (currently only if you have a single selector)
 - allow property merging through the +: syntax
 - Added min/max functions
 - Added length function and improved extract to work with comma seperated values
 - when using import multiple, sub imports are imported multiple times into final output
 - fix bad spaces between namespace operators
 - do not compress comment if it begins with an exclamation mark
 - Fix the saturate function to pass through when using the CSS syntax
 - Added svg-gradient function
 - Added no-js option to lessc (in browser, use javascriptEnabled: false) which disallows JavaScript in less files
 - switched from the little supported and buggy cssmin (previously ycssmin) to clean-css
 - support transparent as a color, but not convert between rgba(0, 0, 0, 0) and transparent
 - remove sys.puts calls to stop deprecation warnings in future node.js releases
 - Browser: added logLevel option to control logging (2 = everything, 1 = errors only, 0 = no logging)
 - Browser: added errorReporting option which can be "html" (default) or "console" or a function
 - Now uses grunt for building and testing
 - A few bug fixes for media queries, extends, scoping, compression and import once.

# 1.4.2

2013-07-20

 - if you don't pass a strict maths option, font size/line height options are output correctly again
 - npmignore now include .gitattributes
 - property names may include capital letters
 - various windows path fixes (capital letters, multiple // in a path)

# 1.4.1

2013-07-05

 - fix syncImports and yui-compress option, as they were being ignored
 - fixed several global variable leaks
 - handle getting null or undefined passed as the options object

# 1.4.0

2013-06-05

 - fix passing of strict maths option

# 1.4.0 Beta 4

2013-05-04

 - change strictMaths to strictMath. Enable this with --strict-math=on in lessc and strictMath:true in JavaScript.
 - change lessc option for strict units to --strict-units=off

# 1.4.0 Beta 3

2013-04-30

 - strictUnits now defaults to false and the true case now gives more useful but less correct results, e.g. 2px/1px = 2px
 - Process ./ when having relative paths
 - add isunit function for mixin guards and non basic units
 - extends recognise attributes
 - exception errors extend the JavaScript Error
 - remove es-5-shim as standard from the browser
 - Fix path issues with windows/linux local paths

# 1.4.0 Beta 1 & 2

2013-03-07

 - support for `:extend()` in selectors (e.g. `input:extend(.button) {}`) and `&:extend();` in ruleset (e.g. `input { &:extend(.button all); }`)
 - maths is now only done inside brackets. This means font: statements, media queries and the calc function can use a simpler format without being escaped. Disable this with --strict-maths-off in lessc and strictMaths:false in JavaScript.
 - units are calculated, e.g. 200cm+1m = 3m, 3px/1px = 3. If you use units inconsistently you will get an error. Suppress this error with --strict-units-off in lessc or strictUnits:false in JavaScript
 - `(~"@var")` selector interpolation is removed. Use @{var} in selectors to have variable selectors
 - default behaviour of import is to import each file once. `@import-once` has been removed.
 - You can specify options on imports to force it to behave as css or less `@import (less) "file.css"` will process the file as less
 - variables in mixins no longer 'leak' into their calling scope
 - added data-uri function which will inline an image into the output css. If ieCompat option is true and file is too large, it will fallback to a url()
 - significant bug fixes to our debug options
 - other parameters can be used as defaults in mixins e.g. .a(@a, @b:@a)
 - an error is shown if properties are used outside of a ruleset
 - added extract function which picks a value out of a list, e.g. extract(12 13 14, 3) => 14
 - added luma, hsvhue, hsvsaturation, hsvvalue functions
 - added pow, pi, mod, tan, sin, cos, atan, asin, acos and sqrt math functions
 - added convert function, e.g. convert(1rad, deg) => value in degrees
 - lessc makes output directories if they don't exist
 - lessc `@import` supports https and 301's
 - lessc "-depends" option for lessc writes out the list of import files used in makefile format
 - lessc "-lint" option just reports errors
 - support for namespaces in attributes and selector interpolation in attributes
 - other bug fixes

# 1.3.3

2012-12-30

 - Fix critical bug with mixin call if using multiple brackets
 - when using the filter contrast function, the function is passed through if the first argument is not a color

# 1.3.2

2012-12-28

 - browser and server url re-writing is now aligned to not re-write (previous lessc behaviour)
 - url-rewriting can be made to re-write to be relative to the entry file using the relative-urls option (less.relativeUrls option)
 - rootpath option can be used to add a base path to every url
 - Support mixin argument seperator of ';' so you can pass comma seperated values. e.g. `.mixin(23px, 12px;);`
 - Fix lots of problems with named arguments in corner cases, not behaving as expected
 - hsv, hsva, unit functions
 - fixed lots more bad error messages
 - fix `@import-once` to use the full path, not the relative one for determining if an import has been imported already
 - support `:not(:nth-child(3))`
 - mixin guards take units into account
 - support unicode descriptors (`U+00A1-00A9`)
 - support calling mixins with a stack when using `&` (broken in 1.3.1)
 - support `@namespace` and namespace combinators
 - when using % with colour functions, take into account a colour is out of 256
 - when doing maths with a % do not divide by 100 and keep the unit
 - allow url to contain % (e.g. %20 for a space)
 - if a mixin guard stops execution a default mixin is not required
 - units are output in strings (use the unit function if you need to get the value without unit)
 - do not infinite recurse when mixins call mixins of the same name
 - fix issue on important on mixin calls
 - fix issue with multiple comments being confused
 - tolerate multiple semi-colons on rules
 - ignore subsequant `@charset`
 - syncImport option for node.js to read files syncronously
 - write the output directory if it is missing
 - change dependency on cssmin to ycssmin
 - lessc can load files over http
 - allow calling less.watch() in non dev mode
 - don't cache in dev mode
 - less files cope with query parameters better
 - sass debug statements are now chrome compatible
 - modifyVars function added to re-render with different root variables

# 1.3.1

2012-10-18

- Support for comment and @media debugging statements
- bug fix for async access in chrome extensions
- new functions tint, shade, multiply, screen, overlay, hardlight, difference, exclusion, average, negation, softlight, red, green, blue, contrast
- allow escaped characters in attributes
- in selectors support @{a} directly, e.g. .a.@{a} { color: black; }
- add fraction parameter to round function
- much better support for & selector
- preserve order of link statements client side
- lessc has better help
- rhino version fixed
- fix bugs in clientside error handling
- support dpi, vmin, vm, dppx, dpcm units
- Fix ratios in media statements
- in mixin guards allow comparing colors and strings
- support for -*-keyframes (for -khtml but now supports any)
- in mix function, default weight to 50%
- support @import-once
- remove duplicate rules in output
- implement named parameters when calling mixins
- many numerous bug fixes

# 1.3.0

2012-03-10

- @media bubbling
- Support arbitrary entities as selectors
- [Variadic argument support](https://gist.github.com/1933613)
- Behaviour of zero-arity mixins has [changed](https://gist.github.com/1933613)
- Allow `@import` directives in any selector
- Media-query features can now be a variable
- Automatic merging of media-query conditions
- Fix global variable leaks
- Fix error message on wrong-arity call
- Fix an `@arguments` behaviour bug
- Fix `::` selector output
- Fix a bug when using @media with mixins


# 1.2.1

2012-01-15

- Fix imports in browser
- Improve error reporting in browser
- Fix Runtime error reports from imported files
- Fix `File not found` import error reporting


# 1.2.0

2012-01-07

- Mixin guards
- New function `percentage`
- New `color` function to parse hex color strings
- New type-checking stylesheet functions
- Fix Rhino support
- Fix bug in string arguments to mixin call
- Fix error reporting when index is 0
- Fix browser support in WebKit and IE
- Fix string interpolation bug when var is empty
- Support `!important` after mixin calls
- Support vanilla @keyframes directive
- Support variables in certain css selectors, like `nth-child`
- Support @media and @import features properly
- Improve @import support with media features
- Improve error reports from imported files
- Improve function call error reporting
- Improve error-reporting<|MERGE_RESOLUTION|>--- conflicted
+++ resolved
@@ -1,4 +1,3 @@
-<<<<<<< HEAD
 #2.0.0
 
 2014-??-??
@@ -6,19 +5,18 @@
  - no longer including old versions of less in the repo or npm
  - not including test and gradle files in npm (Note: TODO may need to move some test framework into lib for core plugins)
  - colours now output in the format they are added unless compressing, so yellow will output yellow, not its hex counterpart
+ - better parsing - better comment support (TODO) and comments in brackets can now contain comments including quotes.
 TODO
  - Environment Support
  - Finalised Plugin Support
  
-=======
-# 1.7.2
+ # 1.7.2
 
 2014-06-19
 
  - Allow paths option to be a string (in 1.7.1 less started throwing an exception instead of incorrectly processing the string as an array of chars)
  - Do not round numbers when used with javascript (introduced 1.7.0)
-
->>>>>>> 5e136736
+ 
 # 1.7.1
 
 2014-06-08
