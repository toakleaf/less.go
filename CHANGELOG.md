<<<<<<< HEAD
#2.0.0

2014-??-??

 - no longer including old versions of less in the repo or npm
 - not including test and gradle files in npm (Note: TODO may need to move some test framework into lib for core plugins)
 - colours now output in the format they are added unless compressing, so yellow will output yellow, not its hex counterpart
TODO
 - Environment Support
 - Finalised Plugin Support
=======
# 1.7.1

2014-06-08

 - Fix detection of recursive mixins
 - Fix the paths option for later versions of node (0.10+)
 - Fix paths joining bug
 - Fix a number precision issue on some versions of node
 - Fix an IE8 issue with importing css files
 - Fix IE11 detection for xhr requests
 - Modify var works if the last line of a less file is a comment.
 - Better detection of valid hex colour codes
 - Some stability fixes to support a low number of available file handles
 - Support comparing values with different quote types e.g. "test" now === 'test'
 - Give better error messages if accessing a url that returns a non 200 status code
 - Fix the e() function when passed empty string
 - Several minor bug fixes
>>>>>>> 6b126a15

# 1.7.0

2014-02-27

 - Add support for rulesets in variables and passed to mixins to allow wrapping
 - Change luma to follow the w3c spec, luma is available as luminance. Contrast still uses luma so you may see differences if your threshold % is close to the existing calculated luma.
 - Upgraded clean css which means the --selectors-merge-mode is now renamed --compatibility
 - Add support for using variables with @keyframes, @namespace, @charset
 - Support property merging with +_ when spaces are needed and keep + for comma separated
 - Imports now always import once consistently - a race condition meant previously certain configurations would lead to a different ordering of files
 - Fix support for `.mixin(@args...)` when called with no args (e.g. `.mixin();`)
 - Do unit conversions with min and max functions. Don't pass through if not understood, throw an error
 - Allow % to be passed on its own to the unit function e.g. `unit(10, %)`
 - Fix a bug when comparing a unit value to a non-unit value if the unit-value was the multiple of another unit (e.g. cm, mm, deg etc.)
 - Fix mixins with media queries in import reference files not being put into the output (they now output, they used to incorrectly not)
 - Fix lint mode - now reports all errors
 - Fixed a small scope issue with & {} selector rulesets incorrectly making mixins visible - regression from 1.6.2
 - Browser - added log level "debug" at 3 to get less logging, The default has changed so unless you set the value to the default you won't see a difference
 - Browser - logLevel takes effect regardless of the environment (production/dev)
 - Browser - added postProcessor option, a function called to post-process the css before adding to the page
 - Browser - use the right request for file access in IE

# 1.6.3

2014-02-08

 - Fix issue with calling toCSS twice not working in some situations (like with bootstrap 2)

# 1.6.2

2014-02-02

 - The Rhino release is fixed!
 - ability to use uppercase colours
 - Fix a nasty bug causing syntax errors when selector interpolation is preceded by a long comment (and some other cases)
 - Fix a major bug with the variable scope in guards on selectors (e.g. not mixins)
 - Fold in `& when () {` to the current selector rather than duplicating it
 - fix another issue with array prototypes
 - add a url-args option which adds a value to all urls (for cache busting)
 - Round numbers to 8 decimal places - thereby stopping javascript precision errors
 - some improvements to the default() function in more complex scenarios
 - improved missing '{' and '(' detection

# 1.6.1

2014-01-12

 - support ^ and ^^ shadow dom selectors
 - fix sourcemap selector (used to report end of the element or selector) and directive position (previously not supported)
 - fix parsing empty less files
 - error on (currently) ambiguous guards on multiple css selectors
 - older environments - protect against typeof regex returning function
 - Do not use default keyword
 - use innerHTML in tests, not innerText
 - protect for-in in case Array and Object prototypes have custom fields

# 1.6.0

2014-01-01

 - Properties can be interpolated, e.g. @{prefix}-property: value;
 - a default function has been added only valid in mixin definitions to determine if no other mixins have been matched
 - Added a plugins option that allows specifying an array of visitors run on the less AST
 - Performance improvements that may result in approx 20-40% speed up
 - Javascript evaluations returning numbers can now be used in calculations/functions
 - fixed issue when adding colours, taking the alpha over 1 and breaking when used in colour functions
 - when adding together 2 colours with non zero alpha, the alpha will now be combined rather than added
 - the advanced colour functions no longer ignore transparency, they blend that too
 - Added --clean-option and cleancssOptions to allow passing in clean css options
 - rgba declarations are now always clamped e.g. rgba(-1,258,258, -1) becomes rgba(0, 255, 255, 0)
 - Fix possible issue with import reference not bringing in styles (may not be a bugfix, just a code tidy)
 - Fix some issues with urls() being prefixed twice and unquoted urls in mixins being processed each time they are called
 - Fixed error messages for undefined variables in javascript evaluation
 - Fixed line/column numbers from math errors

# 1.5.1

2013-11-17

 - Added source-map-URL option
 - Fixed a bug which meant the minimised 1.5.0 browser version was not wrapped, meaning it interfered with require js
 - Fixed a bug where the browser version assume port was specified
 - Added the ability to specify variables on the command line
 - Upgraded clean-css and fixed it from trying to import
 - correct a bug meaning imports weren't synchronous (syncImport option available for full synchronous behaviour)
 - better mixin matching behaviour with calling multiple classes e.g. .a.b.c;

# 1.5.0

2013-10-21

 - sourcemap support
 - support for import inline option to include css that you do NOT want less to parse e.g. `@import (inline) "file.css";`
 - better support for modifyVars (refresh styles with new variables, using a file cache), is now more resiliant
 - support for import reference option to reference external css, but not output it. Any mixin calls or extend's will be output.
 - support for guards on selectors (currently only if you have a single selector)
 - allow property merging through the +: syntax
 - Added min/max functions
 - Added length function and improved extract to work with comma seperated values
 - when using import multiple, sub imports are imported multiple times into final output
 - fix bad spaces between namespace operators
 - do not compress comment if it begins with an exclamation mark
 - Fix the saturate function to pass through when using the CSS syntax
 - Added svg-gradient function
 - Added no-js option to lessc (in browser, use javascriptEnabled: false) which disallows JavaScript in less files
 - switched from the little supported and buggy cssmin (previously ycssmin) to clean-css
 - support transparent as a color, but not convert between rgba(0, 0, 0, 0) and transparent
 - remove sys.puts calls to stop deprecation warnings in future node.js releases
 - Browser: added logLevel option to control logging (2 = everything, 1 = errors only, 0 = no logging)
 - Browser: added errorReporting option which can be "html" (default) or "console" or a function
 - Now uses grunt for building and testing
 - A few bug fixes for media queries, extends, scoping, compression and import once.

# 1.4.2

2013-07-20

 - if you don't pass a strict maths option, font size/line height options are output correctly again
 - npmignore now include .gitattributes
 - property names may include capital letters
 - various windows path fixes (capital letters, multiple // in a path)

# 1.4.1

2013-07-05

 - fix syncImports and yui-compress option, as they were being ignored
 - fixed several global variable leaks
 - handle getting null or undefined passed as the options object

# 1.4.0

2013-06-05

 - fix passing of strict maths option

# 1.4.0 Beta 4

2013-05-04

 - change strictMaths to strictMath. Enable this with --strict-math=on in lessc and strictMath:true in JavaScript.
 - change lessc option for strict units to --strict-units=off

# 1.4.0 Beta 3

2013-04-30

 - strictUnits now defaults to false and the true case now gives more useful but less correct results, e.g. 2px/1px = 2px
 - Process ./ when having relative paths
 - add isunit function for mixin guards and non basic units
 - extends recognise attributes
 - exception errors extend the JavaScript Error
 - remove es-5-shim as standard from the browser
 - Fix path issues with windows/linux local paths

# 1.4.0 Beta 1 & 2

2013-03-07

 - support for `:extend()` in selectors (e.g. `input:extend(.button) {}`) and `&:extend();` in ruleset (e.g. `input { &:extend(.button all); }`)
 - maths is now only done inside brackets. This means font: statements, media queries and the calc function can use a simpler format without being escaped. Disable this with --strict-maths-off in lessc and strictMaths:false in JavaScript.
 - units are calculated, e.g. 200cm+1m = 3m, 3px/1px = 3. If you use units inconsistently you will get an error. Suppress this error with --strict-units-off in lessc or strictUnits:false in JavaScript
 - `(~"@var")` selector interpolation is removed. Use @{var} in selectors to have variable selectors
 - default behaviour of import is to import each file once. `@import-once` has been removed.
 - You can specify options on imports to force it to behave as css or less `@import (less) "file.css"` will process the file as less
 - variables in mixins no longer 'leak' into their calling scope
 - added data-uri function which will inline an image into the output css. If ieCompat option is true and file is too large, it will fallback to a url()
 - significant bug fixes to our debug options
 - other parameters can be used as defaults in mixins e.g. .a(@a, @b:@a)
 - an error is shown if properties are used outside of a ruleset
 - added extract function which picks a value out of a list, e.g. extract(12 13 14, 3) => 14
 - added luma, hsvhue, hsvsaturation, hsvvalue functions
 - added pow, pi, mod, tan, sin, cos, atan, asin, acos and sqrt math functions
 - added convert function, e.g. convert(1rad, deg) => value in degrees
 - lessc makes output directories if they don't exist
 - lessc `@import` supports https and 301's
 - lessc "-depends" option for lessc writes out the list of import files used in makefile format
 - lessc "-lint" option just reports errors
 - support for namespaces in attributes and selector interpolation in attributes
 - other bug fixes

# 1.3.3

2012-12-30

 - Fix critical bug with mixin call if using multiple brackets
 - when using the filter contrast function, the function is passed through if the first argument is not a color

# 1.3.2

2012-12-28

 - browser and server url re-writing is now aligned to not re-write (previous lessc behaviour)
 - url-rewriting can be made to re-write to be relative to the entry file using the relative-urls option (less.relativeUrls option)
 - rootpath option can be used to add a base path to every url
 - Support mixin argument seperator of ';' so you can pass comma seperated values. e.g. `.mixin(23px, 12px;);`
 - Fix lots of problems with named arguments in corner cases, not behaving as expected
 - hsv, hsva, unit functions
 - fixed lots more bad error messages
 - fix `@import-once` to use the full path, not the relative one for determining if an import has been imported already
 - support `:not(:nth-child(3))`
 - mixin guards take units into account
 - support unicode descriptors (`U+00A1-00A9`)
 - support calling mixins with a stack when using `&` (broken in 1.3.1)
 - support `@namespace` and namespace combinators
 - when using % with colour functions, take into account a colour is out of 256
 - when doing maths with a % do not divide by 100 and keep the unit
 - allow url to contain % (e.g. %20 for a space)
 - if a mixin guard stops execution a default mixin is not required
 - units are output in strings (use the unit function if you need to get the value without unit)
 - do not infinite recurse when mixins call mixins of the same name
 - fix issue on important on mixin calls
 - fix issue with multiple comments being confused
 - tolerate multiple semi-colons on rules
 - ignore subsequant `@charset`
 - syncImport option for node.js to read files syncronously
 - write the output directory if it is missing
 - change dependency on cssmin to ycssmin
 - lessc can load files over http
 - allow calling less.watch() in non dev mode
 - don't cache in dev mode
 - less files cope with query parameters better
 - sass debug statements are now chrome compatible
 - modifyVars function added to re-render with different root variables

# 1.3.1

2012-10-18

- Support for comment and @media debugging statements
- bug fix for async access in chrome extensions
- new functions tint, shade, multiply, screen, overlay, hardlight, difference, exclusion, average, negation, softlight, red, green, blue, contrast
- allow escaped characters in attributes
- in selectors support @{a} directly, e.g. .a.@{a} { color: black; }
- add fraction parameter to round function
- much better support for & selector
- preserve order of link statements client side
- lessc has better help
- rhino version fixed
- fix bugs in clientside error handling
- support dpi, vmin, vm, dppx, dpcm units
- Fix ratios in media statements
- in mixin guards allow comparing colors and strings
- support for -*-keyframes (for -khtml but now supports any)
- in mix function, default weight to 50%
- support @import-once
- remove duplicate rules in output
- implement named parameters when calling mixins
- many numerous bug fixes

# 1.3.0

2012-03-10

- @media bubbling
- Support arbitrary entities as selectors
- [Variadic argument support](https://gist.github.com/1933613)
- Behaviour of zero-arity mixins has [changed](https://gist.github.com/1933613)
- Allow `@import` directives in any selector
- Media-query features can now be a variable
- Automatic merging of media-query conditions
- Fix global variable leaks
- Fix error message on wrong-arity call
- Fix an `@arguments` behaviour bug
- Fix `::` selector output
- Fix a bug when using @media with mixins


# 1.2.1

2012-01-15

- Fix imports in browser
- Improve error reporting in browser
- Fix Runtime error reports from imported files
- Fix `File not found` import error reporting


# 1.2.0

2012-01-07

- Mixin guards
- New function `percentage`
- New `color` function to parse hex color strings
- New type-checking stylesheet functions
- Fix Rhino support
- Fix bug in string arguments to mixin call
- Fix error reporting when index is 0
- Fix browser support in WebKit and IE
- Fix string interpolation bug when var is empty
- Support `!important` after mixin calls
- Support vanilla @keyframes directive
- Support variables in certain css selectors, like `nth-child`
- Support @media and @import features properly
- Improve @import support with media features
- Improve error reports from imported files
- Improve function call error reporting
- Improve error-reporting<|MERGE_RESOLUTION|>--- conflicted
+++ resolved
@@ -1,4 +1,3 @@
-<<<<<<< HEAD
 #2.0.0
 
 2014-??-??
@@ -9,7 +8,7 @@
 TODO
  - Environment Support
  - Finalised Plugin Support
-=======
+ 
 # 1.7.1
 
 2014-06-08
@@ -27,7 +26,6 @@
  - Give better error messages if accessing a url that returns a non 200 status code
  - Fix the e() function when passed empty string
  - Several minor bug fixes
->>>>>>> 6b126a15
 
 # 1.7.0
 
