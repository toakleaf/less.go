###
# NOTICE:
# this file is specifically for controlling
# paths for Less.js source files, as well as
# the order in which source files are
# concatenated.
#
# Please do not add paths for anything else
# to this file. All other paths for testing,
# benchmarking and so on should be controlled
# in the Gruntfile.
###

# Less.js Lib
lib: lib/less


# =================================
# General
# =================================
prepend:
  browser: ['build/require.js', 'build/browser-header.js']
<<<<<<< HEAD
  rhino:   ['build/require-rhino.js', 'build/rhino-header.js']
=======
  rhino:   ['build/require-rhino.js', 'build/rhino-header.js', 'build/rhino-modules.js']
>>>>>>> 913d7c6d

append:
  amd:     build/amd.js
  browser: <%= build.lib %>/browser.js
  rhino:   <%= build.lib %>/rhino.js


# =================================
# Core less files
# =================================

# <%= build.less.* %>
less:
  parser           : <%= build.lib %>/parser.js
  functions        : <%= build.lib %>/functions.js
  colors           : <%= build.lib %>/colors.js
  tree             : <%= build.lib %>/tree.js
  treedir          : <%= build.lib %>/tree/*.js # glob all files in ./lib/less/tree directory
  env              : <%= build.lib %>/env.js
  visitor          : <%= build.lib %>/visitor.js
  import_visitor   : <%= build.lib %>/import-visitor.js
  join             : <%= build.lib %>/join-selector-visitor.js
  to_css_visitor   : <%= build.lib %>/to-css-visitor.js
  extend_visitor   : <%= build.lib %>/extend-visitor.js
  browser          : <%= build.lib %>/browser.js
  source_map_output: <%= build.lib %>/source-map-output.js


# =================================
# Browser build
# =================================

# <%= build.browser %>
browser:

  # prepend utils
  - <%= build.prepend.browser %>

  # core
  - <%= build.less.parser %>
  - <%= build.less.functions %>
  - <%= build.less.colors %>
  - <%= build.less.tree %>
  - <%= build.less.treedir %> # glob all files
  - <%= build.less.env %>
  - <%= build.less.visitor %>
  - <%= build.less.import_visitor %>
  - <%= build.less.join %>
  - <%= build.less.to_css_visitor %>
  - <%= build.less.extend_visitor %>
  - <%= build.less.source_map_output %>

  # append browser-specific code
  - <%= build.append.browser %>
  - <%= build.append.amd %>


# =================================
# Rhino build
# =================================

# <%= build.rhino %>
rhino:
  # prepend utils
  - <%= build.prepend.rhino %>

  # core
  - <%= build.less.parser %>
  - <%= build.less.functions %>
  - <%= build.less.colors %>
  - <%= build.less.tree %>
  - <%= build.less.treedir %> # glob all files
  - <%= build.less.env %>
  - <%= build.less.visitor %>
  - <%= build.less.import_visitor %>
  - <%= build.less.join %>
  - <%= build.less.to_css_visitor %>
  - <%= build.less.extend_visitor %>
  - <%= build.less.source_map_output %>

  # append rhino-specific code
  - <%= build.append.rhino %>


# =================================
# Tree files
# =================================

# <%= build.tree %>
# Technically listing the array out this way isn't
# necessary since we can glob the files in alphabetical
# order anyway. But this gives you control over the order
# the files are used, and allows targeting of individual
# files directly in the Gruntfile. But be we can just
# remove this if files can be concatenated in any order.
tree:
  - <%= build.lib %>/tree/alpha.js
  - <%= build.lib %>/tree/anonymous.js
  - <%= build.lib %>/tree/assignment.js
  - <%= build.lib %>/tree/call.js
  - <%= build.lib %>/tree/color.js
  - <%= build.lib %>/tree/comment.js
  - <%= build.lib %>/tree/condition.js
  - <%= build.lib %>/tree/dimension.js
  - <%= build.lib %>/tree/directive.js
  - <%= build.lib %>/tree/element.js
  - <%= build.lib %>/tree/expression.js
  - <%= build.lib %>/tree/extend.js
  - <%= build.lib %>/tree/import.js
  - <%= build.lib %>/tree/javascript.js
  - <%= build.lib %>/tree/keyword.js
  - <%= build.lib %>/tree/media.js
  - <%= build.lib %>/tree/mixin.js
  - <%= build.lib %>/tree/negative.js
  - <%= build.lib %>/tree/operation.js
  - <%= build.lib %>/tree/paren.js
  - <%= build.lib %>/tree/quoted.js
  - <%= build.lib %>/tree/rule.js
  - <%= build.lib %>/tree/ruleset.js
  - <%= build.lib %>/tree/selector.js
  - <%= build.lib %>/tree/unicode-descriptor.js
  - <%= build.lib %>/tree/url.js
  - <%= build.lib %>/tree/value.js
  - <%= build.lib %>/tree/variable.js<|MERGE_RESOLUTION|>--- conflicted
+++ resolved
@@ -20,11 +20,7 @@
 # =================================
 prepend:
   browser: ['build/require.js', 'build/browser-header.js']
-<<<<<<< HEAD
-  rhino:   ['build/require-rhino.js', 'build/rhino-header.js']
-=======
   rhino:   ['build/require-rhino.js', 'build/rhino-header.js', 'build/rhino-modules.js']
->>>>>>> 913d7c6d
 
 append:
   amd:     build/amd.js
