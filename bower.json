{
  "name": "less",
<<<<<<< HEAD
  "version": "1.6.2",
  "main": "./dist/less-1.6.2.js",
=======
  "version": "1.5.1",
  "main": "./dist/less.js",
>>>>>>> 335955fc
  "ignore": [
    "**/.*",
    "benchmark",
    "bin",
    "build",
    "lib",
    "test",
    "*.md",
    "LICENSE",
    "Gruntfile.js",
    "package.json",
    "bower.json"
  ]
}<|MERGE_RESOLUTION|>--- conflicted
+++ resolved
@@ -1,12 +1,7 @@
 {
   "name": "less",
-<<<<<<< HEAD
   "version": "1.6.2",
   "main": "./dist/less-1.6.2.js",
-=======
-  "version": "1.5.1",
-  "main": "./dist/less.js",
->>>>>>> 335955fc
   "ignore": [
     "**/.*",
     "benchmark",
