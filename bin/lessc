#!/usr/bin/env node

var path = require('path'),
<<<<<<< HEAD
    fs = require('../lib/less/environment/node/fs'),
    sys = require('util'),
=======
    fs = require('../lib/less/fs'),
>>>>>>> 466bc39a
    os = require('os'),
    mkdirp;

var less = require('../lib/less');
var args = process.argv.slice(1);
var options = {
    depends: false,
    compress: false,
    cleancss: false,
    max_line_len: -1,
    silent: false,
    verbose: false,
    lint: false,
    paths: [],
    color: true,
    strictImports: false,
    insecure: false,
    rootpath: '',
    relativeUrls: false,
    ieCompat: true,
    strictMath: false,
    strictUnits: false,
    globalVariables: '',
    modifyVariables: '',
    urlArgs: ''
};
var cleancssOptions = {};
var continueProcessing = true,
    currentErrorcode;

// calling process.exit does not flush stdout always
// so use this to set the exit code
process.on('exit', function() { process.reallyExit(currentErrorcode); });

var checkArgFunc = function(arg, option) {
    if (!option) {
        console.log(arg + " option requires a parameter");
        continueProcessing = false;
        return false;
    }
    return true;
};

var checkBooleanArg = function(arg) {
    var onOff = /^((on|t|true|y|yes)|(off|f|false|n|no))$/i.exec(arg);
    if (!onOff) {
        console.log(" unable to parse "+arg+" as a boolean. use one of on/t/true/y/yes/off/f/false/n/no");
        continueProcessing = false;
        return false;
    }
    return Boolean(onOff[2]);
};

var parseVariableOption = function(option) {
    var parts = option.split('=', 2);
    return '@' + parts[0] + ': ' + parts[1] + ';\n';
};

var warningMessages = "";
var sourceMapFileInline = false;

args = args.filter(function (arg) {
    var match;

    match = arg.match(/^-I(.+)$/);
    if (match) {
        options.paths.push(match[1]);
        return false;
    }

    match = arg.match(/^--?([a-z][0-9a-z-]*)(?:=(.*))?$/i);
    if (match) { arg = match[1]; }
    else { return arg; }

    switch (arg) {
        case 'v':
        case 'version':
            console.log("lessc " + less.version.join('.') + " (Less Compiler) [JavaScript]");
            continueProcessing = false;
            break;
        case 'verbose':
            options.verbose = true;
            break;
        case 's':
        case 'silent':
            options.silent = true;
            break;
        case 'l':
        case 'lint':
            options.lint = true;
            break;
        case 'strict-imports':
            options.strictImports = true;
            break;
        case 'h':
        case 'help':
            require('../lib/less/lessc_helper').printUsage();
            continueProcessing = false;
            break;
        case 'x':
        case 'compress':
            options.compress = true;
            break;
        case 'insecure':
            options.insecure = true;
            break;
        case 'M':
        case 'depends':
            options.depends = true;
            break;
        case 'yui-compress':
            warningMessages += "yui-compress option has been removed. ignoring.";
            break;
        case 'clean-css':
            options.cleancss = true;
            break;
        case 'max-line-len':
            if (checkArgFunc(arg, match[2])) {
                options.maxLineLen = parseInt(match[2], 10);
                if (options.maxLineLen <= 0) {
                  options.maxLineLen = -1;
                }
            }
            break;
        case 'no-color':
            options.color = false;
            break;
        case 'no-ie-compat':
            options.ieCompat = false;
            break;
        case 'no-js':
            options.javascriptEnabled = false;
            break;
        case 'include-path':
            if (checkArgFunc(arg, match[2])) {
                options.paths = match[2].split(os.type().match(/Windows/) ? ';' : ':')
                    .map(function(p) {
                        if (p) {
                            return path.resolve(process.cwd(), p);
                        }
                    });
            }
            break;
        case 'line-numbers':
            if (checkArgFunc(arg, match[2])) {
                options.dumpLineNumbers = match[2];
            }
            break;
        case 'source-map':
            if (!match[2]) {
                options.sourceMap = true;
            } else {
                options.sourceMap = match[2];
            }
            break;
        case 'source-map-rootpath':
            if (checkArgFunc(arg, match[2])) {
                options.sourceMapRootpath = match[2];
            }
            break;
        case 'source-map-basepath':
            if (checkArgFunc(arg, match[2])) {
                options.sourceMapBasepath = match[2];
            }
            break;
        case 'source-map-map-inline':
            sourceMapFileInline = true;
            options.sourceMap = true;
            break;
        case 'source-map-less-inline':
            options.outputSourceFiles = true;
            break;
        case 'source-map-url':
            if (checkArgFunc(arg, match[2])) {
                options.sourceMapURL = match[2];
            }
            break;
        case 'rp':
        case 'rootpath':
            if (checkArgFunc(arg, match[2])) {
                options.rootpath = match[2].replace(/\\/g, '/');
            }
            break;
        case "ru":
        case "relative-urls":
            options.relativeUrls = true;
            break;
        case "sm":
        case "strict-math":
            if (checkArgFunc(arg, match[2])) {
                options.strictMath = checkBooleanArg(match[2]);
            }
            break;
        case "su":
        case "strict-units":
            if (checkArgFunc(arg, match[2])) {
                options.strictUnits = checkBooleanArg(match[2]);
            }
            break;
        case "global-var":
            if (checkArgFunc(arg, match[2])) {
                options.globalVariables += parseVariableOption(match[2]);
            }
            break;
        case "modify-var":
            if (checkArgFunc(arg, match[2])) {
                options.modifyVariables += parseVariableOption(match[2]);
            }
            break;
        case "clean-option":
            var cleanOptionArgs = match[2].split(":");
            switch(cleanOptionArgs[0]) {
                case "--keep-line-breaks":
                case "-b":
                    cleancssOptions.keepBreaks = true;
                    break;
                case "--s0":
                    cleancssOptions.keepSpecialComments = 0;
                    break;
                case "--s1":
                    cleancssOptions.keepSpecialComments = 1;
                    break;
                case "--skip-advanced":
                    cleancssOptions.noAdvanced = true;
                    break;
                case "--advanced":
                    cleancssOptions.noAdvanced = false;
                    break;
                case "--compatibility":
                    cleancssOptions.compatibility = cleanOptionArgs[1];
                    break;
                case "--rounding-precision":
                    cleancssOptions.roundingPrecision = Number(cleanOptionArgs[1]);
                    break;
                default:
                    console.log("unrecognised clean-css option '" + cleanOptionArgs[0] + "'");
                    console.log("we support only arguments that make sense for less, '--keep-line-breaks', '-b'");
                    console.log("'--s0', '--s1', '--advanced', '--skip-advanced', '--compatibility', '--rounding-precision'");
                    continueProcessing = false;
                    currentErrorcode = 1;
                    break;
            }
            break;
        case 'url-args':
            if (checkArgFunc(arg, match[2])) {
                options.urlArgs = match[2];
            }
            break;
        default:
            require('../lib/less/lessc_helper').printUsage();
            continueProcessing = false;
            currentErrorcode = 1;
            break;
    }
});

if (!continueProcessing) {
    return;
}

var input = args[1];
if (input && input != '-') {
    input = path.resolve(process.cwd(), input);
}
var output = args[2];
var outputbase = args[2];
if (output) {
    options.sourceMapOutputFilename = output;
    output = path.resolve(process.cwd(), output);
    if (warningMessages) {
        console.log(warningMessages);
    }
}

options.sourceMapBasepath = options.sourceMapBasepath || (input ? path.dirname(input) : process.cwd());

if (options.sourceMap === true) {
    if (!output && !sourceMapFileInline) {
        console.log("the sourcemap option only has an optional filename if the css filename is given");
        return;
    }
    options.sourceMapFullFilename = options.sourceMapOutputFilename + ".map";
    options.sourceMap = path.basename(options.sourceMapFullFilename);
}

if (options.cleancss && options.sourceMap) {
    console.log("the cleancss option is not compatible with sourcemap support at the moment. See Issue #1656");
    return;
}

if (! input) {
    console.log("lessc: no input files");
    console.log("");
    require('../lib/less/lessc_helper').printUsage();
    currentErrorcode = 1;
    return;
}

var ensureDirectory = function (filepath) {
    var dir = path.dirname(filepath),
        cmd,
        existsSync = fs.existsSync || path.existsSync;
    if (!existsSync(dir)) {
        if (mkdirp === undefined) {
            try {mkdirp = require('mkdirp');}
            catch(e) { mkdirp = null; }
        }
        cmd = mkdirp && mkdirp.sync || fs.mkdirSync;
        cmd(dir);
    }
};

if (options.depends) {
    if (!outputbase) {
        console.log("option --depends requires an output path to be specified");
        return;
    }
    process.stdout.write(outputbase + ": ");
}

if (!sourceMapFileInline) {
    var writeSourceMap = function(output) {
        var filename = options.sourceMapFullFilename || options.sourceMap;
        ensureDirectory(filename);
        fs.writeFileSync(filename, output, 'utf8');
    };
}

var parseLessFile = function (e, data) {
    if (e) {
        console.log("lessc: " + e.message);
        currentErrorcode = 1;
        return;
    }

    data = options.globalVariables + data + '\n' + options.modifyVariables;

    options.paths = [path.dirname(input)].concat(options.paths);
    options.filename = input;

    var parser = new(less.Parser)(options);
    parser.parse(data, function (err, tree) {
        if (err) {
            less.writeError(err, options);
            currentErrorcode = 1;
            return;
        } else if (options.depends) {
            for(var file in parser.imports.files) {
<<<<<<< HEAD
                if (parser.imports.files.hasOwnProperty(file)) {
                    sys.print(file + " ");
                }
=======
                process.stdout.write(file + " ")
>>>>>>> 466bc39a
            }
            console.log("");
        } else {
            try {
            if (options.lint) { writeSourceMap = function() {}; }
                var css = tree.toCSS({
                    silent: options.silent,
                    verbose: options.verbose,
                    ieCompat: options.ieCompat,
                    compress: options.compress,
                    cleancss: options.cleancss,
                    cleancssOptions: cleancssOptions,
                    sourceMap: Boolean(options.sourceMap),
                    sourceMapFilename: options.sourceMap,
                    sourceMapURL: options.sourceMapURL,
                    sourceMapOutputFilename: options.sourceMapOutputFilename,
                    sourceMapBasepath: options.sourceMapBasepath,
                    sourceMapRootpath: options.sourceMapRootpath || "",
                    outputSourceFiles: options.outputSourceFiles,
                    writeSourceMap: writeSourceMap,
                    maxLineLen: options.maxLineLen,
                    strictMath: options.strictMath,
                    strictUnits: options.strictUnits,
                    urlArgs: options.urlArgs
                });
		if(!options.lint) {
                    if (output) {
                        ensureDirectory(output);
                        fs.writeFileSync(output, css, 'utf8');
                        if (options.verbose) {
                            console.log('lessc: wrote ' + output);
                        }
                    } else {
<<<<<<< HEAD
                        sys.print(css);
            }
=======
                        process.stdout.write(css);
		    }
>>>>>>> 466bc39a
		}
            } catch (e) {
                less.writeError(e, options);
                currentErrorcode = 2;
                return;
            }
        }
    });
};

if (input != '-') {
    fs.readFile(input, 'utf8', parseLessFile);
} else {
    process.stdin.resume();
    process.stdin.setEncoding('utf8');

    var buffer = '';
    process.stdin.on('data', function(data) {
        buffer += data;
    });

    process.stdin.on('end', function() {
        parseLessFile(false, buffer);
    });
}<|MERGE_RESOLUTION|>--- conflicted
+++ resolved
@@ -1,12 +1,7 @@
 #!/usr/bin/env node
 
 var path = require('path'),
-<<<<<<< HEAD
     fs = require('../lib/less/environment/node/fs'),
-    sys = require('util'),
-=======
-    fs = require('../lib/less/fs'),
->>>>>>> 466bc39a
     os = require('os'),
     mkdirp;
 
@@ -355,13 +350,9 @@
             return;
         } else if (options.depends) {
             for(var file in parser.imports.files) {
-<<<<<<< HEAD
                 if (parser.imports.files.hasOwnProperty(file)) {
-                    sys.print(file + " ");
+                    process.stdout.write(file + " ");
                 }
-=======
-                process.stdout.write(file + " ")
->>>>>>> 466bc39a
             }
             console.log("");
         } else {
@@ -395,13 +386,8 @@
                             console.log('lessc: wrote ' + output);
                         }
                     } else {
-<<<<<<< HEAD
-                        sys.print(css);
-            }
-=======
                         process.stdout.write(css);
-		    }
->>>>>>> 466bc39a
+            }
 		}
             } catch (e) {
                 less.writeError(e, options);
