#!/usr/bin/env node

var path = require('path'),
    fs = require('fs'),
    sys = require('util'),
    os = require('os'),
    mkdirp;

var less = require('../lib/less');
var args = process.argv.slice(1);
var options = {
    depends: false,
    compress: false,
    cleancss: false,
    max_line_len: -1,
    optimization: 1,
    silent: false,
    verbose: false,
    lint: false,
    paths: [],
    color: true,
    strictImports: false,
    rootpath: '',
    relativeUrls: false,
    ieCompat: true,
    strictMath: false,
    strictUnits: false
};
var continueProcessing = true,
    currentErrorcode;

// calling process.exit does not flush stdout always
// so use this to set the exit code
process.on('exit', function() { process.reallyExit(currentErrorcode) });

var checkArgFunc = function(arg, option) {
    if (!option) {
        sys.puts(arg + " option requires a parameter");
        continueProcessing = false;
        return false;
    }
    return true;
};

var checkBooleanArg = function(arg) {
    var onOff = /^((on|t|true|y|yes)|(off|f|false|n|no))$/i.exec(arg);
    if (!onOff) {
        sys.puts(" unable to parse "+arg+" as a boolean. use one of on/t/true/y/yes/off/f/false/n/no");
        continueProcessing = false;
        return false;
    }
    return Boolean(onOff[2]);
};

var warningMessages = "";

args = args.filter(function (arg) {
    var match;

    if (match = arg.match(/^-I(.+)$/)) {
        options.paths.push(match[1]);
        return false;
    }

    if (match = arg.match(/^--?([a-z][0-9a-z-]*)(?:=([^\s]*))?$/i)) { arg = match[1] }
    else { return arg }

    switch (arg) {
        case 'v':
        case 'version':
            sys.puts("lessc " + less.version.join('.') + " (LESS Compiler) [JavaScript]");
            continueProcessing = false;
        case 'verbose':
            options.verbose = true;
            break;
        case 's':
        case 'silent':
            options.silent = true;
            break;
        case 'l':
        case 'lint':
            options.lint = true;
            break;
        case 'strict-imports':
            options.strictImports = true;
            break;
        case 'h':
        case 'help':
            require('../lib/less/lessc_helper').printUsage();
            continueProcessing = false;
        case 'x':
        case 'compress':
            options.compress = true;
            break;
        case 'M':
        case 'depends':
            options.depends = true;
            break;
        case 'yui-compress':
            warningMessages += "yui-compress option has been removed. assuming clean-css.";
            options.cleancss = true;
            break;
        case 'clean-css':
            options.cleancss = true;
            break;
        case 'max-line-len':
            if (checkArgFunc(arg, match[2])) {
                options.maxLineLen = parseInt(match[2], 10);
                if (options.maxLineLen <= 0) {
                  options.maxLineLen = -1;
                }
            }
            break;
        case 'no-color':
            options.color = false;
            break;
        case 'no-ie-compat':
            options.ieCompat = false;
            break;
        case 'no-js':
            options.javascriptEnabled = false;
            break;
        case 'include-path':
            if (checkArgFunc(arg, match[2])) {
                options.paths = match[2].split(os.type().match(/Windows/) ? ';' : ':')
                    .map(function(p) {
                        if (p) {
                            return path.resolve(process.cwd(), p);
                        }
                    });
            }
            break;
        case 'O0': options.optimization = 0; break;
        case 'O1': options.optimization = 1; break;
        case 'O2': options.optimization = 2; break;
        case 'line-numbers':
            if (checkArgFunc(arg, match[2])) {
                options.dumpLineNumbers = match[2];
            }
            break;
        case 'source-map':
            if (!match[2]) {
                options.sourceMap = true;
            } else {
                options.sourceMap = match[2];
            }
            break;
        case 'source-map-rootpath':
            if (checkArgFunc(arg, match[2])) {
                options.sourceMapRootpath = match[2];
            }
            break;
        case 'source-map-inline':
            options.outputSourceFiles = true;
            break;
        case 'rp':
        case 'rootpath':
            if (checkArgFunc(arg, match[2])) {
                options.rootpath = match[2].replace(/\\/g, '/');
            }
            break;
        case "ru":
        case "relative-urls":
            options.relativeUrls = true;
            break;
        case "sm":
        case "strict-math":
            if (checkArgFunc(arg, match[2])) {
                options.strictMath = checkBooleanArg(match[2]);
            }
            break;
        case "su":
        case "strict-units":
            if (checkArgFunc(arg, match[2])) {
                options.strictUnits = checkBooleanArg(match[2]);
            }
            break;
    }
});

if (!continueProcessing) {
    return;
}

var input = args[1];
var inputbase = args[1];
if (input && input != '-') {
    input = path.resolve(process.cwd(), input);
}
var output = args[2];
var outputbase = args[2];
if (output) {
    options.sourceMapOutputFilename = output;
    output = path.resolve(process.cwd(), output);
    if (warningMessages) {
        sys.puts(warningMessages);
    }
<<<<<<< HEAD
=======
}

options.sourceMapBasepath = process.cwd();

if (options.sourceMap === true) {
    if (!output) {
        sys.puts("the sourcemap option only has an optional filename if the css filename is given");
        return;
    }
    options.sourceMapFullFilename = options.sourceMapOutputFilename + ".map";
    options.sourceMap = path.basename(options.sourceMapFullFilename);
>>>>>>> 969e70a5
}

if (! input) {
    sys.puts("lessc: no input files");
    sys.puts("");
    require('../lib/less/lessc_helper').printUsage();
    currentErrorcode = 1;
    return;
}

var ensureDirectory = function (filepath) {
    var dir = path.dirname(filepath),
        cmd,
        existsSync = fs.existsSync || path.existsSync;
    if (!existsSync(dir)) {
        if (mkdirp === undefined) {
            try {mkdirp = require('mkdirp');}
            catch(e) { mkdirp = null; }
        }
        cmd = mkdirp && mkdirp.sync || fs.mkdirSync;
        cmd(dir);
    }
};

if (options.depends) {
    if (!outputbase) {
        sys.print("option --depends requires an output path to be specified");
        return;
    }
    sys.print(outputbase + ": ");
}

var writeSourceMap = function(output) {
    var filename = options.sourceMapFullFilename || options.sourceMap;
    ensureDirectory(filename);
    fs.writeFileSync(filename, output, 'utf8');
};

var parseLessFile = function (e, data) {
    if (e) {
        sys.puts("lessc: " + e.message);
        currentErrorcode = 1;
        return;
    }

    options.paths = [path.dirname(input)].concat(options.paths);
    options.filename = input;

    var parser = new(less.Parser)(options);
    parser.parse(data, function (err, tree) {
        if (err) {
            less.writeError(err, options);
            currentErrorcode = 1;
            return;
        } else if (options.depends) {
            for(var file in parser.imports.files) {
                sys.print(file + " ")
            }
            sys.print("\n");
        } else if(!options.lint) {
            try {
                var css = tree.toCSS({
                    silent: options.silent,
                    verbose: options.verbose,
                    ieCompat: options.ieCompat,
                    compress: options.compress,
                    cleancss: options.cleancss,
<<<<<<< HEAD
=======
                    sourceMap: Boolean(options.sourceMap),
                    sourceMapFilename: options.sourceMap,
                    sourceMapOutputFilename: options.sourceMapOutputFilename,
                    sourceMapBasepath: options.sourceMapBasepath,
                    sourceMapRootpath: options.sourceMapRootpath || "",
                    outputSourceFiles: options.outputSourceFiles,
                    writeSourceMap: writeSourceMap,
>>>>>>> 969e70a5
                    maxLineLen: options.maxLineLen,
                    strictMath: options.strictMath,
                    strictUnits: options.strictUnits
                });
                if (output) {
                    ensureDirectory(output);
                    fs.writeFileSync(output, css, 'utf8');
                    if (options.verbose) {
                        console.log('lessc: wrote ' + output);
                    }
                } else {
                    sys.print(css);
                }
            } catch (e) {
                less.writeError(e, options);
                currentErrorcode = 2;
                return;
            }
        }
    });
};

if (input != '-') {
    fs.readFile(input, 'utf8', parseLessFile);
} else {
    process.stdin.resume();
    process.stdin.setEncoding('utf8');

    var buffer = '';
    process.stdin.on('data', function(data) {
        buffer += data;
    });

    process.stdin.on('end', function() {
        parseLessFile(false, buffer);
    });
}<|MERGE_RESOLUTION|>--- conflicted
+++ resolved
@@ -195,8 +195,6 @@
     if (warningMessages) {
         sys.puts(warningMessages);
     }
-<<<<<<< HEAD
-=======
 }
 
 options.sourceMapBasepath = process.cwd();
@@ -208,7 +206,6 @@
     }
     options.sourceMapFullFilename = options.sourceMapOutputFilename + ".map";
     options.sourceMap = path.basename(options.sourceMapFullFilename);
->>>>>>> 969e70a5
 }
 
 if (! input) {
@@ -276,8 +273,6 @@
                     ieCompat: options.ieCompat,
                     compress: options.compress,
                     cleancss: options.cleancss,
-<<<<<<< HEAD
-=======
                     sourceMap: Boolean(options.sourceMap),
                     sourceMapFilename: options.sourceMap,
                     sourceMapOutputFilename: options.sourceMapOutputFilename,
@@ -285,7 +280,6 @@
                     sourceMapRootpath: options.sourceMapRootpath || "",
                     outputSourceFiles: options.outputSourceFiles,
                     writeSourceMap: writeSourceMap,
->>>>>>> 969e70a5
                     maxLineLen: options.maxLineLen,
                     strictMath: options.strictMath,
                     strictUnits: options.strictUnits
