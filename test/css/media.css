@media print {
  .class {
    color: blue;
  }
  .class .sub {
    width: 42;
  }
  .top,
  header > h1 {
    color: #444444;
  }
}
@media screen {
  body {
    max-width: 480;
  }
}
@media all and (orientation: portrait) {
  aside {
    float: none;
  }
}
@media handheld and (min-width: 42), screen and (min-width: 20em) {
  body {
    max-width: 480px;
  }
}
<<<<<<< HEAD
@media print {
  body {
    padding: 20px;
  }
  body header {
    background-color: red;
  }
}
@media print and (orientation: landscape) {
  body {
    margin-left: 20px;
  }
}
@media a, b and c {
  body {
    width: 95%;
  }
}
@media a and x, b and c and x, a and y, b and c and y {
  body {
    width: 100%;
  }
}
.a {
  background: black;
}
@media handheld {
  .a {
    background: white;
  }
}
@media handheld and (max-width: 100px) {
  .a {
    background: red;
  }
}
.b {
  background: black;
}
@media handheld {
  .b {
    background: white;
  }
}
@media handheld and (max-width: 200px) {
  .b {
    background: red;
  }
=======
@media only screen and (max-width: 200px) {
  width: 480px;
>>>>>>> 0086f1ba
}<|MERGE_RESOLUTION|>--- conflicted
+++ resolved
@@ -25,7 +25,6 @@
     max-width: 480px;
   }
 }
-<<<<<<< HEAD
 @media print {
   body {
     padding: 20px;
@@ -74,8 +73,7 @@
   .b {
     background: red;
   }
-=======
+}
 @media only screen and (max-width: 200px) {
   width: 480px;
->>>>>>> 0086f1ba
 }