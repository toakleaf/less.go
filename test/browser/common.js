--- conflicted
+++ resolved
@@ -21,13 +21,8 @@
   testLessInDocument(testSheet);
 };
 
-<<<<<<< HEAD
 var testLessErrorsInDocument = function(isConsole) {
     testLessInDocument(isConsole ? testErrorSheetConsole : testErrorSheet);
-=======
-var testLessErrorsInDocument = function() {
-  testLessInDocument(testErrorSheet);
->>>>>>> ab43e5cd
 };
 
 var testLessInDocument = function(testFunc) {
@@ -43,23 +38,6 @@
 };
 
 var testSheet = function(sheet) {
-<<<<<<< HEAD
-    it(sheet.id + " should match the expected output", function() {
-        var lessOutputId =  sheet.id.replace("original-", ""),
-            expectedOutputId = "expected-" + lessOutputId,
-            lessOutput = document.getElementById(lessOutputId).innerText,
-            expectedOutputHref = document.getElementById(expectedOutputId).href,
-            expectedOutput = loadFile(expectedOutputHref);
-
-        waitsFor(function() {
-            return expectedOutput.loaded;
-        }, "failed to load expected outout", 10000);
-        
-        runs(function() {
-            // use sheet to do testing
-            expect(expectedOutput.text).toEqual(lessOutput);
-        });
-=======
   it(sheet.id + " should match the expected output", function() {
     var lessOutputId = sheet.id.replace("original-", ""),
       expectedOutputId = "expected-" + lessOutputId,
@@ -85,8 +63,7 @@
 
     runs(function() {
       // use sheet to do testing
-      expect(lessOutput).toEqual(expectedOutput.text);
->>>>>>> ab43e5cd
+            expect(expectedOutput.text).toEqual(lessOutput);
     });
   });
 };
@@ -102,40 +79,6 @@
 }
 
 var testErrorSheet = function(sheet) {
-<<<<<<< HEAD
-    it(sheet.id + " should match an error", function() {
-        var lessHref =  sheet.href,
-            id = sheet.id.replace(/^original-less:/, "less-error-message:"),
-            errorHref = lessHref.replace(/.less$/, ".txt"),
-            errorFile = loadFile(errorHref),
-            actualErrorElement = document.getElementById(id),
-            actualErrorMsg;
-
-        describe("the error", function() {
-            expect(actualErrorElement).not.toBe(null);
-        });
-            
-        actualErrorMsg = actualErrorElement.innerText
-                .replace(/\n\d+/g, function(lineNo) { return lineNo + " "; })
-                .replace(/\n\s*in /g, " in ")
-                .replace("\n\n", "\n");
-
-        waitsFor(function() {
-            return errorFile.loaded;
-        }, "failed to load expected outout", 10000);
-        
-        runs(function() {
-            var errorTxt = errorFile.text
-                .replace("{path}", "")
-                .replace("{pathrel}", "")
-                .replace("{pathhref}", "http://localhost:8081/less/errors/")
-                .replace("{404status}", " (404)");
-            expect(errorTxt).toEqual(actualErrorMsg);
-            if (errorTxt == actualErrorMsg) {
-                actualErrorElement.style.display = "none";
-            }
-        });
-=======
   it(sheet.id + " should match an error", function() {
     var lessHref = sheet.href,
       id = "less-error-message:" + extractId(lessHref),
@@ -170,13 +113,12 @@
         .replace("{pathrel}", "")
         .replace("{pathhref}", "http://localhost:8081/less/errors/")
         .replace("{404status}", " (404)");
-      expect(actualErrorMsg).toEqual(errorTxt);
+      expect(errorTxt).toEqual(actualErrorMsg);
       if (errorTxt == actualErrorMsg) {
         actualErrorElement.style.display = "none";
       }
->>>>>>> ab43e5cd
-    });
-  });
+        });
+    });
 };
 
 var testErrorSheetConsole = function(sheet) {
@@ -210,8 +152,8 @@
                 .replace("{404status}", " (404)")
                 .trim();
             expect(errorTxt).toEqual(actualErrorMsg);
-        });
-    });
+    });
+  });
 };
 
 var loadFile = function(href) {
