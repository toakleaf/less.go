var lessTest = require("./less-test"),
    lessTester = lessTest(),
    path = require("path"),
    stylize = require('../lib/less/lessc_helper').stylize;

function getErrorPathReplacementFunction(dir) {
    return function(input) {
        return input.replace(
                "{path}", path.join(process.cwd(), "/test/less/" + dir + "/"))
            .replace("{pathrel}", path.join("test", "less", dir + "/"))
            .replace("{pathhref}", "")
            .replace("{404status}", "")
            .replace(/\r\n/g, '\n');
    };
}

console.log("\n" + stylize("LESS", 'underline') + "\n");
lessTester.runTestSet({strictMath: true, relativeUrls: true, silent: true});
lessTester.runTestSet({strictMath: true, strictUnits: true}, "errors/",
    lessTester.testErrors, null, getErrorPathReplacementFunction("errors"));
lessTester.runTestSet({strictMath: true, strictUnits: true, javascriptEnabled: false}, "no-js-errors/",
    lessTester.testErrors, null, getErrorPathReplacementFunction("no-js-errors"));
lessTester.runTestSet({strictMath: true, dumpLineNumbers: 'comments'}, "debug/", null,
    function(name) { return name + '-comments'; });
lessTester.runTestSet({strictMath: true, dumpLineNumbers: 'mediaquery'}, "debug/", null,
    function(name) { return name + '-mediaquery'; });
lessTester.runTestSet({strictMath: true, dumpLineNumbers: 'all'}, "debug/", null,
    function(name) { return name + '-all'; });
lessTester.runTestSet({strictMath: true, relativeUrls: false, rootpath: "folder (1)/"}, "static-urls/");
lessTester.runTestSet({strictMath: true, compress: true}, "compression/");
lessTester.runTestSet({}, "legacy/");
lessTester.runTestSet({strictMath: true, strictUnits: true, sourceMap: true, globalVars: true }, "sourcemaps/",
    lessTester.testSourcemap, null, null, 
    function(filename, type) { 
        if (type === "vars") {
            return path.join('test/less/', filename) + '.json';
        }
        return path.join('test/sourcemaps', filename) + '.json'; 
    });
lessTester.runTestSet({globalVars: true, banner: "/**\n  * Test\n  */\n"}, "globalVars/",
    null, null, null, function(name) { return path.join('test/less/', name) + '.json'; });
lessTester.runTestSet({modifyVars: true}, "modifyVars/",
    null, null, null, function(name) { return path.join('test/less/', name) + '.json'; });
<<<<<<< HEAD
=======
lessTester.runTestSet({urlArgs: '424242'}, "url-args/");

>>>>>>> d6244cb3
lessTester.testNoOptions();<|MERGE_RESOLUTION|>--- conflicted
+++ resolved
@@ -41,9 +41,5 @@
     null, null, null, function(name) { return path.join('test/less/', name) + '.json'; });
 lessTester.runTestSet({modifyVars: true}, "modifyVars/",
     null, null, null, function(name) { return path.join('test/less/', name) + '.json'; });
-<<<<<<< HEAD
-=======
 lessTester.runTestSet({urlArgs: '424242'}, "url-args/");
-
->>>>>>> d6244cb3
 lessTester.testNoOptions();