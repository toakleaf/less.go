<<<<<<< HEAD
ParseError: bad media features or missing ';' in {path}import-no-semi.less on line 1, column 41:
=======
SyntaxError: missing semi-colon or unrecognised media features on import in {path}import-no-semi.less on line 1, column 1:
>>>>>>> 466bc39a
1 @import "this-statement-is-invalid.less"<|MERGE_RESOLUTION|>--- conflicted
+++ resolved
@@ -1,6 +1,2 @@
-<<<<<<< HEAD
-ParseError: bad media features or missing ';' in {path}import-no-semi.less on line 1, column 41:
-=======
 SyntaxError: missing semi-colon or unrecognised media features on import in {path}import-no-semi.less on line 1, column 1:
->>>>>>> 466bc39a
 1 @import "this-statement-is-invalid.less"