#functions {
  @var: 10;
  @colors: #000, #fff;
  color: _color("evil red"); // #660000
  width: increment(15);
  height: undefined("self");
  border-width: add(2, 3);
  variable: increment(@var);
  background: linear-gradient(@colors);
}

#built-in {
  @r: 32;
  escaped: e("-Some::weird(#thing, y)");
  lighten: lighten(#ff0000, 40%);
  lighten-relative: lighten(#ff0000, 40%, relative);
  darken: darken(#ff0000, 40%);
  darken-relative: darken(#ff0000, 40%, relative);
  saturate: saturate(#29332f, 20%);
  saturate-relative: saturate(#29332f, 20%, relative);
  desaturate: desaturate(#203c31, 20%);
  desaturate-relative: desaturate(#203c31, 20%, relative);
  greyscale: greyscale(#203c31);
  hsl-clamp: hsl(380, 150%, 150%);
  spin-p: spin(hsl(340, 50%, 50%), 40);
  spin-n: spin(hsl(30, 50%, 50%), -40);
  luma-white: luma(#fff);
  luma-black: luma(#000);
  luma-black-alpha: luma(rgba(0,0,0,0.5));
  luma-red: luma(#ff0000);
  luma-green: luma(#00ff00);
  luma-blue: luma(#0000ff);
  luma-yellow: luma(#ffff00);
  luma-cyan: luma(#00ffff);
  luma-differs-from-luminance: luma(#ff3600);
  luminance-white: luma(#fff);
  luminance-black: luma(#000);
  luminance-black-alpha: luma(rgba(0,0,0,0.5));
  luminance-red: luma(#ff0000);
  luminance-differs-from-luma: luminance(#ff3600);
  contrast-filter: contrast(30%);
  saturate-filter: saturate(5%);
  contrast-white: contrast(#fff);
  contrast-black: contrast(#000);
  contrast-red: contrast(#ff0000);
  contrast-green: contrast(#00ff00);
  contrast-blue: contrast(#0000ff);
  contrast-yellow: contrast(#ffff00);
  contrast-cyan: contrast(#00ffff);
  contrast-light: contrast(#fff, #111111, #eeeeee);
  contrast-dark: contrast(#000, #111111, #eeeeee);
  contrast-wrongorder: contrast(#fff, #eeeeee, #111111, 0.5);
  contrast-light-thresh: contrast(#fff, #111111, #eeeeee, 0.5);
  contrast-dark-thresh: contrast(#000, #111111, #eeeeee, 0.5);
  contrast-high-thresh: contrast(#555, #111111, #eeeeee, 0.6);
  contrast-low-thresh: contrast(#555, #111111, #eeeeee, 0.09);
  contrast-light-thresh-per: contrast(#fff, #111111, #eeeeee, 50%);
  contrast-dark-thresh-per: contrast(#000, #111111, #eeeeee, 50%);
  contrast-high-thresh-per: contrast(#555, #111111, #eeeeee, 60%);
  contrast-low-thresh-per: contrast(#555, #111111, #eeeeee, 9%);
  replace: replace("Hello, Mars.", "Mars\.", "World!");
  replace-captured: replace("This is a string.", "(string)\.$", "new $1.");
  replace-with-flags: replace("One + one = 4", "one", "2", "gi");
  replace-single-quoted: replace('foo-1', "1", "2");
  replace-escaped-string: replace(~"bar-1", "1", "2");
  replace-keyword: replace(baz-1, "1", "2");
  replace-with-color: replace("007", "0", #135, g);
  replace-with-number: replace("007", "0", 2em);
  format: %("rgb(%d, %d, %d)", @r, 128, 64);
  format-string: %("hello %s", "world");
  format-multiple: %("hello %s %d", "earth", 2);
  format-url-encode: %("red is %A", #ff0000);
  format-single-quoted: %('hello %s', "single world");
  format-escaped-string: %(~"hello %s", "escaped world");
  format-color-as-string: %("%s", #123);
  format-number-as-string: %("%s", 4px);
  eformat: e(%("rgb(%d, %d, %d)", @r, 128, 64));

  unitless: unit(12px);
  unit: unit((13px + 1px), em);
  unitpercentage: unit(100, %);

  get-unit: get-unit(10px);
  get-unit-empty: get-unit(10);

  hue: hue(hsl(98, 12%, 95%));
  saturation: saturation(hsl(98, 12%, 95%));
  lightness: lightness(hsl(98, 12%, 95%));
  hsvhue: hsvhue(hsv(98, 12%, 95%));
  hsvsaturation: hsvsaturation(hsv(98, 12%, 95%));
  hsvvalue: hsvvalue(hsv(98, 12%, 95%));
  red: red(#f00);
  green: green(#0f0);
  blue: blue(#00f);
  rounded: round((@r/3));
  rounded-two: round((@r/3), 2);
  roundedpx: round((10px / 3));
  roundedpx-three: round((10px / 3), 3);
  rounded-percentage: round(10.2%);
  ceil: ceil(10.1px);
  floor: floor(12.9px);
  sqrt: sqrt(25px);
  pi: pi();
  mod: mod(13m, 11cm); // could take into account units, doesn't at the moment
  abs: abs(-4%);
  tan: tan(42deg);
  sin: sin(10deg);
  cos: cos(12);
  atan: atan(tan(0.1rad));
  atan: convert(acos(cos(34deg)), deg);
  atan: convert(acos(cos(50grad)), deg);
  pow: pow(8px, 2);
  pow: pow(4, 3);
  pow: pow(3, 3em);
  min: min(0);
  min: min(6, 5);
  min: min(1pt, 3pt);
  min: min(1cm, 3mm);
  max: max(1, 3);
  max: max(3em, 1em, 2em, 5em);
  percentage: percentage((10px / 50));
  color-quoted-digit: color("#dda0dd");
  color-quoted-keyword: color("plum");
  color-color: color(#dda0dd);
  color-keyword: color(plum);
  tint: tint(#777777, 13);
  tint-full: tint(#777777, 100);
  tint-percent: tint(#777777, 13%);
  tint-negative: tint(#777777, -13%);
  shade: shade(#777777, 13);
  shade-full: shade(#777777, 100);
  shade-percent: shade(#777777, 13%);
  shade-negative: shade(#777777, -13%);

  fade-out: fadeout(red, 5%); // support fadeOut and fadeout
  fade-in: fadein(fadeout(red, 10%), 5%);
  fade-out-relative: fadeout(red, 5%,relative); 
  fade-in-relative: fadein(fadeout(red, 10%, relative), 5%, relative);
  fade-out2:  fadeout(fadeout(red, 50%), 50%); 
  fade-out2-relative: fadeout(fadeout(red, 50%, relative), 50%, relative);
  
  hsv: hsv(5, 50%, 30%);
  hsva: hsva(3, 50%, 30%, 0.2);

  mix: mix(#ff0000, #ffff00, 80);
  mix-0: mix(#ff0000, #ffff00, 0);
  mix-100: mix(#ff0000, #ffff00, 100);
  mix-weightless: mix(#ff0000, #ffff00);
  mixt: mix(#ff0000, transparent);

  .is-a {
    @rules: {
      color: red;
    };
    ruleset: isruleset(@rules);
    color: iscolor(#ddd);
    color1: iscolor(red);
    color2: iscolor(rgb(0, 0, 0));
    color3: iscolor(transparent);
    keyword: iskeyword(hello);
    number: isnumber(32);
    string: isstring("hello");
    pixel: ispixel(32px);
    percent: ispercentage(32%);
    em: isem(32em);
    ex: isunit(32ex, ex);
    rem: isunit(32rem, rem);
    vw: isunit(32vw, vw);
    vh: isunit(32vh, vh);
    vmin: isunit(32vmin, vmin);
    vmax: isunit(32vmax, vmax);
    ch: isunit(32ch, ch);
    cm: isunit(32cm, cm);
    mm: isunit(32mm, mm);
    pt: isunit(32pt, pt);
    q: isunit(32q, q);
    in: isunit(32in, in);
    cat: isunit(32cat, cat);
    no-unit-is-empty: isunit(32, '');
    case-insensitive-1: isunit(32CAT, cat);
    case-insensitive-2: isunit(32px, PX);
  }
}

#alpha {
  alpha: darken(hsla(25, 50%, 50%, 0.6), 10%);
  alpha2: alpha(rgba(3, 4, 5, 0.5));
  alpha3: alpha(transparent);
}

#blendmodes {
  multiply: multiply(#f60000, #f60000);
  screen: screen(#f60000, #0000f6);
  overlay: overlay(#f60000, #0000f6);
  softlight: softlight(#f60000, #ffffff);
  hardlight: hardlight(#f60000, #0000f6);
  difference: difference(#f60000, #0000f6);
  exclusion: exclusion(#f60000, #0000f6);
  average: average(#f60000, #0000f6);
  negation: negation(#f60000, #313131);
}

#extract-and-length {
  @anon: A B C 1 2 3;
  extract: extract(@anon, 6) extract(@anon, 5) extract(@anon, 4) extract(@anon, 3) extract(@anon, 2) extract(@anon, 1);
  length: length(@anon);
}

#quoted-functions-in-mixin {
  // Quoted type may have some weird side-effects when used in mixins (#2308)
  .mixin();
  .mixin() {
    replace-double-quoted: replace('foo-1', "1", "2");
    replace-single-quoted: replace('foo-3', "3", "4");
    replace-escaped-string: replace(~"bar-1", "1", "2");
    replace-keyword: replace(baz-1, "1", "2");
    replace-anonymous: replace(e("qux-1"), "1", "2");
    format-double-quoted: %("hello %s", "world");
    format-single-quoted: %('hello %s', "single world");
    format-escaped-string: %(~"hello %s", "escaped world");
    format-keyword: %(hello);
    format-anonymous: %(e("hello %s"), "anonymous world");
  }
}

#list-details {
  @list:
    a 1, // Some comment
    b 2;

  length: length(@list);
  one: extract(@list, 1);
  @two: extract(@list, 2);
  two: @two;
  two-length: length(@two);
  two-one: extract(@two, 1);
  two-two: extract(@two, 2);
}
@color1: #FFF;/* comment1 */
@color2: #FFF/* comment2 */;
html {
  color: mix(blue, @color1, 50%);
  color: mix(blue, @color2, 50%);
}

#boolean {
  a: boolean(not(2 < 1));
  b: boolean(not(2 > 1) and (true));
  c: boolean(not(boolean(true)));
}

#if {
  a: if(not(false), 1, 2);
  b: if(not(true), 1, 2);
  @1: if(not(false), {c: 3}, {d: 4}); @1();

  e: if(not(true), 5);
  @f: boolean(3 = 4);
  f: if(not(@f), 6);
  g: if(true, 3, 5);
  h: if(false, 3, 5);
  i: if(true and isnumber(6), 6, 8);
  j: if(not(true) and true, 6, 8);
  k: if(true or true, 1);

<<<<<<< HEAD
  if((false), {g: 7}); /* results in void */

  @conditional: if((true), {
    color: green;
  }, {});
  @conditional();

  @falsey: if((false), {
    color: orange;
  }, {
    color: purple;
  });
  @falsey();
=======
  if(false, {g: 7}); /* results in void */
>>>>>>> d99a1b85
}<|MERGE_RESOLUTION|>--- conflicted
+++ resolved
@@ -263,7 +263,6 @@
   j: if(not(true) and true, 6, 8);
   k: if(true or true, 1);
 
-<<<<<<< HEAD
   if((false), {g: 7}); /* results in void */
 
   @conditional: if((true), {
@@ -277,7 +276,4 @@
     color: purple;
   });
   @falsey();
-=======
-  if(false, {g: 7}); /* results in void */
->>>>>>> d99a1b85
 }