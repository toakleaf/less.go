var path = require('path'),
    fs = require('fs'),
    sys = require('util');

var less = require('../lib/less');
var stylize = require('../lib/less/lessc_helper').stylize;

var globals = Object.keys(global);

var oneTestOnly = process.argv[2];

var isVerbose = process.env.npm_config_loglevel === 'verbose';

var totalTests = 0,
    failedTests = 0,
    passedTests = 0;

less.tree.functions.add = function (a, b) {
    return new(less.tree.Dimension)(a.value + b.value);
};
less.tree.functions.increment = function (a) {
    return new(less.tree.Dimension)(a.value + 1);
};
less.tree.functions._color = function (str) {
    if (str.value === "evil red") { return new(less.tree.Color)("600"); }
};

sys.puts("\n" + stylize("LESS", 'underline') + "\n");

runTestSet({strictMath: true, relativeUrls: true, silent: true});
runTestSet({strictMath: true, strictUnits: true}, "errors/",
            testErrors, null, getErrorPathReplacementFunction("errors"));
runTestSet({strictMath: true, strictUnits: true, javascriptEnabled: false}, "no-js-errors/",
            testErrors, null, getErrorPathReplacementFunction("no-js-errors"));
runTestSet({strictMath: true, dumpLineNumbers: 'comments'}, "debug/", null,
           function(name) { return name + '-comments'; });
runTestSet({strictMath: true, dumpLineNumbers: 'mediaquery'}, "debug/", null,
           function(name) { return name + '-mediaquery'; });
runTestSet({strictMath: true, dumpLineNumbers: 'all'}, "debug/", null,
           function(name) { return name + '-all'; });
runTestSet({strictMath: true, relativeUrls: false, rootpath: "folder (1)/"}, "static-urls/");
runTestSet({strictMath: true, compress: true}, "compression/");
<<<<<<< HEAD
runTestSet({strictMath: false}, "legacy/");
runTestSet({strictMath: true, strictUnits: true, sourceMap: true }, "sourcemaps/",
    testSourcemap, null, null, function(filename) { return path.join('test/sourcemaps', filename) + '.json'; });
=======
runTestSet({}, "legacy/");
>>>>>>> 4c51ff19

testNoOptions();

function getErrorPathReplacementFunction(dir) {
    return function(input) {
        return input.replace(
                "{path}", path.join(process.cwd(), "/test/less/" + dir + "/"))
            .replace("{pathrel}", path.join("test", "less", dir + "/"))
            .replace("{pathhref}", "")
            .replace("{404status}", "")
            .replace(/\r\n/g, '\n');
    };
}

function testSourcemap(name, err, compiledLess, doReplacements, sourcemap) {
    fs.readFile(path.join('test/', name) + '.json', 'utf8', function (e, expectedSourcemap) {
        sys.print("- " + name + ": ");
        if (sourcemap === expectedSourcemap) {
            ok('OK');
        } else if (err) {
            fail("ERROR: " + (err && err.message));
            if (isVerbose) {
                console.error();
                console.error(err.stack);
            }
        } else {
            difference("FAIL", expectedSourcemap, sourcemap);
        }
        sys.puts("");
    });
}

function testErrors(name, err, compiledLess, doReplacements) {
    fs.readFile(path.join('test/less/', name) + '.txt', 'utf8', function (e, expectedErr) {
        sys.print("- " + name + ": ");
        expectedErr = doReplacements(expectedErr, 'test/less/errors/');
        if (!err) {
            if (compiledLess) {
                fail("No Error", 'red');
            } else {
                fail("No Error, No Output");
            }
        } else {
            var errMessage = less.formatError(err);
            if (errMessage === expectedErr) {
                ok('OK');
            } else {
                difference("FAIL", expectedErr, errMessage);
            }
        }
        sys.puts("");
    });
}

function globalReplacements(input, directory) {
    var p = path.join(process.cwd(), directory),
        pathimport = path.join(process.cwd(), directory + "import/"),
        pathesc = p.replace(/[.:/\\]/g, function(a) { return '\\' + (a=='\\' ? '\/' : a); }),
        pathimportesc = pathimport.replace(/[.:/\\]/g, function(a) { return '\\' + (a=='\\' ? '\/' : a); });

    return input.replace(/\{path\}/g, p)
            .replace(/\{pathesc\}/g, pathesc)
            .replace(/\{pathimport\}/g, pathimport)
            .replace(/\{pathimportesc\}/g, pathimportesc)
            .replace(/\r\n/g, '\n');
}

function checkGlobalLeaks() {
    return Object.keys(global).filter(function(v) {
        return globals.indexOf(v) < 0;
    });
}

function runTestSet(options, foldername, verifyFunction, nameModifier, doReplacements, getFilename) {
    foldername = foldername || "";

    if(!doReplacements)
        doReplacements = globalReplacements;

    fs.readdirSync(path.join('test/less/', foldername)).forEach(function (file) {
        if (! /\.less/.test(file)) { return; }
        
        var name = foldername + path.basename(file, '.less');
        
        if (oneTestOnly && name !== oneTestOnly) { return; }
        
        totalTests++;

        if (options.sourceMap) {
            var sourceMapOutput;
            options.writeSourceMap = function(output) {
                sourceMapOutput = output;
            };
        }

        toCSS(options, path.join('test/less/', foldername + file), function (err, less) {

            if (verifyFunction) {
                return verifyFunction(name, err, less, doReplacements, sourceMapOutput);
            }
            var css_name = name;
            if(nameModifier) { css_name = nameModifier(name); }
            fs.readFile(path.join('test/css', css_name) + '.css', 'utf8', function (e, css) {
                sys.print("- " + css_name + ": ");
                
                css = css && doReplacements(css, 'test/less/' + foldername);
                if (less === css) { ok('OK'); }
                else if (err) {
                    fail("ERROR: " + (err && err.message));
                    if (isVerbose) {
                        console.error();
                        console.error(err.stack);
                    }
                } else {
                    difference("FAIL", css, less);
                }
                sys.puts("");
            });
        });
    });
}

function diff(left, right) {
    sys.puts("");
    require('diff').diffLines(left, right).forEach(function(item) {
      if(item.added || item.removed) {
        var text = item.value.replace("\n", String.fromCharCode(182) + "\n");
        sys.print(stylize(text, item.added ? 'green' : 'red'));
      } else {
        sys.print(item.value);
      }
    });
}

function fail(msg) {
    sys.print(stylize(msg, 'red'));
    failedTests++;
    endTest();
}

function difference(msg, left, right) {
    sys.print(stylize(msg, 'yellow'));
    failedTests++;
                
    diff(left, right);
    endTest();
}

function ok(msg) {
    sys.print(stylize(msg, 'green'));
    passedTests++;
    endTest();
}

function endTest() {
    var leaked = checkGlobalLeaks();
    if (failedTests + passedTests === totalTests) {
        sys.puts("");
        sys.puts("");
        if (failedTests > 0) {
            sys.print(failedTests);
            sys.print(stylize(" Failed", "red"));
            sys.print(", " + passedTests + " passed");
        } else {
            sys.print(stylize("All Passed ", "green"));
            sys.print(passedTests + " run");
        }
        if (leaked.length > 0) {
            sys.puts("");
            sys.puts("");
            sys.print(stylize("Global leak detected: ", "red") + leaked.join(', '));
            sys.print("\n");
        }
    }
}

function toCSS(options, path, callback) {
    var tree, css;
    options = options || {};
    fs.readFile(path, 'utf8', function (e, str) {
        if (e) { return callback(e); }
        
        options.paths = [require('path').dirname(path)];
        options.filename = require('path').resolve(process.cwd(), path);
        options.optimization = options.optimization || 0;

        new(less.Parser)(options).parse(str, function (err, tree) {
            if (err) {
                callback(err);
            } else {
                try {
                    css = tree.toCSS(options);
                    callback(null, css);
                } catch (e) {
                    callback(e);
                }
            }
        });
    });
}

function testNoOptions() {
    totalTests++;
    try {
        sys.print("- Integration - creating parser without options: ");
        new(less.Parser)();
    } catch(e) {
        fail(stylize("FAIL\n", "red"));
        return;
    }
    ok(stylize("OK\n", "green"));
}<|MERGE_RESOLUTION|>--- conflicted
+++ resolved
@@ -40,13 +40,9 @@
            function(name) { return name + '-all'; });
 runTestSet({strictMath: true, relativeUrls: false, rootpath: "folder (1)/"}, "static-urls/");
 runTestSet({strictMath: true, compress: true}, "compression/");
-<<<<<<< HEAD
-runTestSet({strictMath: false}, "legacy/");
+runTestSet({}, "legacy/");
 runTestSet({strictMath: true, strictUnits: true, sourceMap: true }, "sourcemaps/",
     testSourcemap, null, null, function(filename) { return path.join('test/sourcemaps', filename) + '.json'; });
-=======
-runTestSet({}, "legacy/");
->>>>>>> 4c51ff19
 
 testNoOptions();
 
