{
  "name": "less",
  "version": "1.7.1",
  "description": "Leaner CSS",
  "homepage": "http://lesscss.org",
  "author": {
    "name": "Alexis Sellier",
    "email": "self@cloudhead.net"
  },
  "contributors": [
    "The Core Less Team"
  ],
  "bugs": {
    "url": "https://github.com/less/less.js/issues"
  },
  "repository": {
    "type": "git",
    "url": "https://github.com/less/less.js.git"
  },
  "licenses": [
    {
      "type": "Apache v2",
      "url": "https://github.com/less/less.js/blob/master/LICENSE"
    }
  ],
  "bin": {
    "lessc": "./bin/lessc"
  },
  "main": "./lib/less/index",
  "directories": {
    "test": "./test"
  },
  "jam": {
    "main": "./dist/less-1.6.3.js"
  },
  "engines": {
    "node": ">=0.10.0"
  },
  "scripts": {
    "test": "grunt test"
  },
  "optionalDependencies": {
    "graceful-fs": "~2.0.3",
    "mime": "~1.2.11",
    "request": "~2.34.0",
    "mkdirp": "~0.3.5",
    "clean-css": "2.1.x",
    "source-map": "0.1.x",
    "promise": "~5.0.0"
  },
  "devDependencies": {
    "diff": "~1.0",
    "grunt": "~0.4.2",
    "grunt-contrib-clean": "~0.5.0",
    "grunt-contrib-concat": "~0.4.0",
    "grunt-contrib-connect": "~0.7.0",
    "grunt-contrib-jasmine": "~0.5.2",
    "grunt-contrib-jshint": "~0.10.0",
    "grunt-contrib-uglify": "~0.4.0",
    "grunt-shell": "~0.7.0",
    "http-server": "~0.6.1",
    "matchdep": "~0.3.0",
<<<<<<< HEAD
    "time-grunt": "~0.2.9",
    "browserify": "~3.30.2",
    "grunt-browserify": "~1.3.1"
  },
=======
    "time-grunt": "~0.3.1"
 },
>>>>>>> 6b126a15
  "keywords": [
    "compile less",
    "css nesting",
    "css variable",
    "css",
    "gradients css",
    "gradients css3",
    "less compiler",
    "less css",
    "less mixins",
    "less",
    "less.js",
    "lesscss",
    "mixins",
    "nested css",
    "parser",
    "preprocessor",
    "bootstrap css",
    "bootstrap less",
    "style",
    "styles",
    "stylesheet",
    "variables in css",
    "css less"
  ]
}<|MERGE_RESOLUTION|>--- conflicted
+++ resolved
@@ -60,15 +60,10 @@
     "grunt-shell": "~0.7.0",
     "http-server": "~0.6.1",
     "matchdep": "~0.3.0",
-<<<<<<< HEAD
-    "time-grunt": "~0.2.9",
+    "time-grunt": "~0.3.1",
     "browserify": "~3.30.2",
     "grunt-browserify": "~1.3.1"
   },
-=======
-    "time-grunt": "~0.3.1"
- },
->>>>>>> 6b126a15
   "keywords": [
     "compile less",
     "css nesting",
