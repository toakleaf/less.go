{
  "name": "less",
  "version": "1.5.0-b1",
  "description": "Leaner CSS",
  "homepage": "http://lesscss.org",
  "author": {
    "name": "Alexis Sellier",
    "email": "self@cloudhead.net"
  },
  "contributors": [
    "The Core Less Team"
  ],
  "bugs": {
    "url": "https://github.com/less/less.js/issues"
  },
  "repository": {
    "type": "git",
    "url": "https://github.com/less/less.js.git"
  },
  "licenses": [
    {
      "type": "Apache v2",
      "url": "https://github.com/less/less.js/blob/master/LICENSE"
    }
  ],
  "bin": {
    "lessc": "./bin/lessc"
  },
  "main": "./lib/less/index",
  "directories": {
    "test": "./test"
  },
  "jam": {
    "main": "./dist/less-1.4.2.js"
  },
  "engines": {
    "node": ">=0.4.2"
  },
  "scripts": {
<<<<<<< HEAD
    "pretest": "make jshint",
    "test": "make test"
=======
    "test": "grunt test"
>>>>>>> ab43e5cd
  },
  "optionalDependencies": {
    "mime": "1.2.x",
    "request": ">=2.12.0",
    "mkdirp": "~0.3.4",
    "clean-css": "1.0.x",
    "source-map": "0.1.x"
  },
  "devDependencies": {
    "diff": "~1.0",
<<<<<<< HEAD
    "jshint": "~2.1.4",
    "http-server": "~0.5.5"
  },
=======
    "grunt": "~0.4.1",
    "grunt-contrib-clean": "~0.5.0",
    "grunt-contrib-concat": "~0.3.0",
    "grunt-contrib-connect": "~0.3.0",
    "grunt-contrib-jasmine": "~0.5.1",
    "grunt-contrib-jshint": "~0.6.0",
    "grunt-contrib-uglify": "~0.2.2",
    "grunt-shell": "~0.3.1",
    "http-server": "~0.5.5",
    "matchdep": "~0.1.2",
    "time-grunt": "~0.1.1"
 },
>>>>>>> ab43e5cd
  "keywords": [
    "compile less",
    "css nesting",
    "css variable",
    "css",
    "gradients css",
    "gradients css3",
    "less compiler",
    "less css",
    "less mixins",
    "less",
    "less.js",
    "lesscss",
    "mixins",
    "nested css",
    "parser",
    "preprocessor",
    "bootstrap css",
    "bootstrap less",
    "style",
    "styles",
    "stylesheet",
    "variables in css",
    "css less"
  ]
}<|MERGE_RESOLUTION|>--- conflicted
+++ resolved
@@ -37,12 +37,7 @@
     "node": ">=0.4.2"
   },
   "scripts": {
-<<<<<<< HEAD
-    "pretest": "make jshint",
-    "test": "make test"
-=======
     "test": "grunt test"
->>>>>>> ab43e5cd
   },
   "optionalDependencies": {
     "mime": "1.2.x",
@@ -53,11 +48,6 @@
   },
   "devDependencies": {
     "diff": "~1.0",
-<<<<<<< HEAD
-    "jshint": "~2.1.4",
-    "http-server": "~0.5.5"
-  },
-=======
     "grunt": "~0.4.1",
     "grunt-contrib-clean": "~0.5.0",
     "grunt-contrib-concat": "~0.3.0",
@@ -70,7 +60,6 @@
     "matchdep": "~0.1.2",
     "time-grunt": "~0.1.1"
  },
->>>>>>> ab43e5cd
   "keywords": [
     "compile less",
     "css nesting",
