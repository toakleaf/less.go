--- conflicted
+++ resolved
@@ -1,10 +1,6 @@
 {
   "name": "less",
-<<<<<<< HEAD
-  "version": "2.7.3",
-=======
-  "version": "3.0.0-RC.2",
->>>>>>> a48c24c4
+  "version": "3.0.0",
   "description": "Leaner CSS",
   "homepage": "http://lesscss.org",
   "author": {
