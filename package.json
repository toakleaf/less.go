--- conflicted
+++ resolved
@@ -42,18 +42,11 @@
   "optionalDependencies": {
     "graceful-fs": "~3.0.2",
     "mime": "~1.2.11",
-<<<<<<< HEAD
-    "request": "~2.34.0",
-    "mkdirp": "~0.3.5",
-    "clean-css": "2.1.x",
-    "source-map": "0.1.x",
-    "promise": "~5.0.0"
-=======
     "request": "~2.40.0",
     "mkdirp": "~0.5.0",
     "clean-css": "2.2.x",
-    "source-map": "0.1.x"
->>>>>>> 466bc39a
+    "source-map": "0.1.x",
+    "promise": "~5.0.0"
   },
   "devDependencies": {
     "diff": "~1.0",
