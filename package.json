--- conflicted
+++ resolved
@@ -35,12 +35,8 @@
     "mime": "1.2.x",
     "request": ">=2.12.0",
     "mkdirp": "~0.3.4",
-<<<<<<< HEAD
-    "clean-css": "1.0.x"
-=======
     "clean-css": "1.0.x",
     "source-map": "0.1.x"
->>>>>>> 969e70a5
   },
   "devDependencies": {
     "diff": "~1.0",
