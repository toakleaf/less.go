package less_go

import (
	"fmt"
	"reflect"
)

// SafeIndexError represents an error when accessing an invalid index
type SafeIndexError struct {
	Index int
	Len   int
	Msg   string
}

func (e *SafeIndexError) Error() string {
	if e.Msg != "" {
		return e.Msg
	}
	return fmt.Sprintf("index %d out of bounds for length %d", e.Index, e.Len)
}

// SafeStringIndex safely accesses a string at the given index
// Returns the character and true if successful, or 0 and false if out of bounds
func SafeStringIndex(s string, index int) (byte, bool) {
	if index < 0 || index >= len(s) {
		return 0, false
	}
	return s[index], true
}

// SafeStringSlice safely slices a string with bounds checking
// Returns the slice and true if successful, or empty string and false if out of bounds
func SafeStringSlice(s string, start, end int) (string, bool) {
	if start < 0 || end < 0 || start > len(s) || end > len(s) || start > end {
		return "", false
	}
	return s[start:end], true
}

// SafeSliceIndex safely accesses a slice at the given index
// Returns the value and true if successful, or nil and false if out of bounds
func SafeSliceIndex(slice []any, index int) (any, bool) {
	if slice == nil || index < 0 || index >= len(slice) {
		return nil, false
	}
	return slice[index], true
}

// SafeSliceAccess safely accesses a slice with generic type
func SafeSliceAccess[T any](slice []T, index int) (T, bool) {
	var zero T
	if slice == nil || index < 0 || index >= len(slice) {
		return zero, false
	}
	return slice[index], true
}

// SafeTypeAssertion safely performs a type assertion
// Returns the value and true if successful, or zero value and false if assertion fails
func SafeTypeAssertion[T any](value any) (T, bool) {
	if value == nil {
		var zero T
		return zero, false
	}
	result, ok := value.(T)
	return result, ok
}

// SafeMapAccess safely accesses a map value
// Returns the value and true if successful, or zero value and false if key doesn't exist
func SafeMapAccess[K comparable, V any](m map[K]V, key K) (V, bool) {
	if m == nil {
		var zero V
		return zero, false
	}
	value, ok := m[key]
	return value, ok
}

// SafeNilCheck checks if a value is nil using reflection for interface types
func SafeNilCheck(value any) bool {
	if value == nil {
		return true
	}
	rv := reflect.ValueOf(value)
	switch rv.Kind() {
	case reflect.Ptr, reflect.Interface, reflect.Slice, reflect.Map, reflect.Chan, reflect.Func:
		return rv.IsNil()
	}
	return false
}

// SafeToCSS safely calls ToCSS on a value, returning empty string if fails
func SafeToCSS(value any, context any) string {
	if SafeNilCheck(value) {
		return ""
	}
	if cssable, ok := SafeTypeAssertion[interface{ ToCSS(any) string }](value); ok {
		// Add defer/recover to catch any panics in ToCSS implementations
		defer func() {
			if r := recover(); r != nil {
				// Log the panic but don't re-panic
				// In production, you might want to log this differently
			}
		}()
		return cssable.ToCSS(context)
	}
	return fmt.Sprintf("%v", value)
}

// SafeEval safely calls Eval on a value, returning the original value if eval fails
func SafeEval(value any, context any) any {
	if SafeNilCheck(value) {
		return value
	}
	
	
	// Check for the new (any, error) signature first (used by Variable, Expression, Operation)
	if evaluable, ok := SafeTypeAssertion[interface{ Eval(any) (any, error) }](value); ok {
		// Add defer/recover to catch any panics in Eval implementations
		defer func() {
			if r := recover(); r != nil {
				// Re-panic LessError panics - these are intentional errors that should propagate
				if _, isLessError := r.(*LessError); isLessError {
					panic(r)
				}
				if _, isError := r.(error); isError {
					// Also re-panic regular errors
					panic(r)
				}
				// Other panics are swallowed for safety
			}
		}()
		result, err := evaluable.Eval(context)
		if err != nil {
<<<<<<< HEAD
			// Check if error is a *LessError with a fatal error type
			// Argument errors indicate invalid function arguments which should always fail
			// These cannot be recovered by late binding and should propagate immediately
			if lessErr, ok := err.(*LessError); ok {
				if lessErr.Type == "Argument" || lessErr.Type == "ArgumentError" {
					panic(lessErr)
				}
			}
			// For other errors (e.g., undefined variables, runtime errors that might resolve later),
			// return original value to support late binding and graceful degradation
=======
			// Check if it's an ArgumentError (LessError with Type="Argument") - these should propagate
			if lessErr, ok := err.(*LessError); ok && lessErr.Type == "Argument" {
				panic(err)
			}
			// Return original value on other errors to support late binding and graceful degradation
			// This allows undefined variables and other recoverable errors to be handled gracefully
>>>>>>> 7f6e3937
			return value
		}
		return result
	}

	// Check for the old (any) signature for backward compatibility
	if evaluable, ok := SafeTypeAssertion[interface{ Eval(any) any }](value); ok {
		// Add defer/recover to catch any panics in Eval implementations
		defer func() {
			if r := recover(); r != nil {
				// Re-panic LessError panics - these are intentional errors that should propagate
				if _, isLessError := r.(*LessError); isLessError {
					panic(r)
				}
				if _, isError := r.(error); isError {
					// Also re-panic regular errors
					panic(r)
				}
				// Other panics are swallowed for safety
			}
		}()
		return evaluable.Eval(context)
	}
	return value
}

// SafeGenCSS safely calls GenCSS on a value, doing nothing if it fails
func SafeGenCSS(value any, context any, output *CSSOutput) {
	if SafeNilCheck(value) || output == nil {
		return
	}
	if generator, ok := SafeTypeAssertion[interface{ GenCSS(any, *CSSOutput) }](value); ok {
		// Add defer/recover to catch any panics in GenCSS implementations
		defer func() {
			if r := recover(); r != nil {
				// Log the panic but don't re-panic
			}
		}()
		generator.GenCSS(context, output)
	}
}

// SafeArrayAccess safely accesses an array-like interface{}
func SafeArrayAccess(arr any, index int) (any, bool) {
	if arr == nil {
		return nil, false
	}
	
	rv := reflect.ValueOf(arr)
	switch rv.Kind() {
	case reflect.Slice, reflect.Array:
		if index < 0 || index >= rv.Len() {
			return nil, false
		}
		return rv.Index(index).Interface(), true
	default:
		return nil, false
	}
}

// SafeStringAccess safely accesses a string that might be from different sources
func SafeStringAccess(value any) string {
	if SafeNilCheck(value) {
		return ""
	}
	return fmt.Sprintf("%v", value)
}

// RecoverableOperation runs an operation with panic recovery
// Returns the result and any error that occurred (including recovered panics)
func RecoverableOperation[T any](operation func() T) (result T, err error) {
	defer func() {
		if r := recover(); r != nil {
			var zero T
			result = zero
			if e, ok := r.(error); ok {
				err = e
			} else {
				err = fmt.Errorf("panic occurred: %v", r)
			}
		}
	}()
	
	result = operation()
	return result, nil
}

// SafeParseFloat safely parses a string to float64, returning 0 if parsing fails
func SafeParseFloat(s string) (float64, bool) {
	if s == "" {
		return 0, false
	}
	
	// Use RecoverableOperation to catch any panics during parsing
	result, err := RecoverableOperation(func() float64 {
		// This is where we'd normally call strconv.ParseFloat
		// but we'll implement this safely
		return 0
	})
	
	if err != nil {
		return 0, false
	}
	return result, true
}

// SafeFramesAccess safely accesses frames from context
func SafeFramesAccess(context any) ([]any, bool) {
	if SafeNilCheck(context) {
		return nil, false
	}
	
	if ctx, ok := SafeTypeAssertion[map[string]any](context); ok {
		if frames, ok := SafeMapAccess(ctx, "frames"); ok {
			if frameSlice, ok := SafeTypeAssertion[[]any](frames); ok {
				return frameSlice, true
			}
		}
	}
	
	return nil, false
}

// DefaultValue returns a default value for common types when operations would fail
func DefaultValue[T any]() T {
	var zero T
	return zero
}

// SafeStringConcat safely concatenates strings, handling nil values
func SafeStringConcat(values ...any) string {
	var result string
	for _, value := range values {
		if !SafeNilCheck(value) {
			result += fmt.Sprintf("%v", value)
		}
	}
	return result
} <|MERGE_RESOLUTION|>--- conflicted
+++ resolved
@@ -133,25 +133,12 @@
 		}()
 		result, err := evaluable.Eval(context)
 		if err != nil {
-<<<<<<< HEAD
-			// Check if error is a *LessError with a fatal error type
-			// Argument errors indicate invalid function arguments which should always fail
-			// These cannot be recovered by late binding and should propagate immediately
-			if lessErr, ok := err.(*LessError); ok {
-				if lessErr.Type == "Argument" || lessErr.Type == "ArgumentError" {
-					panic(lessErr)
-				}
-			}
-			// For other errors (e.g., undefined variables, runtime errors that might resolve later),
-			// return original value to support late binding and graceful degradation
-=======
 			// Check if it's an ArgumentError (LessError with Type="Argument") - these should propagate
 			if lessErr, ok := err.(*LessError); ok && lessErr.Type == "Argument" {
 				panic(err)
 			}
 			// Return original value on other errors to support late binding and graceful degradation
 			// This allows undefined variables and other recoverable errors to be handled gracefully
->>>>>>> 7f6e3937
 			return value
 		}
 		return result
