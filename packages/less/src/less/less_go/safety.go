package less_go

import (
	"fmt"
	"reflect"
)

// SafeIndexError represents an error when accessing an invalid index
type SafeIndexError struct {
	Index int
	Len   int
	Msg   string
}

func (e *SafeIndexError) Error() string {
	if e.Msg != "" {
		return e.Msg
	}
	return fmt.Sprintf("index %d out of bounds for length %d", e.Index, e.Len)
}

// SafeStringIndex safely accesses a string at the given index
// Returns the character and true if successful, or 0 and false if out of bounds
func SafeStringIndex(s string, index int) (byte, bool) {
	if index < 0 || index >= len(s) {
		return 0, false
	}
	return s[index], true
}

// SafeStringSlice safely slices a string with bounds checking
// Returns the slice and true if successful, or empty string and false if out of bounds
func SafeStringSlice(s string, start, end int) (string, bool) {
	if start < 0 || end < 0 || start > len(s) || end > len(s) || start > end {
		return "", false
	}
	return s[start:end], true
}

// SafeSliceIndex safely accesses a slice at the given index
// Returns the value and true if successful, or nil and false if out of bounds
func SafeSliceIndex(slice []any, index int) (any, bool) {
	if slice == nil || index < 0 || index >= len(slice) {
		return nil, false
	}
	return slice[index], true
}

// SafeSliceAccess safely accesses a slice with generic type
func SafeSliceAccess[T any](slice []T, index int) (T, bool) {
	var zero T
	if slice == nil || index < 0 || index >= len(slice) {
		return zero, false
	}
	return slice[index], true
}

// SafeTypeAssertion safely performs a type assertion
// Returns the value and true if successful, or zero value and false if assertion fails
func SafeTypeAssertion[T any](value any) (T, bool) {
	if value == nil {
		var zero T
		return zero, false
	}
	result, ok := value.(T)
	return result, ok
}

// SafeMapAccess safely accesses a map value
// Returns the value and true if successful, or zero value and false if key doesn't exist
func SafeMapAccess[K comparable, V any](m map[K]V, key K) (V, bool) {
	if m == nil {
		var zero V
		return zero, false
	}
	value, ok := m[key]
	return value, ok
}

// SafeNilCheck checks if a value is nil using reflection for interface types
func SafeNilCheck(value any) bool {
	if value == nil {
		return true
	}
	rv := reflect.ValueOf(value)
	switch rv.Kind() {
	case reflect.Ptr, reflect.Interface, reflect.Slice, reflect.Map, reflect.Chan, reflect.Func:
		return rv.IsNil()
	}
	return false
}

// SafeToCSS safely calls ToCSS on a value, returning empty string if fails
func SafeToCSS(value any, context any) string {
	if SafeNilCheck(value) {
		return ""
	}
	if cssable, ok := SafeTypeAssertion[interface{ ToCSS(any) string }](value); ok {
		// Add defer/recover to catch any panics in ToCSS implementations
		defer func() {
			if r := recover(); r != nil {
				// Log the panic but don't re-panic
				// In production, you might want to log this differently
			}
		}()
		return cssable.ToCSS(context)
	}
	return fmt.Sprintf("%v", value)
}

// SafeEval safely calls Eval on a value, returning the original value if eval fails
func SafeEval(value any, context any) any {
	if SafeNilCheck(value) {
		return value
	}
	
	
	// Check for the new (any, error) signature first (used by Variable, Expression, Operation)
	if evaluable, ok := SafeTypeAssertion[interface{ Eval(any) (any, error) }](value); ok {
		// Add defer/recover to catch any panics in Eval implementations
		defer func() {
			if r := recover(); r != nil {
				// Re-panic LessError panics - these are intentional errors that should propagate
				if _, isLessError := r.(*LessError); isLessError {
					panic(r)
				}
				if _, isError := r.(error); isError {
					// Also re-panic regular errors
					panic(r)
				}
				// Other panics are swallowed for safety
			}
		}()
		result, err := evaluable.Eval(context)
		if err != nil {
<<<<<<< HEAD
			// Only panic on LessError types - these are intentional LESS compilation errors
			// Regular Go errors (like validation errors) should return the original value for safety
			if lessErr, ok := err.(*LessError); ok {
				panic(lessErr)
			}
			// For other errors, return the original value (maintains backward compatibility)
			return value
=======
			// If it's a LessError, panic with it so it propagates properly
			if lessErr, isLessError := err.(*LessError); isLessError {
				panic(lessErr)
			}
			// For other errors, also panic to ensure they propagate
			panic(err)
>>>>>>> 115f7642
		}
		return result
	}

	// Check for the old (any) signature for backward compatibility
	if evaluable, ok := SafeTypeAssertion[interface{ Eval(any) any }](value); ok {
		// Add defer/recover to catch any panics in Eval implementations
		defer func() {
			if r := recover(); r != nil {
				// Re-panic LessError panics - these are intentional errors that should propagate
				if _, isLessError := r.(*LessError); isLessError {
					panic(r)
				}
				if _, isError := r.(error); isError {
					// Also re-panic regular errors
					panic(r)
				}
				// Other panics are swallowed for safety
			}
		}()
		return evaluable.Eval(context)
	}
	return value
}

// SafeGenCSS safely calls GenCSS on a value, doing nothing if it fails
func SafeGenCSS(value any, context any, output *CSSOutput) {
	if SafeNilCheck(value) || output == nil {
		return
	}
	if generator, ok := SafeTypeAssertion[interface{ GenCSS(any, *CSSOutput) }](value); ok {
		// Add defer/recover to catch any panics in GenCSS implementations
		defer func() {
			if r := recover(); r != nil {
				// Log the panic but don't re-panic
			}
		}()
		generator.GenCSS(context, output)
	}
}

// SafeArrayAccess safely accesses an array-like interface{}
func SafeArrayAccess(arr any, index int) (any, bool) {
	if arr == nil {
		return nil, false
	}
	
	rv := reflect.ValueOf(arr)
	switch rv.Kind() {
	case reflect.Slice, reflect.Array:
		if index < 0 || index >= rv.Len() {
			return nil, false
		}
		return rv.Index(index).Interface(), true
	default:
		return nil, false
	}
}

// SafeStringAccess safely accesses a string that might be from different sources
func SafeStringAccess(value any) string {
	if SafeNilCheck(value) {
		return ""
	}
	return fmt.Sprintf("%v", value)
}

// RecoverableOperation runs an operation with panic recovery
// Returns the result and any error that occurred (including recovered panics)
func RecoverableOperation[T any](operation func() T) (result T, err error) {
	defer func() {
		if r := recover(); r != nil {
			var zero T
			result = zero
			if e, ok := r.(error); ok {
				err = e
			} else {
				err = fmt.Errorf("panic occurred: %v", r)
			}
		}
	}()
	
	result = operation()
	return result, nil
}

// SafeParseFloat safely parses a string to float64, returning 0 if parsing fails
func SafeParseFloat(s string) (float64, bool) {
	if s == "" {
		return 0, false
	}
	
	// Use RecoverableOperation to catch any panics during parsing
	result, err := RecoverableOperation(func() float64 {
		// This is where we'd normally call strconv.ParseFloat
		// but we'll implement this safely
		return 0
	})
	
	if err != nil {
		return 0, false
	}
	return result, true
}

// SafeFramesAccess safely accesses frames from context
func SafeFramesAccess(context any) ([]any, bool) {
	if SafeNilCheck(context) {
		return nil, false
	}
	
	if ctx, ok := SafeTypeAssertion[map[string]any](context); ok {
		if frames, ok := SafeMapAccess(ctx, "frames"); ok {
			if frameSlice, ok := SafeTypeAssertion[[]any](frames); ok {
				return frameSlice, true
			}
		}
	}
	
	return nil, false
}

// DefaultValue returns a default value for common types when operations would fail
func DefaultValue[T any]() T {
	var zero T
	return zero
}

// SafeStringConcat safely concatenates strings, handling nil values
func SafeStringConcat(values ...any) string {
	var result string
	for _, value := range values {
		if !SafeNilCheck(value) {
			result += fmt.Sprintf("%v", value)
		}
	}
	return result
} <|MERGE_RESOLUTION|>--- conflicted
+++ resolved
@@ -133,22 +133,12 @@
 		}()
 		result, err := evaluable.Eval(context)
 		if err != nil {
-<<<<<<< HEAD
-			// Only panic on LessError types - these are intentional LESS compilation errors
-			// Regular Go errors (like validation errors) should return the original value for safety
-			if lessErr, ok := err.(*LessError); ok {
-				panic(lessErr)
-			}
-			// For other errors, return the original value (maintains backward compatibility)
-			return value
-=======
 			// If it's a LessError, panic with it so it propagates properly
 			if lessErr, isLessError := err.(*LessError); isLessError {
 				panic(lessErr)
 			}
 			// For other errors, also panic to ensure they propagate
 			panic(err)
->>>>>>> 115f7642
 		}
 		return result
 	}
