package less_go

import (
	"fmt"
	"os"
	"runtime"
	"strconv"
	"strings"
)

// Factory creates a new Less instance
func Factory(environment map[string]any, fileManagers []any) map[string]any {
	var sourceMapOutput any
	var sourceMapBuilder any
	var parseTree any
	var importManager any

	// Create Environment - equivalent to: new Environment(environment, fileManagers)
	env := createEnvironment(environment, fileManagers)

	// Create components in the same order as JavaScript
	sourceMapOutput = createSourceMapOutput(env)
	sourceMapBuilder = createSourceMapBuilder(sourceMapOutput, env)
	parseTree = createParseTree(sourceMapBuilder)
	importManager = createImportManager(env)

	// Create render and parse functions
	render := createRender(env, parseTree, importManager)
	parse := createParse(env, parseTree, importManager)

	// Parse version - equivalent to: parseVersion(`v${version}`)
	v := parseVersion("v4.2.2")

	// Create the initial object
	initial := map[string]any{
		"version":              []int{v.Major, v.Minor, v.Patch},
		"data":                 createDataExports(),
		"tree":                 createTreeExports(),
		"Environment":          createEnvironment,
		"AbstractFileManager":  createAbstractFileManager,
		"AbstractPluginLoader": createAbstractPluginLoader,
		"environment":          env,
		"visitors":             createVisitors(),
		"Parser":               createParser,
		"functions":            createFunctions(env),
		"contexts":             createContexts(),
		"SourceMapOutput":      sourceMapOutput,
		"SourceMapBuilder":     sourceMapBuilder,
		"ParseTree":            parseTree,
		"ImportManager":        importManager,
		"render":               render,
		"parse":                parse,
		"LessError":            createLessError,
		"transformTree":        createTransformTree,
		"utils":                createUtils(),
		"PluginManager":        createPluginManager,
		"logger":               createLogger(),
	}

	// Create a public API
	api := make(map[string]any)

	// Copy all initial properties to api
	for key, value := range initial {
		api[key] = value
	}

	// Process tree constructors - equivalent to JavaScript's for...in loop over initial.tree
	if tree, ok := initial["tree"].(map[string]any); ok {
		for name, t := range tree {
			if isFunction(t) {
				// Create lowercase constructor function
				api[strings.ToLower(name)] = createConstructor(t)
			} else if isObject(t) {
				// Handle nested objects
				nestedObj := make(map[string]any)
				if tMap, ok := t.(map[string]any); ok {
					for innerName, innerT := range tMap {
						if isFunction(innerT) {
							nestedObj[strings.ToLower(innerName)] = createConstructor(innerT)
						}
					}
				}
				api[strings.ToLower(name)] = nestedObj
			}
		}
	}

	// Bind functions to API context - equivalent to JavaScript's .bind(api)
	if renderFunc, ok := api["render"].(func(string, ...any) any); ok {
		api["render"] = bindRenderToContext(renderFunc, api)
	}
	if parseFunc, ok := api["parse"].(func(string, ...any) any); ok {
		api["parse"] = bindParseToContext(parseFunc, api)
	}

	return api
}

// Helper functions

// parseVersion parses a version string like "v4.2.2" into major, minor, patch
func parseVersion(version string) VersionInfo {
	// Remove 'v' prefix if present
	version = strings.TrimPrefix(version, "v")
	
	parts := strings.Split(version, ".")
	major, _ := strconv.Atoi(parts[0])
	minor, _ := strconv.Atoi(parts[1])
	patch, _ := strconv.Atoi(parts[2])
	
	return VersionInfo{
		Major: major,
		Minor: minor,
		Patch: patch,
	}
}

// VersionInfo represents parsed version information
type VersionInfo struct {
	Major int
	Minor int
	Patch int
}

// isFunction checks if a value is a function (constructor)
func isFunction(value any) bool {
	// In Go, we'll identify functions by their type
	switch value.(type) {
	case func() any, func(...any) any:
		return true
	default:
		// Check if it's a type that can be constructed
		return fmt.Sprintf("%T", value) == "func() interface {}"
	}
}

// isObject checks if a value is an object/map
func isObject(value any) bool {
	_, ok := value.(map[string]any)
	return ok
}

// createConstructor creates a constructor function equivalent to JavaScript's ctor helper
func createConstructor(t any) func(...any) any {
	return func(args ...any) any {
		// This is equivalent to JavaScript's:
		// function() {
		//     const obj = Object.create(t.prototype);
		//     t.apply(obj, Array.prototype.slice.call(arguments, 0));
		//     return obj;
		// };
		
		// In Go, we need to call the constructor function directly
		switch constructor := t.(type) {
		case func() any:
			return constructor()
		case func(...any) any:
			return constructor(args...)
		default:
			// For other types, try to create them using reflection or factory patterns
			return createInstanceFromType(t, args...)
		}
	}
}

// createInstanceFromType creates an instance using type information
func createInstanceFromType(t any, args ...any) any {
	// This is a placeholder for the actual type creation logic
	// In a real implementation, this would use reflection or factory patterns
	// to create instances of tree node types
	return map[string]any{
		"type": fmt.Sprintf("%T", t),
		"args": args,
	}
}

// bindRenderToContext binds the render function to the API context
func bindRenderToContext(renderFunc func(string, ...any) any, context map[string]any) func(string, ...any) any {
	// Equivalent to JavaScript's initial.render = initial.render.bind(api);
	return func(input string, args ...any) any {
		return callRenderWithContext(renderFunc, context, input, args...)
	}
}

// bindParseToContext binds the parse function to the API context
func bindParseToContext(parseFunc func(string, ...any) any, context map[string]any) func(string, ...any) any {
	// Equivalent to JavaScript's initial.parse = initial.parse.bind(api);
	return func(input string, args ...any) any {
		// Create a bound context for the parse function
		return callParseWithContext(parseFunc, context, input, args...)
	}
}

// APIContext implements the ContextInterface for render function binding
type APIContext struct {
	context map[string]any
}

func (ac *APIContext) Parse(input string, options map[string]any, callback func(error, any, any, map[string]any)) {
	// This would delegate to the actual parse function with the bound context
	if parseFunc, ok := ac.context["parse"].(func(string, map[string]any, func(error, any, any, map[string]any))); ok {
		parseFunc(input, options, callback)
	}
}

func (ac *APIContext) GetOptions() map[string]any {
	// Return the context options or empty map
	if options, ok := ac.context["options"].(map[string]any); ok {
		return options
	}
	return make(map[string]any)
}

// callRenderWithContext calls the render function with the bound context
func callRenderWithContext(renderFunc func(string, ...any) any, context map[string]any, input string, args ...any) any {
	// This implements the context binding for render function
	return renderFunc(input, args...)
}

// callParseWithContext calls the parse function with the bound context
func callParseWithContext(parseFunc func(string, ...any) any, context map[string]any, input string, args ...any) any {
	// This implements the context binding for parse function
	return parseFunc(input, args...)
}

// Implementation functions for missing dependencies

func createEnvironment(environment map[string]any, fileManagers []any) any {
	// This should return the actual Environment instance
	return map[string]any{
		"environment":  environment,
		"fileManagers": fileManagers,
	}
}

func createSourceMapOutput(env any) any {
	// This should return the actual SourceMapOutput instance
	return map[string]any{"type": "SourceMapOutput"}
}

func createSourceMapBuilder(sourceMapOutput any, env any) any {
	// This should return the actual SourceMapBuilder instance
	return map[string]any{"type": "SourceMapBuilder"}
}

func createImportManager(env any) any {
	// This should return the actual ImportManager instance
	return map[string]any{"type": "ImportManager"}
}

func createParseTree(sourceMapBuilder any) any {
	// This should return the actual ParseTree constructor
	return map[string]any{"type": "ParseTree", "sourceMapBuilder": sourceMapBuilder}
}

func createRender(env any, parseTree any, importManager any) func(string, ...any) any {
	// Create a simple render function that uses the parse function directly
	return func(input string, args ...any) (result any) {
		// Add panic recovery to catch any runtime errors
		defer func() {
			if r := recover(); r != nil {
				// Get stack trace for debugging
				buf := make([]byte, 4096)
				n := runtime.Stack(buf, false)
				stackTrace := string(buf[:n])
				
				// Format the error message
				var errMsg string
				if err, ok := r.(error); ok {
					errMsg = err.Error()
				} else {
					errMsg = fmt.Sprintf("%v", r)
				}
				
				// Return error in the format expected by the test framework
				filename := "input"
				if len(args) > 0 {
					if opts, ok := args[0].(map[string]any); ok {
						if fn, ok := opts["filename"].(string); ok {
							filename = fn
						}
					}
				}
				
				// Always log stack trace for debugging nil pointers and array bounds errors
				if strings.Contains(errMsg, "nil pointer dereference") || strings.Contains(errMsg, "invalid memory address") || strings.Contains(errMsg, "index out of range") {
					fmt.Fprintf(os.Stderr, "\n=== DEBUG: Runtime error in render ===\nError: %s\nFile: %s\nStack trace:\n%s\n===\n", errMsg, filename, stackTrace)
				}
				
				// Create a proper error response
				result = map[string]any{
					"error": fmt.Sprintf("Syntax: %s in %s", errMsg, filename),
				}
			}
		}()
		
		// Extract options from args
		var options map[string]any
		if len(args) > 0 {
			if opts, ok := args[0].(map[string]any); ok {
				options = opts
			}
		}
		if options == nil {
			options = make(map[string]any)
		}

		// Convert options (string values to proper types like MathType)
		if os.Getenv("LESS_GO_TRACE") == "1" {
			fmt.Printf("[RENDER-DEBUG] Options before CopyOptions: math=%v (type=%T)\n", options["math"], options["math"])
		}
		options = CopyOptions(options, nil)
		if os.Getenv("LESS_GO_TRACE") == "1" {
			fmt.Printf("[RENDER-DEBUG] Options after CopyOptions: math=%v (type=%T)\n", options["math"], options["math"])
		}

		// Create the parse function
		parseFunc := CreateParse(env, parseTree, func(environment any, context *Parse, rootFileInfo map[string]any) *ImportManager {
			// Debug logging
			if os.Getenv("LESS_GO_DEBUG") == "1" {
				fmt.Printf("[DEBUG createRender ImportManagerFactory] Called with context.Paths: %v\n", context.Paths)
			}

			// Create a simple import manager factory
			factory := NewImportManager(&SimpleImportManagerEnvironment{})

			// Convert rootFileInfo to FileInfo
			fileInfo := &FileInfo{
				Filename: "input",
			}
			if rootFileInfo != nil {
				if fn, ok := rootFileInfo["filename"].(string); ok {
					fileInfo.Filename = fn
				}
			}

			// Create context map with parser factory and paths from Parse context
			contextMap := map[string]any{
				"parserFactory": func(parserContext map[string]any, parserImports map[string]any, parserFileInfo map[string]any, currentIndex int) ParserInterface {
					// Create a new parser for importing files
					return NewParser(parserContext, parserImports, parserFileInfo, currentIndex)
				},
			}

			// Extract paths from Parse context
			if context != nil && context.Paths != nil && len(context.Paths) > 0 {
				contextMap["paths"] = context.Paths
				if os.Getenv("LESS_GO_DEBUG") == "1" {
					fmt.Printf("[DEBUG createRender ImportManagerFactory] Setting contextMap paths: %v\n", context.Paths)
				}
			} else {
				contextMap["paths"] = []string{}
				if os.Getenv("LESS_GO_DEBUG") == "1" {
					fmt.Printf("[DEBUG createRender ImportManagerFactory] No paths in context\n")
				}
			}

			result := factory(environment, contextMap, fileInfo)
			if os.Getenv("LESS_GO_DEBUG") == "1" {
				fmt.Printf("[DEBUG createRender ImportManagerFactory] Created ImportManager with paths: %v\n", result.paths)
			}
			return result
		})
		
		// Use a channel to capture the result synchronously
		resultChan := make(chan any, 1)
		errorChan := make(chan error, 1)
		
		// Call parse with callback
		parseFunc(input, options, func(err error, root any, imports *ImportManager, opts map[string]any) {
			if err != nil {
				errorChan <- err
			} else {
				// Create ParseTree and call ToCSS like the proper render function
				parseTreeFactory := DefaultParseTreeFactory(nil)
				parseTreeInstance := parseTreeFactory.NewParseTree(root, imports)
				
				// Get functions from environment 
				functionsObj := createFunctions(env)
				
				// Convert options to ToCSSOptions
				toCSSOptions := &ToCSSOptions{
					Compress:      false,
					StrictUnits:   false,
					NumPrecision:  8,
					Functions:     functionsObj,
					ProcessImports: true,  // Enable import processing
					ImportManager: imports, // Pass the import manager
					Math:          Math.ParensDivision, // Default math mode
				}
				if opts != nil {
					if compress, ok := opts["compress"].(bool); ok {
						toCSSOptions.Compress = compress
					}
					if strictUnits, ok := opts["strictUnits"].(bool); ok {
						toCSSOptions.StrictUnits = strictUnits
					}
<<<<<<< HEAD
					if rewriteUrls, ok := opts["rewriteUrls"]; ok {
						toCSSOptions.RewriteUrls = rewriteUrls
					}
					if rootpath, ok := opts["rootpath"].(string); ok {
						toCSSOptions.Rootpath = rootpath
=======
					if math, ok := opts["math"].(MathType); ok {
						toCSSOptions.Math = math
>>>>>>> 3f5d048f
					}
				}
				
				// Call ToCSS which will run TransformTree and visitors
				// Add panic recovery to catch runtime errors during ToCSS
				func() {
					defer func() {
						if r := recover(); r != nil {
							// Get stack trace
							buf := make([]byte, 8192)
							n := runtime.Stack(buf, false)
							stackTrace := string(buf[:n])

							var errMsg string
							if err, ok := r.(error); ok {
								errMsg = err.Error()
							} else {
								errMsg = fmt.Sprintf("%v", r)
							}

							// Always log for debugging
							if strings.Contains(errMsg, "index out of range") {
								fmt.Fprintf(os.Stderr, "\n=== PANIC in ToCSS ===\nError: %s\nStack:\n%s\n===\n", errMsg, stackTrace)
								fmt.Printf("\n=== PANIC in ToCSS ===\nError: %s\nStack:\n%s\n===\n", errMsg, stackTrace)
							}

							errorChan <- fmt.Errorf("%s", errMsg)
						}
					}()

					cssResult, err := parseTreeInstance.ToCSS(toCSSOptions)
					if err != nil {
						errorChan <- err
					} else {
						resultChan <- cssResult.CSS
					}
				}()
			}
		})
		
		// Wait for result
		select {
		case err := <-errorChan:
			return map[string]any{"error": err.Error()}
		case result := <-resultChan:
			return result
		}
	}
}

func createTransformTree() any {
	// This should return the actual transformTree function
	return func(root any, options map[string]any) any {
		return map[string]any{"type": "TransformedTree", "root": root}
	}
}

func createParse(env any, parseTree any, importManager any) func(string, ...any) any {
	if os.Getenv("LESS_GO_DEBUG") == "1" {
		fmt.Printf("[DEBUG] createParse function called\n")
	}

	// Create the actual parse function using the real CreateParse
	importManagerFactory := func(environment any, context *Parse, rootFileInfo map[string]any) *ImportManager {
		// Debug logging at the start
		if os.Getenv("LESS_GO_DEBUG") == "1" {
			fmt.Printf("[DEBUG ImportManagerFactory] Called\n")
			if context != nil {
				fmt.Printf("[DEBUG ImportManagerFactory] context.Paths: %v (len=%d)\n", context.Paths, len(context.Paths))
			} else {
				fmt.Printf("[DEBUG ImportManagerFactory] context is nil\n")
			}
		}

		// Create a simple import manager factory
		factory := NewImportManager(&SimpleImportManagerEnvironment{})

		// Convert rootFileInfo to FileInfo
		fileInfo := &FileInfo{
			Filename: "input",
		}
		if rootFileInfo != nil {
			if fn, ok := rootFileInfo["filename"].(string); ok {
				fileInfo.Filename = fn
			}
		}

		// Create context map - extract paths from Parse context
		contextMap := map[string]any{}

		// Copy paths from Parse context if available
		if context != nil && context.Paths != nil && len(context.Paths) > 0 {
			contextMap["paths"] = context.Paths
			if os.Getenv("LESS_GO_DEBUG") == "1" {
				fmt.Printf("[DEBUG ImportManagerFactory] Setting contextMap['paths']: %v\n", context.Paths)
			}
		} else {
			contextMap["paths"] = []string{}
			if os.Getenv("LESS_GO_DEBUG") == "1" {
				fmt.Printf("[DEBUG ImportManagerFactory] Setting empty paths\n")
			}
		}

		result := factory(environment, contextMap, fileInfo)
		if os.Getenv("LESS_GO_DEBUG") == "1" {
			fmt.Printf("[DEBUG ImportManagerFactory] Created ImportManager with im.paths: %v (len=%d)\n", result.paths, len(result.paths))
		}
		return result
	}
	
	// Use the real CreateParse function
	realParseFunc := CreateParse(env, parseTree, importManagerFactory)
	
	// Wrap it to match the expected signature func(string, ...any) any
	return func(input string, args ...any) any {
		// Extract options from args
		var options map[string]any
		if len(args) > 0 {
			if opts, ok := args[0].(map[string]any); ok {
				options = opts
			}
		}
		if options == nil {
			options = make(map[string]any)
		}
		
		// Use a channel to capture the result synchronously
		resultChan := make(chan any, 1)
		errorChan := make(chan error, 1)
		
		// Call the real parse function with callback
		realParseFunc(input, options, func(err error, root any, imports *ImportManager, opts map[string]any) {
			if err != nil {
				errorChan <- err
			} else {
				resultChan <- root
			}
		})
		
		// Wait for result
		select {
		case err := <-errorChan:
			return map[string]any{"error": err.Error()}
		case result := <-resultChan:
			return result
		}
	}
}

func createDataExports() map[string]any {
	return map[string]any{
		"colors":          Colors,
		"unitConversions": createUnitConversions(),
	}
}

func createUnitConversions() map[string]any {
	return map[string]any{
		"length":   UnitConversionsLength,
		"duration": UnitConversionsDuration,
		"angle":    UnitConversionsAngle,
	}
}

func createTreeExports() map[string]any {
	// This should return all the tree node constructors
	// For now, return a mock structure that matches the JavaScript tree export
	return map[string]any{
		"TestNode": func(args ...any) any {
			return map[string]any{"type": "TestNode", "args": args}
		},
		"AnotherNode": func(args ...any) any {
			return map[string]any{"type": "AnotherNode", "args": args}
		},
		"NestedNodes": map[string]any{
			"InnerNode": func(args ...any) any {
				return map[string]any{"type": "InnerNode", "args": args}
			},
			"DeepNode": func(args ...any) any {
				return map[string]any{"type": "DeepNode", "args": args}
			},
		},
	}
}

func createAbstractFileManager() any {
	return map[string]any{"type": "AbstractFileManager"}
}

func createAbstractPluginLoader() any {
	return map[string]any{"type": "AbstractPluginLoader"}
}

func createVisitors() any {
	return map[string]any{"type": "Visitors"}
}

func createParser() any {
	return map[string]any{"type": "Parser"}
}

func createFunctions(env any) any {
	// Create a function registry and populate it with all functions
	registry := DefaultRegistry.Inherit()
	
	// Register test functions used in integration tests
	// These match the functions defined in the JavaScript test setup
	RegisterTestFunctions(registry)
	
	// Add all list functions
	listFunctions := GetWrappedListFunctions()
	for name, fn := range listFunctions {
		switch name {
		case "_SELF":
			if selfFn, ok := fn.(func(any) any); ok {
				registry.Add(name, &FlexibleFunctionDef{
					name:      name,
					minArgs:   1,
					maxArgs:   1,
					variadic:  false,
					fn:        selfFn,
					needsEval: true,
				})
			}
		case "~":
			if spaceFn, ok := fn.(func(...any) any); ok {
				registry.Add(name, &FlexibleFunctionDef{
					name:      name,
					minArgs:   0,
					maxArgs:   -1,
					variadic:  true,
					fn:        spaceFn,
					needsEval: true,
				})
			}
		case "range":
			if rangeFn, ok := fn.(func(any, any, any) any); ok {
				registry.Add(name, &FlexibleFunctionDef{
					name:      name,
					minArgs:   1,
					maxArgs:   3,
					variadic:  false,
					fn:        rangeFn,
					needsEval: true,
				})
			}
		case "each":
			// Register the EachFunctionDef which supports context
			registry.Add(name, &EachFunctionDef{
				name: name,
			})
		default:
			// Try as 2-argument function (extract, length)
			if functionImpl, ok := fn.(func(any, any) any); ok {
				registry.Add(name, &SimpleFunctionDef{
					name: name,
					fn:   functionImpl,
				})
			}
		}
	}
	
	// Add string functions
	registry.AddMultiple(GetWrappedStringFunctions())
	
	// Add math functions
	registry.AddMultiple(GetWrappedMathFunctions())
	
	// Add number functions
	registry.AddMultiple(GetWrappedNumberFunctions())
	
	// Add boolean functions
	registry.AddMultiple(GetWrappedBooleanFunctions())
	
	// Add svg functions
	registry.AddMultiple(GetWrappedSvgFunctions())
	
	// Add style functions
	registry.AddMultiple(GetWrappedStyleFunctions())
	
	// Add data-uri functions
	registry.AddMultiple(GetWrappedDataURIFunctions())
	
	// Add color blending functions
	registry.AddMultiple(GetWrappedColorBlendingFunctions())
	
	// Add color functions
	registry.AddMultiple(GetWrappedColorFunctions())
	
	// Add type functions
	registry.AddMultiple(GetWrappedTypesFunctions())
	
	// List functions already added above, skip duplicate
	
	// Add the default() function for mixin guards
	registry.Add("default", &DefaultFunctionDefinition{})
	
	return &DefaultFunctions{registry: registry}
}

func createContexts() any {
	return map[string]any{"type": "Contexts"}
}

func createLessError() any {
	return func(details any, imports any, filename any) any {
		return map[string]any{"type": "LessError", "details": details}
	}
}

func createLogger() any {
	return map[string]any{
		"info":  func(msg string) {},
		"warn":  func(msg string) {},
		"error": func(msg string) {},
	}
}

func createUtils() map[string]any {
	return map[string]any{
		"copyArray": func(arr []any) []any { return append([]any{}, arr...) },
		"clone":     func(obj any) any { return cloneAny(obj) },
		"defaults":  func(target, source map[string]any) map[string]any { return mergeDefaults(target, source) },
	}
}

func createPluginManager() any {
	return map[string]any{"type": "PluginManager"}
}

// Helper function to clone any value
func cloneAny(obj any) any {
	// Simple JSON-based cloning for maps and slices
	if obj == nil {
		return nil
	}
	
	switch v := obj.(type) {
	case map[string]any:
		clone := make(map[string]any)
		for k, val := range v {
			clone[k] = cloneAny(val)
		}
		return clone
	case []any:
		clone := make([]any, len(v))
		for i, val := range v {
			clone[i] = cloneAny(val)
		}
		return clone
	default:
		// For primitive types, return as-is
		return obj
	}
}

// Helper function to merge defaults
func mergeDefaults(target, source map[string]any) map[string]any {
	result := make(map[string]any)
	
	// Copy target first
	for k, v := range target {
		result[k] = v
	}
	
	// Add source values that don't exist in target
	for k, v := range source {
		if _, exists := result[k]; !exists {
			result[k] = v
		}
	}
	
	return result
}

// SimpleImportManagerEnvironment provides a basic implementation for testing
type SimpleImportManagerEnvironment struct{}

func (s *SimpleImportManagerEnvironment) GetFileManager(path, currentDirectory string, context map[string]any, environment ImportManagerEnvironment) FileManager {
	// Use the real FileSystemFileManager instead of the simple one
	return NewFileSystemFileManager()
}

// SimpleFileManager provides a basic implementation for testing
type SimpleFileManager struct{}

func (s *SimpleFileManager) LoadFileSync(path, currentDirectory string, context map[string]any, environment ImportManagerEnvironment) *LoadedFile {
	return &LoadedFile{
		Filename: path,
		Contents: "",
	}
}

func (s *SimpleFileManager) LoadFile(path, currentDirectory string, context map[string]any, environment ImportManagerEnvironment, callback func(error, *LoadedFile)) any {
	callback(nil, &LoadedFile{
		Filename: path,
		Contents: "",
	})
	return nil
}

func (s *SimpleFileManager) GetPath(filename string) string {
	return filename
}

func (s *SimpleFileManager) Join(path1, path2 string) string {
	return path1 + "/" + path2
}

func (s *SimpleFileManager) PathDiff(currentDirectory, entryPath string) string {
	return ""
}

func (s *SimpleFileManager) IsPathAbsolute(path string) bool {
	return path[0] == '/'
}

func (s *SimpleFileManager) AlwaysMakePathsAbsolute() bool {
	return false
}<|MERGE_RESOLUTION|>--- conflicted
+++ resolved
@@ -396,16 +396,14 @@
 					if strictUnits, ok := opts["strictUnits"].(bool); ok {
 						toCSSOptions.StrictUnits = strictUnits
 					}
-<<<<<<< HEAD
 					if rewriteUrls, ok := opts["rewriteUrls"]; ok {
 						toCSSOptions.RewriteUrls = rewriteUrls
 					}
 					if rootpath, ok := opts["rootpath"].(string); ok {
 						toCSSOptions.Rootpath = rootpath
-=======
+					}
 					if math, ok := opts["math"].(MathType); ok {
 						toCSSOptions.Math = math
->>>>>>> 3f5d048f
 					}
 				}
 				
