package less_go

import (
	"fmt"
	"strings"
)


type ExtendFinderVisitor struct {
	visitor          *Visitor
	contexts         []any
	allExtendsStack  [][]any
	foundExtends     bool
}

func NewExtendFinderVisitor() *ExtendFinderVisitor {
	efv := &ExtendFinderVisitor{
		contexts:        make([]any, 0),
		allExtendsStack: make([][]any, 1),
	}
	efv.allExtendsStack[0] = make([]any, 0)
	efv.visitor = NewVisitor(efv)
	return efv
}

func (efv *ExtendFinderVisitor) Run(root any) any {
	root = efv.visitor.Visit(root)
	// Convert []any to []*Extend for type consistency
	// Safety check: ensure stack is not empty (visitor Out methods might have popped too many times)
	if len(efv.allExtendsStack) == 0 {
		return root
	}
	extends := make([]*Extend, len(efv.allExtendsStack[0]))
	for i, ext := range efv.allExtendsStack[0] {
		if extend, ok := ext.(*Extend); ok {
			extends[i] = extend
		}
	}
	if rootWithExtends, ok := root.(interface{ SetAllExtends([]*Extend) }); ok {
		rootWithExtends.SetAllExtends(extends)
	}
	return root
}

func (efv *ExtendFinderVisitor) VisitDeclaration(declNode any, visitArgs *VisitArgs) {
	visitArgs.VisitDeeper = false
}

func (efv *ExtendFinderVisitor) VisitMixinDefinition(mixinDefinitionNode any, visitArgs *VisitArgs) {
	visitArgs.VisitDeeper = false
}

func (efv *ExtendFinderVisitor) VisitRuleset(rulesetNode any, visitArgs *VisitArgs) {
	ruleset, ok := rulesetNode.(*Ruleset)
	if !ok {
		return
	}

	if ruleset.Root {
		return
	}

	var i, j int
	var extend *Extend
	allSelectorsExtendList := make([]*Extend, 0)
	var extendList []*Extend

	// get &:extend(.a); rules which apply to all selectors in this ruleset
	rules := ruleset.Rules
	ruleCnt := 0
	if rules != nil {
		ruleCnt = len(rules)
	}

	for i = 0; i < ruleCnt; i++ {
		if extendRule, ok := rules[i].(*Extend); ok {
			allSelectorsExtendList = append(allSelectorsExtendList, extendRule)
			ruleset.ExtendOnEveryPath = true
		}
	}

	// now find every selector and apply the extends that apply to all extends
	// and the ones which apply to an individual extend
	paths := ruleset.Paths
	for i = 0; i < len(paths); i++ {
		selectorPath := paths[i]
		if len(selectorPath) == 0 {
			continue // Skip empty selector paths
		}
		selector := selectorPath[len(selectorPath)-1]
		var selExtendList []*Extend
		
		if selectorWithExtends, ok := selector.(interface{ GetExtendList() []*Extend }); ok {
			selExtendList = selectorWithExtends.GetExtendList()
		}

		if selExtendList != nil {
			extendList = make([]*Extend, len(selExtendList))
			copy(extendList, selExtendList)
			extendList = append(extendList, allSelectorsExtendList...)
		} else {
			extendList = allSelectorsExtendList
		}

		if extendList != nil {
			clonedExtendList := make([]*Extend, len(extendList))
			for idx, ext := range extendList {
				clonedExtendList[idx] = ext.Clone(nil)
			}
			extendList = clonedExtendList
		}

		for j = 0; j < len(extendList); j++ {
			efv.foundExtends = true
			extend = extendList[j]
			extend.FindSelfSelectors(selectorPath)
			extend.Ruleset = ruleset
			if j == 0 {
				extend.FirstExtendOnThisSelectorPath = true
			}
			// Defensive bounds check - ensure stack is not empty
			if len(efv.allExtendsStack) == 0 {
				// Initialize stack with empty slice if needed
				efv.allExtendsStack = append(efv.allExtendsStack, make([]any, 0))
			}
			efv.allExtendsStack[len(efv.allExtendsStack)-1] = append(efv.allExtendsStack[len(efv.allExtendsStack)-1], extend)
		}
	}

	efv.contexts = append(efv.contexts, ruleset.Selectors)
}

func (efv *ExtendFinderVisitor) VisitRulesetOut(rulesetNode any) {
	ruleset, ok := rulesetNode.(*Ruleset)
	if !ok {
		return
	}

	if !ruleset.Root && len(efv.contexts) > 0 {
		efv.contexts = efv.contexts[:len(efv.contexts)-1]
	}
}

func (efv *ExtendFinderVisitor) VisitMedia(mediaNode any, visitArgs *VisitArgs) {
	if media, ok := mediaNode.(interface{ SetAllExtends([]*Extend) }); ok {
		media.SetAllExtends(make([]*Extend, 0))
		efv.allExtendsStack = append(efv.allExtendsStack, make([]any, 0))
	}
}

func (efv *ExtendFinderVisitor) VisitMediaOut(mediaNode any) {
	// Before popping the stack, set the collected extends back onto the media node
	if len(efv.allExtendsStack) > 1 {
		// Get the extends collected for this media context
		mediaExtends := efv.allExtendsStack[len(efv.allExtendsStack)-1]

		// Convert []any to []*Extend
		extends := make([]*Extend, 0, len(mediaExtends))
		for _, ext := range mediaExtends {
			if extend, ok := ext.(*Extend); ok {
				extends = append(extends, extend)
			}
		}

		// Set extends back onto the media node
		if media, ok := mediaNode.(interface{ SetAllExtends([]*Extend) }); ok {
			media.SetAllExtends(extends)
		}

		// Pop the stack
		efv.allExtendsStack = efv.allExtendsStack[:len(efv.allExtendsStack)-1]
	}
}

func (efv *ExtendFinderVisitor) VisitAtRule(atRuleNode any, visitArgs *VisitArgs) {
	if atRule, ok := atRuleNode.(interface{ SetAllExtends([]*Extend) }); ok {
		atRule.SetAllExtends(make([]*Extend, 0))
		efv.allExtendsStack = append(efv.allExtendsStack, make([]any, 0))
	}
}

func (efv *ExtendFinderVisitor) VisitAtRuleOut(atRuleNode any) {
	// Before popping the stack, set the collected extends back onto the atrule node
	if len(efv.allExtendsStack) > 1 {
		// Get the extends collected for this atrule context
		atRuleExtends := efv.allExtendsStack[len(efv.allExtendsStack)-1]

		// Convert []any to []*Extend
		extends := make([]*Extend, 0, len(atRuleExtends))
		for _, ext := range atRuleExtends {
			if extend, ok := ext.(*Extend); ok {
				extends = append(extends, extend)
			}
		}

		// Set extends back onto the atrule node
		if atRule, ok := atRuleNode.(interface{ SetAllExtends([]*Extend) }); ok {
			atRule.SetAllExtends(extends)
		}

		// Pop the stack
		efv.allExtendsStack = efv.allExtendsStack[:len(efv.allExtendsStack)-1]
	}
}

type ProcessExtendsVisitor struct {
	visitor           *Visitor
	extendIndices     map[string]bool
	allExtendsStack   [][]*Extend
	extendChainCount  int
	// Track Media/AtRule containers we're currently inside for visibility propagation
	mediaAtRuleStack []any
}

func NewProcessExtendsVisitor() *ProcessExtendsVisitor {
	pev := &ProcessExtendsVisitor{
		extendIndices: make(map[string]bool),
	}
	pev.visitor = NewVisitor(pev)
	return pev
}

func (pev *ProcessExtendsVisitor) Run(root any) any {
	extendFinder := NewExtendFinderVisitor()
	pev.extendIndices = make(map[string]bool)
	root = extendFinder.Run(root)

	if !extendFinder.foundExtends {
		return root
	}

	// Get allExtends from root - this should now be populated by ExtendFinderVisitor
	var rootAllExtends []*Extend
	if rootWithExtends, ok := root.(interface{ GetAllExtends() []*Extend }); ok {
		rootAllExtends = rootWithExtends.GetAllExtends()
	}

	// Chain extends and concatenate with original extends
	chained := pev.doExtendChaining(rootAllExtends, rootAllExtends, 0)
	newAllExtends := append(rootAllExtends, chained...)

	// Set the new extends back on root
	if rootWithExtends, ok := root.(interface{ SetAllExtends([]*Extend) }); ok {
		rootWithExtends.SetAllExtends(newAllExtends)
	}

	pev.allExtendsStack = [][]*Extend{newAllExtends}
	newRoot := pev.visitor.Visit(root)
	pev.checkExtendsForNonMatched(newAllExtends)
	return newRoot
}

func (pev *ProcessExtendsVisitor) checkExtendsForNonMatched(extendList []*Extend) {
	indices := pev.extendIndices
	
	// Filter extends that haven't found matches and have exactly one parent_id
	for _, extend := range extendList {
		if !extend.HasFoundMatches && len(extend.ParentIds) == 1 {
			selector := "_unknown_"
			if extend.Selector != nil {
				if selectorWithCSS, ok := extend.Selector.(interface{ ToCSS(map[string]any) string }); ok {
					// Try to generate CSS, but catch any errors (equivalent to JS try/catch)
					func() {
						defer func() {
							if recover() != nil {
								// CSS generation failed, keep default "_unknown_"
							}
						}()
						selector = selectorWithCSS.ToCSS(make(map[string]any))
					}()
				}
			}

			key := fmt.Sprintf("%d %s", extend.Index, selector)
			if !indices[key] {
				indices[key] = true
				Warn(fmt.Sprintf("WARNING: extend '%s' has no matches", selector))
			}
		}
	}
}

func (pev *ProcessExtendsVisitor) doExtendChaining(extendsList []*Extend, extendsListTarget []*Extend, iterationCount int) []*Extend {
	var extendIndex, targetExtendIndex int
	var matches []any
	extendsToAdd := make([]*Extend, 0)
	var newSelector []any
	var selectorPath []any
	var extend, targetExtend, newExtend *Extend

	// loop through comparing every extend with every target extend.
	for extendIndex = 0; extendIndex < len(extendsList); extendIndex++ {
		for targetExtendIndex = 0; targetExtendIndex < len(extendsListTarget); targetExtendIndex++ {
			extend = extendsList[extendIndex]
			targetExtend = extendsListTarget[targetExtendIndex]

			// look for circular references
			found := false
			for _, parentId := range extend.ParentIds {
				if parentId == targetExtend.ObjectId {
					found = true
					break
				}
			}
			if found {
				continue
			}

			// find a match in the target extends self selector (the bit before :extend)
			if len(targetExtend.SelfSelectors) > 0 {
				selectorPath = []any{targetExtend.SelfSelectors[0]}
				matches = pev.findMatch(extend, selectorPath)

				if len(matches) > 0 {
					extend.HasFoundMatches = true

					// we found a match, so for each self selector..
					for _, selfSelector := range extend.SelfSelectors {
						var info any
						info = targetExtend.VisibilityInfo()

						// process the extend as usual
						// Match JavaScript: use extend.isVisible() to preserve visibility in chaining
						newSelector = pev.extendSelector(matches, selectorPath, selfSelector, extend.IsVisible())

						// but now we create a new extend from it
						var infoMap map[string]any
						if infoMapTyped, ok := info.(map[string]any); ok {
							infoMap = infoMapTyped
						}
						newExtend = NewExtend(targetExtend.Selector, targetExtend.Option, 0, targetExtend.FileInfo(), infoMap)
						newExtend.SelfSelectors = newSelector

						// add the extend onto the list of extends for that selector
						if len(newSelector) > 0 {
							if selectorWithExtends, ok := newSelector[len(newSelector)-1].(interface{ SetExtendList([]*Extend) }); ok {
								selectorWithExtends.SetExtendList([]*Extend{newExtend})
							}
						}

						// record that we need to add it.
						extendsToAdd = append(extendsToAdd, newExtend)
						newExtend.Ruleset = targetExtend.Ruleset

						// remember its parents for circular references
						newExtend.ParentIds = append(newExtend.ParentIds, targetExtend.ParentIds...)
						newExtend.ParentIds = append(newExtend.ParentIds, extend.ParentIds...)

						// only process the selector once.. if we have :extend(.a,.b) then multiple
						// extends will look at the same selector path, so when extending
						// we know that any others will be duplicates in terms of what is added to the css
						if targetExtend.FirstExtendOnThisSelectorPath {
							newExtend.FirstExtendOnThisSelectorPath = true
							// Check if this selector already exists before adding it
							if !pev.selectorExists(targetExtend.Ruleset.Paths, newSelector) {
								targetExtend.Ruleset.Paths = append(targetExtend.Ruleset.Paths, newSelector)
							}
						}
					}
				}
			}
		}
	}

	if len(extendsToAdd) > 0 {
		// try to detect circular references to stop a stack overflow.
		pev.extendChainCount++
		if iterationCount > 100 {
			selectorOne := "{unable to calculate}"
			selectorTwo := "{unable to calculate}"
			
			// Try to get selector CSS for error message (equivalent to JS try/catch)
			if len(extendsToAdd) > 0 && len(extendsToAdd[0].SelfSelectors) > 0 {
				if selectorWithCSS, ok := extendsToAdd[0].SelfSelectors[0].(interface{ ToCSS() string }); ok {
					func() {
						defer func() {
							if recover() != nil {
								// CSS generation failed, keep default
							}
						}()
						selectorOne = selectorWithCSS.ToCSS()
					}()
				}
			}
			
			if len(extendsToAdd) > 0 && extendsToAdd[0].Selector != nil {
				if selectorWithCSS, ok := extendsToAdd[0].Selector.(interface{ ToCSS() string }); ok {
					func() {
						defer func() {
							if recover() != nil {
								// CSS generation failed, keep default
							}
						}()
						selectorTwo = selectorWithCSS.ToCSS()
					}()
				}
			}
			
			panic(fmt.Sprintf("extend circular reference detected. One of the circular extends is currently:%s:extend(%s)", selectorOne, selectorTwo))
		}

		// now process the new extends on the existing rules so that we can handle a extending b extending c extending d extending e...
		recursive := pev.doExtendChaining(extendsToAdd, extendsListTarget, iterationCount+1)
		return append(extendsToAdd, recursive...)
	} else {
		return extendsToAdd
	}
}

func (pev *ProcessExtendsVisitor) VisitDeclaration(ruleNode any, visitArgs *VisitArgs) {
	visitArgs.VisitDeeper = false
}

func (pev *ProcessExtendsVisitor) VisitMixinDefinition(mixinDefinitionNode any, visitArgs *VisitArgs) {
	visitArgs.VisitDeeper = false
}

func (pev *ProcessExtendsVisitor) VisitSelector(selectorNode any, visitArgs *VisitArgs) {
	visitArgs.VisitDeeper = false
}

func (pev *ProcessExtendsVisitor) VisitRuleset(rulesetNode any, visitArgs *VisitArgs) {
	ruleset, ok := rulesetNode.(*Ruleset)
	if !ok {
		return
	}

	if ruleset.Root {
		return
	}

	var matches []any
	var pathIndex, extendIndex int
	allExtends := pev.allExtendsStack[len(pev.allExtendsStack)-1]
	selectorsToAdd := make([][]any, 0)
	var selectorPath []any

	// Cache the original paths length to avoid processing paths added during extend chaining
	// Paths added during chaining have extends and should not be extended again
	originalPathsLength := len(ruleset.Paths)

	// Track which rulesets have matches so we can mark all their paths as visible

	// look at each selector path in the ruleset, find any extend matches and then copy, find and replace
	for extendIndex = 0; extendIndex < len(allExtends); extendIndex++ {
		for pathIndex = 0; pathIndex < originalPathsLength; pathIndex++ {
			selectorPath = ruleset.Paths[pathIndex]

			// extending extends happens initially, before the main pass
			if ruleset.ExtendOnEveryPath {
				continue
			}

			// Match JavaScript: only check if the LAST element in the path has extends
			// Line 280-281 in extend-visitor.js: const extendList = selectorPath[selectorPath.length - 1].extendList;
			// NOTE: The JavaScript skips selectors that have extends to handle "extending extends" separately.
			// We skip this check entirely to allow extends to work with import-reference.
			// The doExtendChaining method handles circular references, so this should be safe.
			if len(selectorPath) > 0 {
				lastElement := selectorPath[len(selectorPath)-1]
				if selectorWithExtends, ok := lastElement.(interface{ GetExtendList() []*Extend }); ok {
					if extendList := selectorWithExtends.GetExtendList(); extendList != nil && len(extendList) > 0 {
						// SKIP THIS CHECK: The original JavaScript skips ALL selectors with extends,
						// but this prevents import-reference from working correctly.
						// We allow the extend to proceed even if the selector has its own extends.
						_ = extendList // prevent unused variable error
						// continue  // <- This line is commented out to allow the extend
					}
				}
			}

			matches = pev.findMatch(allExtends[extendIndex], selectorPath)

			if len(matches) > 0 {
				allExtends[extendIndex].HasFoundMatches = true

				// Match JavaScript: use the extend's visibility to determine if created selectors should be visible
				// This ensures that extends from reference imports don't create visible selectors
				// unless they've been explicitly made visible by being used/extended from outside the reference
				// Note: Extend.IsVisible() returns bool (not *bool), taking visibility blocks into account
				isVisible := allExtends[extendIndex].IsVisible()

				// Check if the matched selector path has visibility blocks (is from a reference import)
				// Also check if the ruleset itself has visibility blocks
				// This determines if an invisible extend should match this selector/ruleset
				selectorHasVisibilityBlocks := false
				for _, pathSelector := range selectorPath {
					if sel, ok := pathSelector.(*Selector); ok {
						if sel.Node != nil && sel.Node.BlocksVisibility() {
							selectorHasVisibilityBlocks = true
							break
						}
					}
				}
				rulesetHasVisibilityBlocks := ruleset.Node != nil && ruleset.Node.BlocksVisibility()

				// Only process the match if:
				// 1. The extend is visible (from a non-reference import), OR
				// 2. The extend, selector, and ruleset are all from reference imports (all have visibility blocks)
				// This prevents extends from reference imports from polluting non-reference rulesets
				if isVisible || (selectorHasVisibilityBlocks && rulesetHasVisibilityBlocks) {
					// CRITICAL FIX: When a visible extend (from outside a reference import) matches
					// selectors from a reference import, mark the RULESET as visible (but NOT the original selectors).
					// The newly created selector (from extendSelector) will be marked as visible via EvaldCondition.
					// This ensures that the matched rulesets from reference imports appear in the output,
					// but only the NEW selector paths are visible, not the original ones from the reference import.
					if isVisible && (selectorHasVisibilityBlocks || rulesetHasVisibilityBlocks) {
						// Mark the ruleset itself as visible so it's not filtered out entirely
						if ruleset.Node != nil {
							ruleset.Node.EnsureVisibility()
<<<<<<< HEAD
							// CRITICAL: Clear ALL visibility blocks, not just one.
							// Nested reference imports can create multiple blocks, and we need to clear all of them
							// for the ruleset to be considered visible.
							ruleset.Node.ClearVisibilityBlocks()
=======
							// IMPORTANT: Keep the visibility block for proper filtering in ToCSSVisitor
							// Do NOT call RemoveVisibilityBlock() here
>>>>>>> a4ed54a1

							// CRITICAL: Walk up the parent chain and make all parent Media/AtRule nodes visible
							// This ensures that @media and @supports blocks containing extended selectors are output
							pev.makeParentNodesVisible(ruleset.Node)
						}
						// NOTE: We do NOT mark the original selector path as visible here,
						// because that would cause the reference-imported selector to appear in the output.
						// Only the newly created selector paths (created below) should be visible.
					}

					for _, selfSelector := range allExtends[extendIndex].SelfSelectors {
						extendedSelectors := pev.extendSelector(matches, selectorPath, selfSelector, isVisible)
						selectorsToAdd = append(selectorsToAdd, extendedSelectors)
					}
				}
			}
		}
	}
	ruleset.Paths = append(ruleset.Paths, selectorsToAdd...)

	// Deduplicate paths based on CSS output
	ruleset.Paths = pev.deduplicatePaths(ruleset.Paths)
}

// selectorExists checks if a selector path already exists in the paths list
func (pev *ProcessExtendsVisitor) selectorExists(paths [][]any, newPath []any) bool {
	newCSS := pev.pathToCSS(newPath)
	for _, path := range paths {
		if pev.pathToCSS(path) == newCSS {
			return true
		}
	}
	return false
}

// deduplicatePaths removes duplicate selector paths based on their CSS output
func (pev *ProcessExtendsVisitor) deduplicatePaths(paths [][]any) [][]any {
	if len(paths) == 0 {
		return paths
	}

	// Use a map to track CSS strings we've seen
	seen := make(map[string]bool)
	unique := make([][]any, 0, len(paths))

	for _, path := range paths {
		// Generate CSS for this path
		css := pev.pathToCSS(path)

		// Only add if we haven't seen this CSS before
		if !seen[css] {
			seen[css] = true
			unique = append(unique, path)
		}
	}

	return unique
}

// pathToCSS converts a selector path to CSS string for comparison
func (pev *ProcessExtendsVisitor) pathToCSS(path []any) string {
	if len(path) == 0 {
		return ""
	}

	var chunks []string
	output := &CSSOutput{
		Add: func(chunk any, fileInfo any, index any) {
			if chunk != nil {
				chunks = append(chunks, fmt.Sprintf("%v", chunk))
			}
		},
		IsEmpty: func() bool {
			return len(chunks) == 0
		},
	}

	ctx := make(map[string]any)
	ctx["compress"] = true // Use compressed output for comparison
	ctx["firstSelector"] = true

	for i, pathElement := range path {
		if i > 0 {
			ctx["firstSelector"] = false
		}

		if gen, ok := pathElement.(interface{ GenCSS(any, *CSSOutput) }); ok {
			gen.GenCSS(ctx, output)
		}
	}

	return strings.Join(chunks, "")
}

func (pev *ProcessExtendsVisitor) findMatch(extend *Extend, haystackSelectorPath []any) []any {
	// This matches the JavaScript findMatch method exactly
	var haystackSelectorIndex, hackstackElementIndex int
	var hackstackSelector, haystackElement any
	var targetCombinator string
	var i int
	needleElements := extend.Selector.(*Selector).Elements
	potentialMatches := make([]any, 0)
	var potentialMatch map[string]any
	matches := make([]any, 0)

	// loop through the haystack elements
	for haystackSelectorIndex = 0; haystackSelectorIndex < len(haystackSelectorPath); haystackSelectorIndex++ {
		hackstackSelector = haystackSelectorPath[haystackSelectorIndex]
		
		var hackstackElements []*Element
		if selector, ok := hackstackSelector.(*Selector); ok {
			hackstackElements = selector.Elements
		} else {
			// Skip if not a proper selector
			continue
		}

		for hackstackElementIndex = 0; hackstackElementIndex < len(hackstackElements); hackstackElementIndex++ {
			haystackElement = hackstackElements[hackstackElementIndex]

			// if we allow elements before our match we can add a potential match every time. otherwise only at the first element.
			if extend.AllowBefore || (haystackSelectorIndex == 0 && hackstackElementIndex == 0) {
				var initialCombinator string
				if element, ok := haystackElement.(*Element); ok {
					if element.Combinator != nil {
						initialCombinator = element.Combinator.Value
					}
				}
				
				potentialMatches = append(potentialMatches, map[string]any{
					"pathIndex":         haystackSelectorIndex,
					"index":            hackstackElementIndex,
					"matched":          0,
					"initialCombinator": initialCombinator,
				})
			}

			for i = 0; i < len(potentialMatches); i++ {
				potentialMatch = potentialMatches[i].(map[string]any)

				// selectors add " " onto the first element. When we use & it joins the selectors together, but if we don't
				// then each selector in haystackSelectorPath has a space before it added in the toCSS phase. so we need to
				// work out what the resulting combinator will be
				targetCombinator = ""
				if element, ok := haystackElement.(*Element); ok && element.Combinator != nil {
					targetCombinator = element.Combinator.Value
				}
				if targetCombinator == "" && hackstackElementIndex == 0 {
					targetCombinator = " "
				}

				matched := potentialMatch["matched"].(int)
				
				// if we don't match, null our match to indicate failure
				if !pev.isElementValuesEqual(needleElements[matched].Value, haystackElement.(*Element).Value) {
					potentialMatch = nil
				} else if matched > 0 {
					var needleCombinator string
					if needleElements[matched].Combinator != nil {
						needleCombinator = needleElements[matched].Combinator.Value
					}
					if needleCombinator != targetCombinator {
						potentialMatch = nil
					}
				}
				
				if potentialMatch != nil {
					potentialMatch["matched"] = matched + 1
				}

				// if we are still valid and have finished, test whether we have elements after and whether these are allowed
				if potentialMatch != nil {
					finished := potentialMatch["matched"].(int) == len(needleElements)
					potentialMatch["finished"] = finished
					
					if finished && !extend.AllowAfter {
						if hackstackElementIndex+1 < len(hackstackElements) || haystackSelectorIndex+1 < len(haystackSelectorPath) {
							potentialMatch = nil
						}
					}
				}
				
				// if null we remove, if not, we are still valid, so either push as a valid match or continue
				if potentialMatch != nil {
					if potentialMatch["finished"].(bool) {
						potentialMatch["length"] = len(needleElements)
						potentialMatch["endPathIndex"] = haystackSelectorIndex
						potentialMatch["endPathElementIndex"] = hackstackElementIndex + 1 // index after end of match
						potentialMatches = make([]any, 0) // we don't allow matches to overlap, so start matching again
						matches = append(matches, potentialMatch)
					} else {
						potentialMatches[i] = potentialMatch
					}
				} else {
					// Remove null match - splice operation equivalent to JS
					potentialMatches = append(potentialMatches[:i], potentialMatches[i+1:]...)
					i--
				}
			}
		}
	}
	return matches
}

func (pev *ProcessExtendsVisitor) isElementValuesEqual(elementValue1, elementValue2 any) bool {
	// Handle string comparison
	if str1, ok1 := elementValue1.(string); ok1 {
		if str2, ok2 := elementValue2.(string); ok2 {
			return str1 == str2
		}
		return false
	}
	if _, ok2 := elementValue2.(string); ok2 {
		return false
	}

	// Handle Attribute comparison
	if attr1, ok1 := elementValue1.(*Attribute); ok1 {
		if attr2, ok2 := elementValue2.(*Attribute); ok2 {
			// Compare operators
			if attr1.Op != attr2.Op {
				return false
			}

			// Compare keys - need to handle both string and node types
			key1, key2 := attr1.Key, attr2.Key
			if k1, ok := key1.(interface{ ToCSS(any) string }); ok {
				key1 = k1.ToCSS(nil)
			}
			if k2, ok := key2.(interface{ ToCSS(any) string }); ok {
				key2 = k2.ToCSS(nil)
			}
			if key1 != key2 {
				return false
			}

			// Compare values
			if attr1.Value == nil || attr2.Value == nil {
				return attr1.Value == attr2.Value
			}

			// Get the actual values (matching JavaScript: elementValue1.value.value || elementValue1.value)
			// JavaScript uses: elementValue1 = elementValue1.value.value || elementValue1.value
			// In Go, we need to check for both GetValue() string and GetValue() any
			var val1, val2 any = attr1.Value, attr2.Value

			// Try to extract value from Quoted or similar types
			// Check for GetValue() string first (like Quoted)
			if valueProvider1, ok := attr1.Value.(interface{ GetValue() string }); ok {
				val1 = valueProvider1.GetValue()
			} else if valueProvider1, ok := attr1.Value.(interface{ GetValue() any }); ok {
				val1 = valueProvider1.GetValue()
			}

			if valueProvider2, ok := attr2.Value.(interface{ GetValue() string }); ok {
				val2 = valueProvider2.GetValue()
			} else if valueProvider2, ok := attr2.Value.(interface{ GetValue() any }); ok {
				val2 = valueProvider2.GetValue()
			}

			// Direct comparison
			return val1 == val2
		}
		return false
	}

	// Get values for comparison
	var val1, val2 any
	if valueProvider1, ok := elementValue1.(interface{ GetValue() any }); ok {
		val1 = valueProvider1.GetValue()
	} else {
		val1 = elementValue1
	}
	if valueProvider2, ok := elementValue2.(interface{ GetValue() any }); ok {
		val2 = valueProvider2.GetValue()
	} else {
		val2 = elementValue2
	}

	// Handle Selector comparison
	if selector1, ok1 := val1.(*Selector); ok1 {
		if selector2, ok2 := val2.(*Selector); ok2 {
			if len(selector1.Elements) != len(selector2.Elements) {
				return false
			}
			for i := 0; i < len(selector1.Elements); i++ {
				var comb1, comb2 string
				if selector1.Elements[i].Combinator != nil {
					comb1 = selector1.Elements[i].Combinator.Value
				}
				if selector2.Elements[i].Combinator != nil {
					comb2 = selector2.Elements[i].Combinator.Value
				}
				
				if comb1 != comb2 {
					if i != 0 {
						return false
					}
					// Handle first element special case
					defaultComb1 := comb1
					if defaultComb1 == "" {
						defaultComb1 = " "
					}
					defaultComb2 := comb2
					if defaultComb2 == "" {
						defaultComb2 = " "
					}
					if defaultComb1 != defaultComb2 {
						return false
					}
				}
				if !pev.isElementValuesEqual(selector1.Elements[i].Value, selector2.Elements[i].Value) {
					return false
				}
			}
			return true
		}
		return false
	}
	
	return false
}

func (pev *ProcessExtendsVisitor) extendSelector(matches []any, selectorPath []any, replacementSelector any, isVisible bool) []any {
	// This matches the JavaScript extendSelector method exactly (lines 417-482)
	currentSelectorPathIndex := 0
	currentSelectorPathElementIndex := 0
	path := make([]any, 0)
	var matchIndex int
	var selector *Selector
	var firstElement *Element
	var match map[string]any
	var newElements []*Element

	for matchIndex = 0; matchIndex < len(matches); matchIndex++ {
		match = matches[matchIndex].(map[string]any)
		pathIndex := match["pathIndex"].(int)
		if pathIndex < 0 || pathIndex >= len(selectorPath) {
			panic(fmt.Sprintf("Invalid pathIndex %d for selectorPath length %d", pathIndex, len(selectorPath)))
		}
		selector = selectorPath[pathIndex].(*Selector)
		
		// Get replacement selector elements
		replacementSel := replacementSelector.(*Selector)
		
		firstElement = NewElement(
			match["initialCombinator"].(string),
			replacementSel.Elements[0].Value,
			replacementSel.Elements[0].IsVariable,
			replacementSel.Elements[0].GetIndex(),
			replacementSel.Elements[0].FileInfo(),
			replacementSel.Elements[0].VisibilityInfo(),
		)

		if match["pathIndex"].(int) > currentSelectorPathIndex && currentSelectorPathElementIndex > 0 {
			// Equivalent to JS: path[path.length - 1].elements = path[path.length - 1].elements.concat(...)
			if len(path) > 0 {
				if pathSel, ok := path[len(path)-1].(*Selector); ok {
					currentSelector := selectorPath[currentSelectorPathIndex].(*Selector)
					sliceStart := currentSelectorPathElementIndex
					if sliceStart < len(currentSelector.Elements) {
						pathSel.Elements = append(pathSel.Elements, currentSelector.Elements[sliceStart:]...)
					}
				}
			}
			currentSelectorPathElementIndex = 0
			currentSelectorPathIndex++
		}

		// Build newElements exactly like JavaScript
		newElements = make([]*Element, 0)
		
		// Add elements before the match (equivalent to selector.elements.slice(currentSelectorPathElementIndex, match.index))
		sliceEnd := match["index"].(int)
		if sliceEnd > currentSelectorPathElementIndex && currentSelectorPathElementIndex < len(selector.Elements) {
			if sliceEnd > len(selector.Elements) {
				sliceEnd = len(selector.Elements)
			}
			newElements = append(newElements, selector.Elements[currentSelectorPathElementIndex:sliceEnd]...)
		}
		
		// Add the first replacement element
		newElements = append(newElements, firstElement)
		
		// Add remaining replacement elements (equivalent to .concat(replacementSelector.elements.slice(1)))
		if len(replacementSel.Elements) > 1 {
			newElements = append(newElements, replacementSel.Elements[1:]...)
		}

		if currentSelectorPathIndex == match["pathIndex"].(int) && matchIndex > 0 {
			// Equivalent to JS: path[path.length - 1].elements = path[path.length - 1].elements.concat(newElements)
			if len(path) > 0 {
				if pathSel, ok := path[len(path)-1].(*Selector); ok {
					pathSel.Elements = append(pathSel.Elements, newElements...)
				}
			}
		} else {
			// Equivalent to JS: path = path.concat(selectorPath.slice(currentSelectorPathIndex, match.pathIndex))
			if match["pathIndex"].(int) > currentSelectorPathIndex {
				path = append(path, selectorPath[currentSelectorPathIndex:match["pathIndex"].(int)]...)
			}

			// Inherit visibility info from the matched selector (selector from selectorPath)
			// This ensures that selectors created during extend processing preserve visibility blocks
			// from reference imports
			var visibilityInfo map[string]any
			if selector.Node != nil {
				visibilityInfo = selector.VisibilityInfo()
			}

			// Equivalent to JS: path.push(new tree.Selector(newElements))
			newSelector, err := NewSelector(newElements, nil, nil, 0, nil, visibilityInfo)
			if err == nil {
				path = append(path, newSelector)
			}
		}
		
		currentSelectorPathIndex = match["endPathIndex"].(int)
		currentSelectorPathElementIndex = match["endPathElementIndex"].(int)
		
		// Handle element index overflow (equivalent to JS lines 458-462)
		if currentSelectorPathIndex < len(selectorPath) {
			currentSelector := selectorPath[currentSelectorPathIndex].(*Selector)
			if currentSelectorPathElementIndex >= len(currentSelector.Elements) {
				currentSelectorPathElementIndex = 0
				currentSelectorPathIndex++
			}
		}
	}

	// Handle remaining elements (equivalent to JS lines 464-468)
	if currentSelectorPathIndex < len(selectorPath) && currentSelectorPathElementIndex > 0 {
		if len(path) > 0 {
			if pathSel, ok := path[len(path)-1].(*Selector); ok {
				currentSelector := selectorPath[currentSelectorPathIndex].(*Selector)
				if currentSelectorPathElementIndex < len(currentSelector.Elements) {
					pathSel.Elements = append(pathSel.Elements, currentSelector.Elements[currentSelectorPathElementIndex:]...)
				}
			}
		}
		currentSelectorPathIndex++
	}

	// Equivalent to JS: path = path.concat(selectorPath.slice(currentSelectorPathIndex, selectorPath.length))
	path = append(path, selectorPath[currentSelectorPathIndex:]...)
	
	// Apply visibility (equivalent to JS lines 471-481)
	for i, currentValue := range path {
		if selector, ok := currentValue.(*Selector); ok {
			// Equivalent to JS: currentValue.createDerived(currentValue.elements)
			derived, err := selector.CreateDerived(selector.Elements, nil, nil)
			if err == nil {
				if isVisible {
					derived.EnsureVisibility()
					// CRITICAL: Also set EvaldCondition = true so the selector passes the isOutput check
					// This ensures that newly created selectors from extends are included in CSS output
					derived.EvaldCondition = true
				} else {
					derived.EnsureInvisibility()
				}
				path[i] = derived
			}
		}
	}
	
	return path
}

func (pev *ProcessExtendsVisitor) VisitMedia(mediaNode any, visitArgs *VisitArgs) {
	var mediaAllExtends []*Extend
	if media, ok := mediaNode.(interface{ GetAllExtends() []*Extend }); ok {
		mediaAllExtends = media.GetAllExtends()
	}

	// Guard against empty stack - initialize with empty slice
	if len(pev.allExtendsStack) == 0 {
		pev.allExtendsStack = [][]*Extend{make([]*Extend, 0)}
	}

	currentAllExtends := pev.allExtendsStack[len(pev.allExtendsStack)-1]
	newAllExtends := append(mediaAllExtends, currentAllExtends...)
	chained := pev.doExtendChaining(newAllExtends, mediaAllExtends, 0)
	newAllExtends = append(newAllExtends, chained...)
	pev.allExtendsStack = append(pev.allExtendsStack, newAllExtends)

	// Push this Media node onto the stack for visibility propagation
	pev.mediaAtRuleStack = append(pev.mediaAtRuleStack, mediaNode)
}

func (pev *ProcessExtendsVisitor) VisitMediaOut(mediaNode any) {
	// Match JavaScript: this.allExtendsStack.length = lastIndex;
	// But ensure we never go below 1 element (the root level)
	if len(pev.allExtendsStack) > 1 {
		lastIndex := len(pev.allExtendsStack) - 1
		pev.allExtendsStack = pev.allExtendsStack[:lastIndex]
	}

	// Pop the Media node from the stack
	if len(pev.mediaAtRuleStack) > 0 {
		pev.mediaAtRuleStack = pev.mediaAtRuleStack[:len(pev.mediaAtRuleStack)-1]
	}
}

func (pev *ProcessExtendsVisitor) VisitAtRule(atRuleNode any, visitArgs *VisitArgs) {
	var atRuleAllExtends []*Extend
	if atRule, ok := atRuleNode.(interface{ GetAllExtends() []*Extend }); ok {
		atRuleAllExtends = atRule.GetAllExtends()
	}

	// Guard against empty stack - initialize with empty slice
	if len(pev.allExtendsStack) == 0 {
		pev.allExtendsStack = [][]*Extend{make([]*Extend, 0)}
	}

	currentAllExtends := pev.allExtendsStack[len(pev.allExtendsStack)-1]
	newAllExtends := append(atRuleAllExtends, currentAllExtends...)
	chained := pev.doExtendChaining(newAllExtends, atRuleAllExtends, 0)
	newAllExtends = append(newAllExtends, chained...)
	pev.allExtendsStack = append(pev.allExtendsStack, newAllExtends)

	// Push this AtRule node onto the stack for visibility propagation
	pev.mediaAtRuleStack = append(pev.mediaAtRuleStack, atRuleNode)
}

func (pev *ProcessExtendsVisitor) VisitAtRuleOut(atRuleNode any) {
	// Match JavaScript: this.allExtendsStack.length = lastIndex;
	// But ensure we never go below 1 element (the root level)
	if len(pev.allExtendsStack) > 1 {
		lastIndex := len(pev.allExtendsStack) - 1
		pev.allExtendsStack = pev.allExtendsStack[:lastIndex]
	}

	// Pop the AtRule node from the stack
	if len(pev.mediaAtRuleStack) > 0 {
		pev.mediaAtRuleStack = pev.mediaAtRuleStack[:len(pev.mediaAtRuleStack)-1]
	}
}

// makeParentNodesVisible makes all Media and AtRule nodes in the current stack visible.
// This is critical for import (reference) to work correctly - when we extend a selector
// from a reference import, we need to make the entire @media or @supports block visible,
// not just the ruleset.
func (pev *ProcessExtendsVisitor) makeParentNodesVisible(node *Node) {

	// Mark all Media/AtRule containers in the stack as visible
	// NOTE: The specific ruleset containing the extended selector has already been marked
	// visible by the caller, so we don't need to mark child rulesets here.
	// We only need to ensure the parent Media/AtRule containers are visible so they output.
	for _, containerNode := range pev.mediaAtRuleStack {
		switch v := containerNode.(type) {
		case *Media:
			// Make the Media node visible
			v.Node.EnsureVisibility()
			// IMPORTANT: DO NOT call RemoveVisibilityBlock() here!
			// The Media node needs to keep BlocksVisibility() == true so that
			// ToCSSVisitor.ResolveVisibility() takes the correct code path that
			// filters children with KeepOnlyVisibleChilds() before checking if empty.

		case *AtRule:
			// Make the AtRule node visible (this covers @supports, @keyframes, etc.)
			v.Node.EnsureVisibility()
			// IMPORTANT: DO NOT call RemoveVisibilityBlock() here!
			// The AtRule node needs to keep BlocksVisibility() == true so that
			// ToCSSVisitor.ResolveVisibility() takes the correct code path.

		default:
		}
	}
}

// NewExtendVisitor creates a new extend visitor (alias for NewProcessExtendsVisitor)
func NewExtendVisitor() *ProcessExtendsVisitor {
	return NewProcessExtendsVisitor()
}

// Default export equivalent
var Default = NewProcessExtendsVisitor<|MERGE_RESOLUTION|>--- conflicted
+++ resolved
@@ -508,15 +508,8 @@
 						// Mark the ruleset itself as visible so it's not filtered out entirely
 						if ruleset.Node != nil {
 							ruleset.Node.EnsureVisibility()
-<<<<<<< HEAD
-							// CRITICAL: Clear ALL visibility blocks, not just one.
-							// Nested reference imports can create multiple blocks, and we need to clear all of them
-							// for the ruleset to be considered visible.
-							ruleset.Node.ClearVisibilityBlocks()
-=======
-							// IMPORTANT: Keep the visibility block for proper filtering in ToCSSVisitor
-							// Do NOT call RemoveVisibilityBlock() here
->>>>>>> a4ed54a1
+						// IMPORTANT: Keep the visibility block for proper filtering in ToCSSVisitor
+						// Do NOT call RemoveVisibilityBlock() here
 
 							// CRITICAL: Walk up the parent chain and make all parent Media/AtRule nodes visible
 							// This ensures that @media and @supports blocks containing extended selectors are output
