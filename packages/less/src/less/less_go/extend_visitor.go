package less_go

import (
	"fmt"
	"os"
	"strings"
)


type ExtendFinderVisitor struct {
	visitor          *Visitor
	contexts         []any
	allExtendsStack  [][]any
	foundExtends     bool
}

func NewExtendFinderVisitor() *ExtendFinderVisitor {
	efv := &ExtendFinderVisitor{
		contexts:        make([]any, 0),
		allExtendsStack: make([][]any, 1),
	}
	efv.allExtendsStack[0] = make([]any, 0)
	efv.visitor = NewVisitor(efv)
	return efv
}

func (efv *ExtendFinderVisitor) Run(root any) any {
	root = efv.visitor.Visit(root)
	// Convert []any to []*Extend for type consistency
	// Safety check: ensure stack is not empty (visitor Out methods might have popped too many times)
	if len(efv.allExtendsStack) == 0 {
		return root
	}
	extends := make([]*Extend, len(efv.allExtendsStack[0]))
	for i, ext := range efv.allExtendsStack[0] {
		if extend, ok := ext.(*Extend); ok {
			extends[i] = extend
		}
	}
	if rootWithExtends, ok := root.(interface{ SetAllExtends([]*Extend) }); ok {
		rootWithExtends.SetAllExtends(extends)
	}
	return root
}

func (efv *ExtendFinderVisitor) VisitDeclaration(declNode any, visitArgs *VisitArgs) {
	visitArgs.VisitDeeper = false
}

func (efv *ExtendFinderVisitor) VisitMixinDefinition(mixinDefinitionNode any, visitArgs *VisitArgs) {
	visitArgs.VisitDeeper = false
}

func (efv *ExtendFinderVisitor) VisitRuleset(rulesetNode any, visitArgs *VisitArgs) {
	ruleset, ok := rulesetNode.(*Ruleset)
	if !ok {
		return
	}

	if ruleset.Root {
		return
	}

	var i, j int
	var extend *Extend
	allSelectorsExtendList := make([]*Extend, 0)
	var extendList []*Extend

	// get &:extend(.a); rules which apply to all selectors in this ruleset
	rules := ruleset.Rules
	ruleCnt := 0
	if rules != nil {
		ruleCnt = len(rules)
	}

	for i = 0; i < ruleCnt; i++ {
		if extendRule, ok := rules[i].(*Extend); ok {
			allSelectorsExtendList = append(allSelectorsExtendList, extendRule)
			ruleset.ExtendOnEveryPath = true
		}
	}

	// now find every selector and apply the extends that apply to all extends
	// and the ones which apply to an individual extend
	paths := ruleset.Paths
	for i = 0; i < len(paths); i++ {
		selectorPath := paths[i]
		if len(selectorPath) == 0 {
			continue // Skip empty selector paths
		}
		selector := selectorPath[len(selectorPath)-1]
		var selExtendList []*Extend
		
		if selectorWithExtends, ok := selector.(interface{ GetExtendList() []*Extend }); ok {
			selExtendList = selectorWithExtends.GetExtendList()
		}

		if selExtendList != nil {
			extendList = make([]*Extend, len(selExtendList))
			copy(extendList, selExtendList)
			extendList = append(extendList, allSelectorsExtendList...)
		} else {
			extendList = allSelectorsExtendList
		}

		if extendList != nil {
			clonedExtendList := make([]*Extend, len(extendList))
			for idx, ext := range extendList {
				clonedExtendList[idx] = ext.Clone(nil)
			}
			extendList = clonedExtendList
		}

		for j = 0; j < len(extendList); j++ {
			efv.foundExtends = true
			extend = extendList[j]
			extend.FindSelfSelectors(selectorPath)
			extend.Ruleset = ruleset
			if j == 0 {
				extend.FirstExtendOnThisSelectorPath = true
			}
			// Defensive bounds check - ensure stack is not empty
			if len(efv.allExtendsStack) == 0 {
				// Initialize stack with empty slice if needed
				efv.allExtendsStack = append(efv.allExtendsStack, make([]any, 0))
			}
			efv.allExtendsStack[len(efv.allExtendsStack)-1] = append(efv.allExtendsStack[len(efv.allExtendsStack)-1], extend)
		}
	}

	efv.contexts = append(efv.contexts, ruleset.Selectors)
}

func (efv *ExtendFinderVisitor) VisitRulesetOut(rulesetNode any) {
	ruleset, ok := rulesetNode.(*Ruleset)
	if !ok {
		return
	}

	if !ruleset.Root && len(efv.contexts) > 0 {
		efv.contexts = efv.contexts[:len(efv.contexts)-1]
	}
}

func (efv *ExtendFinderVisitor) VisitMedia(mediaNode any, visitArgs *VisitArgs) {
	if media, ok := mediaNode.(interface{ SetAllExtends([]*Extend) }); ok {
		media.SetAllExtends(make([]*Extend, 0))
		efv.allExtendsStack = append(efv.allExtendsStack, make([]any, 0))
	}
}

func (efv *ExtendFinderVisitor) VisitMediaOut(mediaNode any) {
	// Before popping the stack, set the collected extends back onto the media node
	if len(efv.allExtendsStack) > 1 {
		// Get the extends collected for this media context
		mediaExtends := efv.allExtendsStack[len(efv.allExtendsStack)-1]

		// Convert []any to []*Extend
		extends := make([]*Extend, 0, len(mediaExtends))
		for _, ext := range mediaExtends {
			if extend, ok := ext.(*Extend); ok {
				extends = append(extends, extend)
			}
		}

		// Set extends back onto the media node
		if media, ok := mediaNode.(interface{ SetAllExtends([]*Extend) }); ok {
			media.SetAllExtends(extends)
		}

		// Pop the stack
		efv.allExtendsStack = efv.allExtendsStack[:len(efv.allExtendsStack)-1]
	}
}

func (efv *ExtendFinderVisitor) VisitAtRule(atRuleNode any, visitArgs *VisitArgs) {
	if atRule, ok := atRuleNode.(interface{ SetAllExtends([]*Extend) }); ok {
		atRule.SetAllExtends(make([]*Extend, 0))
		efv.allExtendsStack = append(efv.allExtendsStack, make([]any, 0))
	}
}

func (efv *ExtendFinderVisitor) VisitAtRuleOut(atRuleNode any) {
	// Before popping the stack, set the collected extends back onto the atrule node
	if len(efv.allExtendsStack) > 1 {
		// Get the extends collected for this atrule context
		atRuleExtends := efv.allExtendsStack[len(efv.allExtendsStack)-1]

		// Convert []any to []*Extend
		extends := make([]*Extend, 0, len(atRuleExtends))
		for _, ext := range atRuleExtends {
			if extend, ok := ext.(*Extend); ok {
				extends = append(extends, extend)
			}
		}

		// Set extends back onto the atrule node
		if atRule, ok := atRuleNode.(interface{ SetAllExtends([]*Extend) }); ok {
			atRule.SetAllExtends(extends)
		}

		// Pop the stack
		efv.allExtendsStack = efv.allExtendsStack[:len(efv.allExtendsStack)-1]
	}
}

type ProcessExtendsVisitor struct {
	visitor           *Visitor
	extendIndices     map[string]bool
	allExtendsStack   [][]*Extend
	extendChainCount  int
	// Track Media/AtRule containers we're currently inside for visibility propagation
	mediaAtRuleStack []any
}

func NewProcessExtendsVisitor() *ProcessExtendsVisitor {
	pev := &ProcessExtendsVisitor{
		extendIndices: make(map[string]bool),
	}
	pev.visitor = NewVisitor(pev)
	return pev
}

func (pev *ProcessExtendsVisitor) Run(root any) any {
	extendFinder := NewExtendFinderVisitor()
	pev.extendIndices = make(map[string]bool)
	root = extendFinder.Run(root)

	if !extendFinder.foundExtends {
		return root
	}

	// Get allExtends from root - this should now be populated by ExtendFinderVisitor
	var rootAllExtends []*Extend
	if rootWithExtends, ok := root.(interface{ GetAllExtends() []*Extend }); ok {
		rootAllExtends = rootWithExtends.GetAllExtends()
	}

	// Chain extends and concatenate with original extends
	chained := pev.doExtendChaining(rootAllExtends, rootAllExtends, 0)
	newAllExtends := append(rootAllExtends, chained...)

	// Set the new extends back on root
	if rootWithExtends, ok := root.(interface{ SetAllExtends([]*Extend) }); ok {
		rootWithExtends.SetAllExtends(newAllExtends)
	}

	pev.allExtendsStack = [][]*Extend{newAllExtends}
	newRoot := pev.visitor.Visit(root)
	pev.checkExtendsForNonMatched(newAllExtends)
	return newRoot
}

func (pev *ProcessExtendsVisitor) checkExtendsForNonMatched(extendList []*Extend) {
	indices := pev.extendIndices
	
	// Filter extends that haven't found matches and have exactly one parent_id
	for _, extend := range extendList {
		if !extend.HasFoundMatches && len(extend.ParentIds) == 1 {
			selector := "_unknown_"
			if extend.Selector != nil {
				if selectorWithCSS, ok := extend.Selector.(interface{ ToCSS(map[string]any) string }); ok {
					// Try to generate CSS, but catch any errors (equivalent to JS try/catch)
					func() {
						defer func() {
							if recover() != nil {
								// CSS generation failed, keep default "_unknown_"
							}
						}()
						selector = selectorWithCSS.ToCSS(make(map[string]any))
					}()
				}
			}

			key := fmt.Sprintf("%d %s", extend.Index, selector)
			if !indices[key] {
				indices[key] = true
				Warn(fmt.Sprintf("WARNING: extend '%s' has no matches", selector))
			}
		}
	}
}

func (pev *ProcessExtendsVisitor) doExtendChaining(extendsList []*Extend, extendsListTarget []*Extend, iterationCount int) []*Extend {
	var extendIndex, targetExtendIndex int
	var matches []any
	extendsToAdd := make([]*Extend, 0)
	var newSelector []any
	var selectorPath []any
	var extend, targetExtend, newExtend *Extend

	// loop through comparing every extend with every target extend.
	for extendIndex = 0; extendIndex < len(extendsList); extendIndex++ {
		for targetExtendIndex = 0; targetExtendIndex < len(extendsListTarget); targetExtendIndex++ {
			extend = extendsList[extendIndex]
			targetExtend = extendsListTarget[targetExtendIndex]

			// look for circular references
			found := false
			for _, parentId := range extend.ParentIds {
				if parentId == targetExtend.ObjectId {
					found = true
					break
				}
			}
			if found {
				continue
			}

			// find a match in the target extends self selector (the bit before :extend)
			if len(targetExtend.SelfSelectors) > 0 {
				selectorPath = []any{targetExtend.SelfSelectors[0]}
				matches = pev.findMatch(extend, selectorPath)

				if len(matches) > 0 {
					extend.HasFoundMatches = true

					// we found a match, so for each self selector..
					for _, selfSelector := range extend.SelfSelectors {
						var info any
						info = targetExtend.VisibilityInfo()

						// process the extend as usual
						// Match JavaScript: use extend.isVisible() to preserve visibility in chaining
						newSelector = pev.extendSelector(matches, selectorPath, selfSelector, extend.IsVisible())

						// but now we create a new extend from it
						var infoMap map[string]any
						if infoMapTyped, ok := info.(map[string]any); ok {
							infoMap = infoMapTyped
						}
						newExtend = NewExtend(targetExtend.Selector, targetExtend.Option, 0, targetExtend.FileInfo(), infoMap)
						newExtend.SelfSelectors = newSelector

						// add the extend onto the list of extends for that selector
						if len(newSelector) > 0 {
							if selectorWithExtends, ok := newSelector[len(newSelector)-1].(interface{ SetExtendList([]*Extend) }); ok {
								selectorWithExtends.SetExtendList([]*Extend{newExtend})
							}
						}

						// record that we need to add it.
						extendsToAdd = append(extendsToAdd, newExtend)
						newExtend.Ruleset = targetExtend.Ruleset

						// Detailed logging for investigation
						if os.Getenv("LESS_GO_TRACE") == "1" {
							extendStr := "?"
							if len(extend.SelfSelectors) > 0 {
								if sel, ok := extend.SelfSelectors[0].(*Selector); ok {
									extendStr = sel.ToCSS(nil)
								}
							}
							targetStr := "?"
							if targetExtend.Selector != nil {
								if sel, ok := targetExtend.Selector.(*Selector); ok {
									targetStr = sel.ToCSS(nil)
								}
							}
							rulesetFirstSel := "?"
							rulesetPtr := "nil"
							rulesetHasVisibility := false
							if targetExtend.Ruleset != nil {
								rulesetPtr = fmt.Sprintf("%p", targetExtend.Ruleset)
								if targetExtend.Ruleset.Node != nil {
									rulesetHasVisibility = targetExtend.Ruleset.Node.BlocksVisibility()
								}
								if len(targetExtend.Ruleset.Paths) > 0 {
									if len(targetExtend.Ruleset.Paths[0]) > 0 {
										if sel, ok := targetExtend.Ruleset.Paths[0][0].(*Selector); ok {
											rulesetFirstSel = sel.ToCSS(nil)
										}
									}
								}
							}
							fmt.Printf("[CHAIN] %s extends %s → new chained extend points to ruleset %s (selector=%s, hasVisibilityBlock=%v)\n",
								extendStr, targetStr, rulesetPtr, rulesetFirstSel, rulesetHasVisibility)
						}

						// remember its parents for circular references
						newExtend.ParentIds = append(newExtend.ParentIds, targetExtend.ParentIds...)
						newExtend.ParentIds = append(newExtend.ParentIds, extend.ParentIds...)

						// only process the selector once.. if we have :extend(.a,.b) then multiple
						// extends will look at the same selector path, so when extending
						// we know that any others will be duplicates in terms of what is added to the css
						if targetExtend.FirstExtendOnThisSelectorPath {
							newExtend.FirstExtendOnThisSelectorPath = true
							// Check if this selector already exists before adding it
							if !pev.selectorExists(targetExtend.Ruleset.Paths, newSelector) {
								targetExtend.Ruleset.Paths = append(targetExtend.Ruleset.Paths, newSelector)
							}
						}
					}
				}
			}
		}
	}

	if len(extendsToAdd) > 0 {
		// try to detect circular references to stop a stack overflow.
		pev.extendChainCount++
		if iterationCount > 100 {
			selectorOne := "{unable to calculate}"
			selectorTwo := "{unable to calculate}"
			
			// Try to get selector CSS for error message (equivalent to JS try/catch)
			if len(extendsToAdd) > 0 && len(extendsToAdd[0].SelfSelectors) > 0 {
				if selectorWithCSS, ok := extendsToAdd[0].SelfSelectors[0].(interface{ ToCSS() string }); ok {
					func() {
						defer func() {
							if recover() != nil {
								// CSS generation failed, keep default
							}
						}()
						selectorOne = selectorWithCSS.ToCSS()
					}()
				}
			}
			
			if len(extendsToAdd) > 0 && extendsToAdd[0].Selector != nil {
				if selectorWithCSS, ok := extendsToAdd[0].Selector.(interface{ ToCSS() string }); ok {
					func() {
						defer func() {
							if recover() != nil {
								// CSS generation failed, keep default
							}
						}()
						selectorTwo = selectorWithCSS.ToCSS()
					}()
				}
			}
			
			panic(fmt.Sprintf("extend circular reference detected. One of the circular extends is currently:%s:extend(%s)", selectorOne, selectorTwo))
		}

		// now process the new extends on the existing rules so that we can handle a extending b extending c extending d extending e...
		recursive := pev.doExtendChaining(extendsToAdd, extendsListTarget, iterationCount+1)
		return append(extendsToAdd, recursive...)
	} else {
		return extendsToAdd
	}
}

func (pev *ProcessExtendsVisitor) VisitDeclaration(ruleNode any, visitArgs *VisitArgs) {
	visitArgs.VisitDeeper = false
}

func (pev *ProcessExtendsVisitor) VisitMixinDefinition(mixinDefinitionNode any, visitArgs *VisitArgs) {
	visitArgs.VisitDeeper = false
}

func (pev *ProcessExtendsVisitor) VisitSelector(selectorNode any, visitArgs *VisitArgs) {
	visitArgs.VisitDeeper = false
}

func (pev *ProcessExtendsVisitor) VisitRuleset(rulesetNode any, visitArgs *VisitArgs) {
	ruleset, ok := rulesetNode.(*Ruleset)
	if !ok {
		return
	}

	if ruleset.Root {
		return
	}

	var matches []any
	var pathIndex, extendIndex int
	allExtends := pev.allExtendsStack[len(pev.allExtendsStack)-1]
	var selectorPath []any

	// Cache the original paths length to avoid processing paths added during extend chaining
	// Paths added during chaining have extends and should not be extended again
	originalPathsLength := len(ruleset.Paths)

	// Track which rulesets were modified so we can deduplicate their paths
	modifiedRulesets := make(map[*Ruleset]bool)

	// look at each selector path in the ruleset, find any extend matches and then copy, find and replace
	for extendIndex = 0; extendIndex < len(allExtends); extendIndex++ {
		for pathIndex = 0; pathIndex < originalPathsLength; pathIndex++ {
			selectorPath = ruleset.Paths[pathIndex]

			// extending extends happens initially, before the main pass
			// Match JavaScript: unconditionally skip rulesets with extendOnEveryPath (line 279)
			if ruleset.ExtendOnEveryPath {
				continue
			}

			// Match JavaScript: unconditionally skip selectors with extends (line 280-281)
			// The JavaScript code skips selectors with extends because doExtendChaining
			// already processed them and added new selector paths (without extends) to the rulesets.
			// Only these NEW paths should be processed in visitRuleset.
			if len(selectorPath) > 0 {
				lastElement := selectorPath[len(selectorPath)-1]
				if selectorWithExtends, ok := lastElement.(interface{ GetExtendList() []*Extend }); ok {
					if extendList := selectorWithExtends.GetExtendList(); extendList != nil && len(extendList) > 0 {
						continue
					}
				}
			}

			matches = pev.findMatch(allExtends[extendIndex], selectorPath)

			if len(matches) > 0 {
				allExtends[extendIndex].HasFoundMatches = true

				// Match JavaScript: use the extend's visibility to determine if created selectors should be visible
				// This ensures that extends from reference imports don't create visible selectors
				// unless they've been explicitly made visible by being used/extended from outside the reference
				// Note: Extend.IsVisible() returns bool (not *bool), taking visibility blocks into account
				isVisible := allExtends[extendIndex].IsVisible()

<<<<<<< HEAD
				if os.Getenv("LESS_GO_TRACE") == "1" {
					var extendSel string = "?"
					if len(allExtends[extendIndex].SelfSelectors) > 0 {
						if sel, ok := allExtends[extendIndex].SelfSelectors[0].(*Selector); ok {
							extendSel = sel.ToCSS(nil)
						}
					}
					var targetSel string = "?"
					if allExtends[extendIndex].Selector != nil {
						if sel, ok := allExtends[extendIndex].Selector.(*Selector); ok {
							targetSel = sel.ToCSS(nil)
						}
					}
					var pathSel string = "?"
					if len(selectorPath) > 0 {
						if sel, ok := selectorPath[0].(*Selector); ok {
							pathSel = sel.ToCSS(nil)
						}
					}
					var extendRulesetPtr string = "nil"
					if allExtends[extendIndex].Ruleset != nil {
						extendRulesetPtr = fmt.Sprintf("%p", allExtends[extendIndex].Ruleset)
					}
					fmt.Printf("[MATCH] Extend %s (%s) matched path %s, isVisible=%v, extendRuleset=%s, numParents=%d\n",
						extendSel, targetSel, pathSel, isVisible, extendRulesetPtr, len(allExtends[extendIndex].ParentIds))
				}
=======
				// Check if the extend itself has visibility blocks (was created from chaining with invisible target)
				extendHasVisibilityBlocks := allExtends[extendIndex].Node != nil && allExtends[extendIndex].Node.BlocksVisibility()
>>>>>>> 227fd3db

				// Check if the matched selector path has visibility blocks (is from a reference import)
				// Also check if the ruleset itself has visibility blocks
				// This determines if an invisible extend should match this selector/ruleset
				selectorHasVisibilityBlocks := false
				for _, pathSelector := range selectorPath {
					if sel, ok := pathSelector.(*Selector); ok {
						if sel.Node != nil && sel.Node.BlocksVisibility() {
							selectorHasVisibilityBlocks = true
							break
						}
					}
				}
				rulesetHasVisibilityBlocks := ruleset.Node != nil && ruleset.Node.BlocksVisibility()

				// Only process the match if:
				// 1. The extend is visible (from a non-reference import), OR
<<<<<<< HEAD
				// 2. The extend, selector, and ruleset are all from reference imports (all have visibility blocks)
				if isVisible || (selectorHasVisibilityBlocks && rulesetHasVisibilityBlocks) {
=======
				// 2. The extend, selector, and ruleset are ALL from reference imports (all have visibility blocks)
				// BUT: Skip deeply chained extends that target reference import rulesets
				shouldSkipDeeplyChainedRefExtend := isDeeplyChainedExtend && rulesetHasVisibilityBlocks && isVisible

				if (isVisible || (extendHasVisibilityBlocks && selectorHasVisibilityBlocks && rulesetHasVisibilityBlocks)) && !shouldSkipDeeplyChainedRefExtend {
>>>>>>> 227fd3db
					// CRITICAL FIX: When a visible extend (from outside a reference import) matches
					// selectors from a reference import, mark the EXTEND'S RULESET as visible (not the matched ruleset).
					// For chained extends, the extend's Ruleset field points to the intermediate ruleset,
					// ensuring properties come from the correct ruleset in the chain.
					//
					// Example: .c extends .b, .b extends .a (reference import)
					// - Direct extend: .c extends .b → extend.Ruleset points to .b's ruleset
					// - Chained extend: .c extends .a → extend.Ruleset points to .b's ruleset (NOT .a's ruleset)
					// - When chained extend matches .a, we mark .b's ruleset visible, not .a's ruleset
					targetRuleset := allExtends[extendIndex].Ruleset
					if targetRuleset == nil {
						targetRuleset = ruleset // Fallback to matched ruleset if extend has no ruleset
					}

					if isVisible && (selectorHasVisibilityBlocks || rulesetHasVisibilityBlocks) {
						// Mark the EXTEND'S ruleset as visible (not the matched ruleset)
						if targetRuleset.Node != nil {
							if os.Getenv("LESS_GO_TRACE") == "1" {
								var targetSel string = "?"
								if len(targetRuleset.Paths) > 0 && len(targetRuleset.Paths[0]) > 0 {
									if sel, ok := targetRuleset.Paths[0][0].(*Selector); ok {
										targetSel = sel.ToCSS(nil)
									}
								}
								fmt.Printf("[VISIBILITY] Marking extend's ruleset %p (selector=%s) as visible due to extend match\n",
									targetRuleset, targetSel)
							}
							targetRuleset.Node.EnsureVisibility()
						// IMPORTANT: Keep the visibility block for proper filtering in ToCSSVisitor
						// Do NOT call RemoveVisibilityBlock() here

							// CRITICAL: Walk up the parent chain and make all parent Media/AtRule nodes visible
							// This ensures that @media and @supports blocks containing extended selectors are output
							pev.makeParentNodesVisible(targetRuleset.Node)
						}
						// NOTE: We do NOT mark the original selector path as visible here,
						// because that would cause the reference-imported selector to appear in the output.
						// Only the newly created selector paths (created below) should be visible.
					}

					for _, selfSelector := range allExtends[extendIndex].SelfSelectors {
						extendedSelectors := pev.extendSelector(matches, selectorPath, selfSelector, isVisible)
						// Add paths to the EXTEND'S ruleset, not the matched ruleset
						targetRuleset.Paths = append(targetRuleset.Paths, extendedSelectors)
						// Mark this ruleset as modified so we can deduplicate it later
						modifiedRulesets[targetRuleset] = true
					}
				}
			}
		}
	}

	// Deduplicate paths in all modified rulesets
	for modifiedRuleset := range modifiedRulesets {
		modifiedRuleset.Paths = pev.deduplicatePaths(modifiedRuleset.Paths)
	}
}

// selectorExists checks if a selector path already exists in the paths list
func (pev *ProcessExtendsVisitor) selectorExists(paths [][]any, newPath []any) bool {
	newCSS := pev.pathToCSS(newPath)
	for _, path := range paths {
		if pev.pathToCSS(path) == newCSS {
			return true
		}
	}
	return false
}

// deduplicatePaths removes duplicate selector paths based on their CSS output
func (pev *ProcessExtendsVisitor) deduplicatePaths(paths [][]any) [][]any {
	if len(paths) == 0 {
		return paths
	}

	// Use a map to track CSS strings we've seen
	seen := make(map[string]bool)
	unique := make([][]any, 0, len(paths))

	for _, path := range paths {
		// Generate CSS for this path
		css := pev.pathToCSS(path)

		// Only add if we haven't seen this CSS before
		if !seen[css] {
			seen[css] = true
			unique = append(unique, path)
		}
	}

	return unique
}

// pathToCSS converts a selector path to CSS string for comparison
func (pev *ProcessExtendsVisitor) pathToCSS(path []any) string {
	if len(path) == 0 {
		return ""
	}

	var chunks []string
	output := &CSSOutput{
		Add: func(chunk any, fileInfo any, index any) {
			if chunk != nil {
				chunks = append(chunks, fmt.Sprintf("%v", chunk))
			}
		},
		IsEmpty: func() bool {
			return len(chunks) == 0
		},
	}

	ctx := make(map[string]any)
	ctx["compress"] = true // Use compressed output for comparison
	ctx["firstSelector"] = true

	for i, pathElement := range path {
		if i > 0 {
			ctx["firstSelector"] = false
		}

		if gen, ok := pathElement.(interface{ GenCSS(any, *CSSOutput) }); ok {
			gen.GenCSS(ctx, output)
		}
	}

	return strings.Join(chunks, "")
}

func (pev *ProcessExtendsVisitor) findMatch(extend *Extend, haystackSelectorPath []any) []any {
	// This matches the JavaScript findMatch method exactly
	var haystackSelectorIndex, hackstackElementIndex int
	var hackstackSelector, haystackElement any
	var targetCombinator string
	var i int
	needleElements := extend.Selector.(*Selector).Elements
	potentialMatches := make([]any, 0)
	var potentialMatch map[string]any
	matches := make([]any, 0)

	// loop through the haystack elements
	for haystackSelectorIndex = 0; haystackSelectorIndex < len(haystackSelectorPath); haystackSelectorIndex++ {
		hackstackSelector = haystackSelectorPath[haystackSelectorIndex]
		
		var hackstackElements []*Element
		if selector, ok := hackstackSelector.(*Selector); ok {
			hackstackElements = selector.Elements
		} else {
			// Skip if not a proper selector
			continue
		}

		for hackstackElementIndex = 0; hackstackElementIndex < len(hackstackElements); hackstackElementIndex++ {
			haystackElement = hackstackElements[hackstackElementIndex]

			// if we allow elements before our match we can add a potential match every time. otherwise only at the first element.
			if extend.AllowBefore || (haystackSelectorIndex == 0 && hackstackElementIndex == 0) {
				var initialCombinator string
				if element, ok := haystackElement.(*Element); ok {
					if element.Combinator != nil {
						initialCombinator = element.Combinator.Value
					}
				}
				
				potentialMatches = append(potentialMatches, map[string]any{
					"pathIndex":         haystackSelectorIndex,
					"index":            hackstackElementIndex,
					"matched":          0,
					"initialCombinator": initialCombinator,
				})
			}

			for i = 0; i < len(potentialMatches); i++ {
				potentialMatch = potentialMatches[i].(map[string]any)

				// selectors add " " onto the first element. When we use & it joins the selectors together, but if we don't
				// then each selector in haystackSelectorPath has a space before it added in the toCSS phase. so we need to
				// work out what the resulting combinator will be
				targetCombinator = ""
				if element, ok := haystackElement.(*Element); ok && element.Combinator != nil {
					targetCombinator = element.Combinator.Value
				}
				if targetCombinator == "" && hackstackElementIndex == 0 {
					targetCombinator = " "
				}

				matched := potentialMatch["matched"].(int)
				
				// if we don't match, null our match to indicate failure
				if !pev.isElementValuesEqual(needleElements[matched].Value, haystackElement.(*Element).Value) {
					potentialMatch = nil
				} else if matched > 0 {
					var needleCombinator string
					if needleElements[matched].Combinator != nil {
						needleCombinator = needleElements[matched].Combinator.Value
					}
					if needleCombinator != targetCombinator {
						potentialMatch = nil
					}
				}
				
				if potentialMatch != nil {
					potentialMatch["matched"] = matched + 1
				}

				// if we are still valid and have finished, test whether we have elements after and whether these are allowed
				if potentialMatch != nil {
					finished := potentialMatch["matched"].(int) == len(needleElements)
					potentialMatch["finished"] = finished
					
					if finished && !extend.AllowAfter {
						if hackstackElementIndex+1 < len(hackstackElements) || haystackSelectorIndex+1 < len(haystackSelectorPath) {
							potentialMatch = nil
						}
					}
				}
				
				// if null we remove, if not, we are still valid, so either push as a valid match or continue
				if potentialMatch != nil {
					if potentialMatch["finished"].(bool) {
						potentialMatch["length"] = len(needleElements)
						potentialMatch["endPathIndex"] = haystackSelectorIndex
						potentialMatch["endPathElementIndex"] = hackstackElementIndex + 1 // index after end of match
						potentialMatches = make([]any, 0) // we don't allow matches to overlap, so start matching again
						matches = append(matches, potentialMatch)
					} else {
						potentialMatches[i] = potentialMatch
					}
				} else {
					// Remove null match - splice operation equivalent to JS
					potentialMatches = append(potentialMatches[:i], potentialMatches[i+1:]...)
					i--
				}
			}
		}
	}
	return matches
}

func (pev *ProcessExtendsVisitor) isElementValuesEqual(elementValue1, elementValue2 any) bool {
	// Handle string comparison
	if str1, ok1 := elementValue1.(string); ok1 {
		if str2, ok2 := elementValue2.(string); ok2 {
			return str1 == str2
		}
		return false
	}
	if _, ok2 := elementValue2.(string); ok2 {
		return false
	}

	// Handle Attribute comparison
	if attr1, ok1 := elementValue1.(*Attribute); ok1 {
		if attr2, ok2 := elementValue2.(*Attribute); ok2 {
			// Compare operators
			if attr1.Op != attr2.Op {
				return false
			}

			// Compare keys - need to handle both string and node types
			key1, key2 := attr1.Key, attr2.Key
			if k1, ok := key1.(interface{ ToCSS(any) string }); ok {
				key1 = k1.ToCSS(nil)
			}
			if k2, ok := key2.(interface{ ToCSS(any) string }); ok {
				key2 = k2.ToCSS(nil)
			}
			if key1 != key2 {
				return false
			}

			// Compare values
			if attr1.Value == nil || attr2.Value == nil {
				return attr1.Value == attr2.Value
			}

			// Get the actual values (matching JavaScript: elementValue1.value.value || elementValue1.value)
			// JavaScript uses: elementValue1 = elementValue1.value.value || elementValue1.value
			// In Go, we need to check for both GetValue() string and GetValue() any
			var val1, val2 any = attr1.Value, attr2.Value

			// Try to extract value from Quoted or similar types
			// Check for GetValue() string first (like Quoted)
			if valueProvider1, ok := attr1.Value.(interface{ GetValue() string }); ok {
				val1 = valueProvider1.GetValue()
			} else if valueProvider1, ok := attr1.Value.(interface{ GetValue() any }); ok {
				val1 = valueProvider1.GetValue()
			}

			if valueProvider2, ok := attr2.Value.(interface{ GetValue() string }); ok {
				val2 = valueProvider2.GetValue()
			} else if valueProvider2, ok := attr2.Value.(interface{ GetValue() any }); ok {
				val2 = valueProvider2.GetValue()
			}

			// Direct comparison
			return val1 == val2
		}
		return false
	}

	// Get values for comparison
	var val1, val2 any
	if valueProvider1, ok := elementValue1.(interface{ GetValue() any }); ok {
		val1 = valueProvider1.GetValue()
	} else {
		val1 = elementValue1
	}
	if valueProvider2, ok := elementValue2.(interface{ GetValue() any }); ok {
		val2 = valueProvider2.GetValue()
	} else {
		val2 = elementValue2
	}

	// Handle Selector comparison
	if selector1, ok1 := val1.(*Selector); ok1 {
		if selector2, ok2 := val2.(*Selector); ok2 {
			if len(selector1.Elements) != len(selector2.Elements) {
				return false
			}
			for i := 0; i < len(selector1.Elements); i++ {
				var comb1, comb2 string
				if selector1.Elements[i].Combinator != nil {
					comb1 = selector1.Elements[i].Combinator.Value
				}
				if selector2.Elements[i].Combinator != nil {
					comb2 = selector2.Elements[i].Combinator.Value
				}
				
				if comb1 != comb2 {
					if i != 0 {
						return false
					}
					// Handle first element special case
					defaultComb1 := comb1
					if defaultComb1 == "" {
						defaultComb1 = " "
					}
					defaultComb2 := comb2
					if defaultComb2 == "" {
						defaultComb2 = " "
					}
					if defaultComb1 != defaultComb2 {
						return false
					}
				}
				if !pev.isElementValuesEqual(selector1.Elements[i].Value, selector2.Elements[i].Value) {
					return false
				}
			}
			return true
		}
		return false
	}
	
	return false
}

func (pev *ProcessExtendsVisitor) extendSelector(matches []any, selectorPath []any, replacementSelector any, isVisible bool) []any {
	// This matches the JavaScript extendSelector method exactly (lines 417-482)
	currentSelectorPathIndex := 0
	currentSelectorPathElementIndex := 0
	path := make([]any, 0)
	var matchIndex int
	var selector *Selector
	var firstElement *Element
	var match map[string]any
	var newElements []*Element

	for matchIndex = 0; matchIndex < len(matches); matchIndex++ {
		match = matches[matchIndex].(map[string]any)
		pathIndex := match["pathIndex"].(int)
		if pathIndex < 0 || pathIndex >= len(selectorPath) {
			panic(fmt.Sprintf("Invalid pathIndex %d for selectorPath length %d", pathIndex, len(selectorPath)))
		}
		selector = selectorPath[pathIndex].(*Selector)
		
		// Get replacement selector elements
		replacementSel := replacementSelector.(*Selector)
		
		firstElement = NewElement(
			match["initialCombinator"].(string),
			replacementSel.Elements[0].Value,
			replacementSel.Elements[0].IsVariable,
			replacementSel.Elements[0].GetIndex(),
			replacementSel.Elements[0].FileInfo(),
			replacementSel.Elements[0].VisibilityInfo(),
		)

		if match["pathIndex"].(int) > currentSelectorPathIndex && currentSelectorPathElementIndex > 0 {
			// Equivalent to JS: path[path.length - 1].elements = path[path.length - 1].elements.concat(...)
			if len(path) > 0 {
				if pathSel, ok := path[len(path)-1].(*Selector); ok {
					currentSelector := selectorPath[currentSelectorPathIndex].(*Selector)
					sliceStart := currentSelectorPathElementIndex
					if sliceStart < len(currentSelector.Elements) {
						pathSel.Elements = append(pathSel.Elements, currentSelector.Elements[sliceStart:]...)
					}
				}
			}
			currentSelectorPathElementIndex = 0
			currentSelectorPathIndex++
		}

		// Build newElements exactly like JavaScript
		newElements = make([]*Element, 0)
		
		// Add elements before the match (equivalent to selector.elements.slice(currentSelectorPathElementIndex, match.index))
		sliceEnd := match["index"].(int)
		if sliceEnd > currentSelectorPathElementIndex && currentSelectorPathElementIndex < len(selector.Elements) {
			if sliceEnd > len(selector.Elements) {
				sliceEnd = len(selector.Elements)
			}
			newElements = append(newElements, selector.Elements[currentSelectorPathElementIndex:sliceEnd]...)
		}
		
		// Add the first replacement element
		newElements = append(newElements, firstElement)
		
		// Add remaining replacement elements (equivalent to .concat(replacementSelector.elements.slice(1)))
		if len(replacementSel.Elements) > 1 {
			newElements = append(newElements, replacementSel.Elements[1:]...)
		}

		if currentSelectorPathIndex == match["pathIndex"].(int) && matchIndex > 0 {
			// Equivalent to JS: path[path.length - 1].elements = path[path.length - 1].elements.concat(newElements)
			if len(path) > 0 {
				if pathSel, ok := path[len(path)-1].(*Selector); ok {
					pathSel.Elements = append(pathSel.Elements, newElements...)
				}
			}
		} else {
			// Equivalent to JS: path = path.concat(selectorPath.slice(currentSelectorPathIndex, match.pathIndex))
			if match["pathIndex"].(int) > currentSelectorPathIndex {
				path = append(path, selectorPath[currentSelectorPathIndex:match["pathIndex"].(int)]...)
			}

			// Inherit visibility info from the matched selector (selector from selectorPath)
			// This ensures that selectors created during extend processing preserve visibility blocks
			// from reference imports
			var visibilityInfo map[string]any
			if selector.Node != nil {
				visibilityInfo = selector.VisibilityInfo()
			}

			// Equivalent to JS: path.push(new tree.Selector(newElements))
			newSelector, err := NewSelector(newElements, nil, nil, 0, nil, visibilityInfo)
			if err == nil {
				path = append(path, newSelector)
			}
		}
		
		currentSelectorPathIndex = match["endPathIndex"].(int)
		currentSelectorPathElementIndex = match["endPathElementIndex"].(int)
		
		// Handle element index overflow (equivalent to JS lines 458-462)
		if currentSelectorPathIndex < len(selectorPath) {
			currentSelector := selectorPath[currentSelectorPathIndex].(*Selector)
			if currentSelectorPathElementIndex >= len(currentSelector.Elements) {
				currentSelectorPathElementIndex = 0
				currentSelectorPathIndex++
			}
		}
	}

	// Handle remaining elements (equivalent to JS lines 464-468)
	if currentSelectorPathIndex < len(selectorPath) && currentSelectorPathElementIndex > 0 {
		if len(path) > 0 {
			if pathSel, ok := path[len(path)-1].(*Selector); ok {
				currentSelector := selectorPath[currentSelectorPathIndex].(*Selector)
				if currentSelectorPathElementIndex < len(currentSelector.Elements) {
					pathSel.Elements = append(pathSel.Elements, currentSelector.Elements[currentSelectorPathElementIndex:]...)
				}
			}
		}
		currentSelectorPathIndex++
	}

	// Equivalent to JS: path = path.concat(selectorPath.slice(currentSelectorPathIndex, selectorPath.length))
	path = append(path, selectorPath[currentSelectorPathIndex:]...)
	
	// Apply visibility (equivalent to JS lines 471-481)
	for i, currentValue := range path {
		if selector, ok := currentValue.(*Selector); ok {
			// Equivalent to JS: currentValue.createDerived(currentValue.elements)
			derived, err := selector.CreateDerived(selector.Elements, nil, nil)
			if err == nil {
				if isVisible {
					derived.EnsureVisibility()
					// CRITICAL: Also set EvaldCondition = true so the selector passes the isOutput check
					// This ensures that newly created selectors from extends are included in CSS output
					derived.EvaldCondition = true
				} else {
					derived.EnsureInvisibility()
				}
				path[i] = derived
			}
		}
	}
	
	return path
}

func (pev *ProcessExtendsVisitor) VisitMedia(mediaNode any, visitArgs *VisitArgs) {
	var mediaAllExtends []*Extend
	if media, ok := mediaNode.(interface{ GetAllExtends() []*Extend }); ok {
		mediaAllExtends = media.GetAllExtends()
	}

	// Guard against empty stack - initialize with empty slice
	if len(pev.allExtendsStack) == 0 {
		pev.allExtendsStack = [][]*Extend{make([]*Extend, 0)}
	}

	currentAllExtends := pev.allExtendsStack[len(pev.allExtendsStack)-1]
	newAllExtends := append(mediaAllExtends, currentAllExtends...)
	chained := pev.doExtendChaining(newAllExtends, mediaAllExtends, 0)
	newAllExtends = append(newAllExtends, chained...)
	pev.allExtendsStack = append(pev.allExtendsStack, newAllExtends)

	// Push this Media node onto the stack for visibility propagation
	pev.mediaAtRuleStack = append(pev.mediaAtRuleStack, mediaNode)
}

func (pev *ProcessExtendsVisitor) VisitMediaOut(mediaNode any) {
	// Match JavaScript: this.allExtendsStack.length = lastIndex;
	// But ensure we never go below 1 element (the root level)
	if len(pev.allExtendsStack) > 1 {
		lastIndex := len(pev.allExtendsStack) - 1
		pev.allExtendsStack = pev.allExtendsStack[:lastIndex]
	}

	// Pop the Media node from the stack
	if len(pev.mediaAtRuleStack) > 0 {
		pev.mediaAtRuleStack = pev.mediaAtRuleStack[:len(pev.mediaAtRuleStack)-1]
	}
}

func (pev *ProcessExtendsVisitor) VisitAtRule(atRuleNode any, visitArgs *VisitArgs) {
	var atRuleAllExtends []*Extend
	if atRule, ok := atRuleNode.(interface{ GetAllExtends() []*Extend }); ok {
		atRuleAllExtends = atRule.GetAllExtends()
	}

	// Guard against empty stack - initialize with empty slice
	if len(pev.allExtendsStack) == 0 {
		pev.allExtendsStack = [][]*Extend{make([]*Extend, 0)}
	}

	currentAllExtends := pev.allExtendsStack[len(pev.allExtendsStack)-1]
	newAllExtends := append(atRuleAllExtends, currentAllExtends...)
	chained := pev.doExtendChaining(newAllExtends, atRuleAllExtends, 0)
	newAllExtends = append(newAllExtends, chained...)
	pev.allExtendsStack = append(pev.allExtendsStack, newAllExtends)

	// Push this AtRule node onto the stack for visibility propagation
	pev.mediaAtRuleStack = append(pev.mediaAtRuleStack, atRuleNode)
}

func (pev *ProcessExtendsVisitor) VisitAtRuleOut(atRuleNode any) {
	// Match JavaScript: this.allExtendsStack.length = lastIndex;
	// But ensure we never go below 1 element (the root level)
	if len(pev.allExtendsStack) > 1 {
		lastIndex := len(pev.allExtendsStack) - 1
		pev.allExtendsStack = pev.allExtendsStack[:lastIndex]
	}

	// Pop the AtRule node from the stack
	if len(pev.mediaAtRuleStack) > 0 {
		pev.mediaAtRuleStack = pev.mediaAtRuleStack[:len(pev.mediaAtRuleStack)-1]
	}
}

// makeParentNodesVisible makes all Media and AtRule nodes in the current stack visible.
// This is critical for import (reference) to work correctly - when we extend a selector
// from a reference import, we need to make the entire @media or @supports block visible,
// not just the ruleset.
func (pev *ProcessExtendsVisitor) makeParentNodesVisible(node *Node) {

	// Mark all Media/AtRule containers in the stack as visible
	// NOTE: The specific ruleset containing the extended selector has already been marked
	// visible by the caller, so we don't need to mark child rulesets here.
	// We only need to ensure the parent Media/AtRule containers are visible so they output.
	for _, containerNode := range pev.mediaAtRuleStack {
		switch v := containerNode.(type) {
		case *Media:
			// Make the Media node visible
			v.Node.EnsureVisibility()
			// IMPORTANT: DO NOT call RemoveVisibilityBlock() here!
			// The Media node needs to keep BlocksVisibility() == true so that
			// ToCSSVisitor.ResolveVisibility() takes the correct code path that
			// filters children with KeepOnlyVisibleChilds() before checking if empty.

		case *AtRule:
			// Make the AtRule node visible (this covers @supports, @keyframes, etc.)
			v.Node.EnsureVisibility()
			// IMPORTANT: DO NOT call RemoveVisibilityBlock() here!
			// The AtRule node needs to keep BlocksVisibility() == true so that
			// ToCSSVisitor.ResolveVisibility() takes the correct code path.

		default:
		}
	}
}

// NewExtendVisitor creates a new extend visitor (alias for NewProcessExtendsVisitor)
func NewExtendVisitor() *ProcessExtendsVisitor {
	return NewProcessExtendsVisitor()
}

// Default export equivalent
var Default = NewProcessExtendsVisitor<|MERGE_RESOLUTION|>--- conflicted
+++ resolved
@@ -511,7 +511,6 @@
 				// Note: Extend.IsVisible() returns bool (not *bool), taking visibility blocks into account
 				isVisible := allExtends[extendIndex].IsVisible()
 
-<<<<<<< HEAD
 				if os.Getenv("LESS_GO_TRACE") == "1" {
 					var extendSel string = "?"
 					if len(allExtends[extendIndex].SelfSelectors) > 0 {
@@ -538,10 +537,6 @@
 					fmt.Printf("[MATCH] Extend %s (%s) matched path %s, isVisible=%v, extendRuleset=%s, numParents=%d\n",
 						extendSel, targetSel, pathSel, isVisible, extendRulesetPtr, len(allExtends[extendIndex].ParentIds))
 				}
-=======
-				// Check if the extend itself has visibility blocks (was created from chaining with invisible target)
-				extendHasVisibilityBlocks := allExtends[extendIndex].Node != nil && allExtends[extendIndex].Node.BlocksVisibility()
->>>>>>> 227fd3db
 
 				// Check if the matched selector path has visibility blocks (is from a reference import)
 				// Also check if the ruleset itself has visibility blocks
@@ -559,16 +554,10 @@
 
 				// Only process the match if:
 				// 1. The extend is visible (from a non-reference import), OR
-<<<<<<< HEAD
 				// 2. The extend, selector, and ruleset are all from reference imports (all have visibility blocks)
+				// NOTE: With the architectural fix of adding paths to extend's ruleset (not matched ruleset),
+				// we don't need the complex visibility checks from master's workaround approach.
 				if isVisible || (selectorHasVisibilityBlocks && rulesetHasVisibilityBlocks) {
-=======
-				// 2. The extend, selector, and ruleset are ALL from reference imports (all have visibility blocks)
-				// BUT: Skip deeply chained extends that target reference import rulesets
-				shouldSkipDeeplyChainedRefExtend := isDeeplyChainedExtend && rulesetHasVisibilityBlocks && isVisible
-
-				if (isVisible || (extendHasVisibilityBlocks && selectorHasVisibilityBlocks && rulesetHasVisibilityBlocks)) && !shouldSkipDeeplyChainedRefExtend {
->>>>>>> 227fd3db
 					// CRITICAL FIX: When a visible extend (from outside a reference import) matches
 					// selectors from a reference import, mark the EXTEND'S RULESET as visible (not the matched ruleset).
 					// For chained extends, the extend's Ruleset field points to the intermediate ruleset,
