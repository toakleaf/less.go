package less_go

import (
	"fmt"
	"os"
	"strings"
)

// EvalContext represents the interface needed for evaluation context
type EvalContext interface {
	IsMathOn() bool
	SetMathOn(bool)
	IsInCalc() bool
	EnterCalc()
	ExitCalc()
	GetFrames() []ParserFrame
	GetImportantScope() []map[string]bool
	GetDefaultFunc() *DefaultFunc
}

// ParserFunctionCaller represents the interface needed to call functions
type ParserFunctionCaller interface {
	IsValid() bool
	Call(args []any) (any, error)
}

// FunctionCallerFactory creates function callers
type FunctionCallerFactory interface {
	NewFunctionCaller(name string, context EvalContext, index int, fileInfo map[string]any) (ParserFunctionCaller, error)
}

// DefaultFunctionCallerFactory implements FunctionCallerFactory using a registry
type DefaultFunctionCallerFactory struct {
	adapter *RegistryFunctionAdapter
}

// NewDefaultFunctionCallerFactory creates a new DefaultFunctionCallerFactory
func NewDefaultFunctionCallerFactory(registry *Registry) *DefaultFunctionCallerFactory {
	return &DefaultFunctionCallerFactory{
		adapter: NewRegistryFunctionAdapter(registry),
	}
}

// NewFunctionCaller creates a ParserFunctionCaller
func (f *DefaultFunctionCallerFactory) NewFunctionCaller(name string, context EvalContext, index int, fileInfo map[string]any) (ParserFunctionCaller, error) {
	// Get function definition from registry via adapter
	lowerName := strings.ToLower(name)
	funcDef := f.adapter.Get(lowerName)
	

	if funcDef == nil {
		// Return an invalid caller - this matches JavaScript behavior where unknown functions are not called
		return &DefaultParserFunctionCaller{
			name:     lowerName,
			valid:    false,
			funcDef:  nil,
			context:  context,
			index:    index,
			fileInfo: fileInfo,
		}, nil
	}

	// funcDef is already a FunctionDefinition from the adapter
	definition := funcDef

	return &DefaultParserFunctionCaller{
		name:     lowerName,
		valid:    true,
		funcDef:  definition,
		context:  context,
		index:    index,
		fileInfo: fileInfo,
	}, nil
}

// DefaultParserFunctionCaller implements ParserFunctionCaller
type DefaultParserFunctionCaller struct {
	name     string
	valid    bool
	funcDef  FunctionDefinition
	context  EvalContext
	index    int
	fileInfo map[string]any
}

// IsValid returns whether this caller has a valid function
func (c *DefaultParserFunctionCaller) IsValid() bool {
	return c.valid
}

// createMathEnabledContext creates a context with math enabled for function arguments
// This matches JavaScript behavior where mathOn is set to true (for non-calc functions)
// but the math mode and parensStack logic is still respected
func (c *DefaultParserFunctionCaller) createMathEnabledContext() any {
	// Handle *Eval context (the most common case)
	if evalCtx, ok := c.context.(*Eval); ok {
		// Clone the Eval context and enable math
		newCtx := *evalCtx // Shallow copy
		newCtx.MathOn = true
		// DON'T override Math mode - keep the original (strict, parens-division, etc.)
		// This ensures that in strict math mode, operations like 16/17 are not evaluated
		// unless they're in parentheses like (16/17)
		return &newCtx
	}

	// Try to create a map context with math enabled
	if mapCtx, ok := c.context.(*MapEvalContext); ok {
		// Clone the context and enable math
		newCtx := make(map[string]any)
		for k, v := range mapCtx.ctx {
			newCtx[k] = v
		}
		// Set mathOn to true (matching JavaScript: context.mathOn = !this.calc)
		newCtx["mathOn"] = true

		// Create a new isMathOn function that references newCtx instead of the original
		// This preserves the math mode logic while using the updated mathOn value
		newCtx["isMathOn"] = func(op string) bool {
			debugTrace := os.Getenv("LESS_GO_TRACE") == "1"

			mathOn, exists := newCtx["mathOn"]
			if !exists || !mathOn.(bool) {
				if debugTrace {
					fmt.Printf("[MATH-DEBUG] isMathOn(%s): mathOn not set or false\n", op)
				}
				return false
			}

			// Check for division operator with math mode restrictions
			if op == "/" {
				math, mathExists := newCtx["math"]
				if mathExists && math != Math.Always {
					// Check if we're in parentheses
					parensStack, parensExists := newCtx["parensStack"]
					if !parensExists {
						if debugTrace {
							fmt.Printf("[MATH-DEBUG] isMathOn(/): no parensStack, returning false\n")
						}
						return false
					}
					if stack, ok := parensStack.([]bool); ok && len(stack) == 0 {
						if debugTrace {
							fmt.Printf("[MATH-DEBUG] isMathOn(/): empty parensStack, math=%v, returning false\n", math)
						}
						return false
					}
				}
			}

			// Check if math is disabled for everything except in parentheses
			if math, mathExists := newCtx["math"]; mathExists {
				if mathType, ok := math.(MathType); ok && mathType > Math.ParensDivision {
					parensStack, parensExists := newCtx["parensStack"]
					if !parensExists {
						if debugTrace {
							fmt.Printf("[MATH-DEBUG] isMathOn(%s): PARENS mode, no parensStack, returning false\n", op)
						}
						return false
					}
					if stack, ok := parensStack.([]bool); ok {
						result := len(stack) > 0
						if debugTrace {
							fmt.Printf("[MATH-DEBUG] isMathOn(%s): PARENS mode, parensStack len=%d, returning %v\n", op, len(stack), result)
						}
						return result
					}
					return false
				}
			}

			if debugTrace {
				fmt.Printf("[MATH-DEBUG] isMathOn(%s): returning true (default)\n", op)
			}
			return true
		}

		return newCtx
	}

	// For other EvalContext implementations, try to enable math if possible
	if evalCtx, ok := c.context.(EvalContext); ok && evalCtx != nil {
		// Can't clone easily, but we can try to modify if it's a mutable reference
		// For now, just return the original - this is a fallback case
		return evalCtx
	}

	// Fallback: return the original context
	return c.context
}

// Call executes the function with the given arguments
func (c *DefaultParserFunctionCaller) Call(args []any) (any, error) {
	if !c.valid || c.funcDef == nil {
		return nil, fmt.Errorf("function %s is not valid", c.name)
	}

	// Determine if we need to evaluate arguments
	needsEval := c.funcDef.NeedsEvalArgs()

	// Create a simplified context for function calling if needed
	if !needsEval {
		// For functions that don't need evaluated args, create a context with proper EvalContext
		// We need a registry that contains this function
		tempRegistry := NewRegistryFunctionAdapter(DefaultRegistry.Inherit())
		tempRegistry.registry.Add(c.name, c.funcDef)

		funcContext := &Context{
			Frames: []*Frame{
				{
					FunctionRegistry: tempRegistry,
					EvalContext:      c.context,   // Pass the evaluation context for variable resolution
					CurrentFileInfo:  c.fileInfo,  // Pass the current file information
				},
			},
		}

		return c.funcDef.CallCtx(funcContext, args...)
	}

	// For functions that need evaluated args, evaluate them first
	// Function arguments should always be evaluated with math enabled
	// because functions operate on computed values
	mathCtx := c.createMathEnabledContext()

	evaluatedArgs := make([]any, len(args))
	for i, arg := range args {
		var evalResult any

		// Try all Eval signatures, always using mathCtx for consistent math evaluation
		// This ensures that function arguments are evaluated with math enabled
		if evalable, ok := arg.(interface {
			Eval(any) (any, error)
		}); ok {
			// Use the math-enabled context for all evaluations
			var err error
			evalResult, err = evalable.Eval(mathCtx)
			if err != nil {
				return nil, fmt.Errorf("error evaluating argument %d: %w", i, err)
			}
		} else if evalable, ok := arg.(interface {
			Eval(any) any
		}); ok {
			// Handle nodes with single-return Eval (like Paren, DetachedRuleset, etc.)
			// Use the math-enabled context
			evalResult = evalable.Eval(mathCtx)
		} else {
			evalResult = arg
		}

		// Unwrap Paren nodes to get the inner value
		// This matches JavaScript behavior where parens are transparent to functions
		if paren, ok := evalResult.(*Paren); ok {
			evalResult = paren.Value
		}

		evaluatedArgs[i] = evalResult
	}

	return c.funcDef.Call(evaluatedArgs...)
}

// MapEvalContext implements EvalContext for map[string]any contexts
type MapEvalContext struct {
	ctx map[string]any
}

// IsMathOn returns whether math operations are enabled
func (m *MapEvalContext) IsMathOn() bool {
	if mathOn, exists := m.ctx["mathOn"]; exists {
		if enabled, ok := mathOn.(bool); ok {
			return enabled
		}
	}
	return false
}

// SetMathOn sets whether math operations are enabled
func (m *MapEvalContext) SetMathOn(enabled bool) {
	m.ctx["mathOn"] = enabled
}

// IsInCalc returns whether we're inside a calc() function
func (m *MapEvalContext) IsInCalc() bool {
	if inCalc, exists := m.ctx["inCalc"]; exists {
		if enabled, ok := inCalc.(bool); ok {
			return enabled
		}
	}
	return false
}

// EnterCalc marks that we're entering a calc() function
func (m *MapEvalContext) EnterCalc() {
	m.ctx["inCalc"] = true
}

// ExitCalc marks that we're exiting a calc() function
func (m *MapEvalContext) ExitCalc() {
	m.ctx["inCalc"] = false
}

// GetFrames returns the current frames stack
func (m *MapEvalContext) GetFrames() []ParserFrame {
	if framesAny, exists := m.ctx["frames"]; exists {
		if frameSlice, ok := framesAny.([]any); ok {
			frames := make([]ParserFrame, 0, len(frameSlice))
			for _, f := range frameSlice {
				if frame, ok := f.(ParserFrame); ok {
					frames = append(frames, frame)
				}
			}
			return frames
		}
	}
	return []ParserFrame{}
}

// GetImportantScope returns the current important scope stack
func (m *MapEvalContext) GetImportantScope() []map[string]bool {
	if importantScope, exists := m.ctx["importantScope"]; exists {
		if scope, ok := importantScope.([]map[string]bool); ok {
			return scope
		}
	}
	return []map[string]bool{}
}

// GetDefaultFunc returns the default function instance
func (m *MapEvalContext) GetDefaultFunc() *DefaultFunc {
	if defaultFunc, exists := m.ctx["defaultFunc"]; exists {
		if df, ok := defaultFunc.(*DefaultFunc); ok {
			return df
		}
	}
	return nil
}

// RegistryAdapter adapts a single FunctionDefinition to the FunctionRegistry interface
type RegistryAdapter struct {
	registry FunctionDefinition
	name     string
}

// Get implements FunctionRegistry interface
func (r *RegistryAdapter) Get(name string) FunctionDefinition {
	if strings.EqualFold(name, r.name) {
		return r.registry
	}
	return nil
}

// Call represents a function call node in the Less AST.
type Call struct {
	*Node
	Name          string
	Args          []any
	Calc          bool
	_index        int
	_fileInfo     map[string]any
	CallerFactory FunctionCallerFactory // Factory for creating FunctionCaller instances
}

// NewCall creates a new Call instance.
func NewCall(name string, args []any, index int, currentFileInfo map[string]any) *Call {
	return &Call{
		Node:      NewNode(),
		Name:      name,
		Args:      args,
		Calc:      name == "calc",
		_index:    index,
		_fileInfo: currentFileInfo,
	}
}

// GetType returns the node type.
func (c *Call) GetType() string {
	return "Call"
}

// GetName returns the function name.
func (c *Call) GetName() string {
	return c.Name
}

// Accept processes the node's children with a visitor.
func (c *Call) Accept(visitor any) {
	if v, ok := visitor.(interface{ VisitArray([]any) []any }); ok && c.Args != nil {
		c.Args = v.VisitArray(c.Args)
	}
}

// GetIndex returns the node's index.
func (c *Call) GetIndex() int {
	return c._index
}

// FileInfo returns the node's file information.
func (c *Call) FileInfo() map[string]any {
	return c._fileInfo
}

// Eval evaluates the function call.
func (c *Call) Eval(context any) (any, error) {
	// Convert context to EvalContext if it's a map
	var evalContext EvalContext
	if ctx, ok := context.(EvalContext); ok {
		evalContext = ctx
	} else if ctxMap, ok := context.(map[string]any); ok {
		// Create a bridge EvalContext from the map
		evalContext = &MapEvalContext{ctx: ctxMap}
	} else {
		return nil, fmt.Errorf("invalid context type: %T", context)
	}

	// Set up CallerFactory from context if not already set
	if c.CallerFactory == nil {
		if evalCtx, ok := context.(*Eval); ok {
			// Try to get function registry from *Eval context
			if evalCtx.FunctionRegistry != nil {
				c.CallerFactory = NewDefaultFunctionCallerFactory(evalCtx.FunctionRegistry)
			} else if len(evalCtx.Frames) > 0 {
				// Try to get from frames
				for _, frame := range evalCtx.Frames {
					if ruleset, ok := frame.(*Ruleset); ok && ruleset.FunctionRegistry != nil {
						if registry, ok := ruleset.FunctionRegistry.(*Registry); ok {
							c.CallerFactory = NewDefaultFunctionCallerFactory(registry)
							break
						}
					}
				}
			}
		} else if ctxMap, ok := context.(map[string]any); ok {
			// Try to get function registry from context
			if funcRegistry, exists := ctxMap["functionRegistry"]; exists {
				if registry, ok := funcRegistry.(*Registry); ok {
					c.CallerFactory = NewDefaultFunctionCallerFactory(registry)
				}
			} else {
				// Try to get from frames
				if frames, exists := ctxMap["frames"]; exists {
					if frameList, ok := frames.([]any); ok {
						for _, frame := range frameList {
							if ruleset, ok := frame.(*Ruleset); ok && ruleset.FunctionRegistry != nil {
								if registry, ok := ruleset.FunctionRegistry.(*Registry); ok {
									c.CallerFactory = NewDefaultFunctionCallerFactory(registry)
									break
								}
							}
						}
					}
				}
			}
		}
		// If still nil, use default registry
		if c.CallerFactory == nil {
			c.CallerFactory = NewDefaultFunctionCallerFactory(DefaultRegistry)
		}
	}
	// Turn off math for calc(), and switch back on for evaluating nested functions
	// Match JavaScript: save the mathOn FIELD value, not the computed result from isMathOn()
	var currentMathContext bool
	if evalCtx, ok := evalContext.(*Eval); ok {
		currentMathContext = evalCtx.MathOn
	} else if mapCtx, ok := evalContext.(*MapEvalContext); ok {
		// For map context, get the raw mathOn value from the map
		if mathOn, exists := mapCtx.ctx["mathOn"]; exists {
			if enabled, ok := mathOn.(bool); ok {
				currentMathContext = enabled
			}
		}
	} else {
		// Fallback for other context types
		currentMathContext = evalContext.IsMathOn()
	}
	evalContext.SetMathOn(!c.Calc)

	if c.Calc || evalContext.IsInCalc() {
		evalContext.EnterCalc()
	}

	exitCalc := func() {
		if c.Calc || evalContext.IsInCalc() {
			evalContext.ExitCalc()
		}
		evalContext.SetMathOn(currentMathContext)
	}

	var result any
	var err error

	// Check if we have a function caller factory
	if c.CallerFactory == nil {
		// No function caller, evaluate args and return
		exitCalc()
		evaledArgs := make([]any, len(c.Args))
		for i, arg := range c.Args {
			if evalable, ok := arg.(interface{ Eval(any) (any, error) }); ok {
				evaledVal, err := evalable.Eval(context)
				if err != nil {
					return nil, err
				}
				evaledArgs[i] = evaledVal
			} else {
				evaledArgs[i] = arg
			}
		}
		return NewCall(c.Name, evaledArgs, c.GetIndex(), c.FileInfo()), nil
	}

	funcCaller, err := c.CallerFactory.NewFunctionCaller(c.Name, evalContext, c.GetIndex(), c.FileInfo())
	if err != nil {
		exitCalc()
		return nil, err
	}

	if funcCaller.IsValid() {
		// Preprocess arguments to match JavaScript behavior
		processedArgs := c.preprocessArgs(c.Args)
		result, err = funcCaller.Call(processedArgs)

		if err != nil {
			exitCalc()
			// Check if error has line and column properties
			if e, ok := err.(interface{ HasLineColumn() bool }); ok && e.HasLineColumn() {
				return nil, err
			}

			var lineNumber, columnNumber int
			e, ok := err.(interface {
				LineNumber() int
				ColumnNumber() int
			})
			if ok {
				lineNumber = e.LineNumber()
				columnNumber = e.ColumnNumber()
			}

			errorType := "Runtime"
<<<<<<< HEAD
			// Check for ErrorType() method first (used by LessError)
			if typedErr, ok := err.(interface{ ErrorType() string }); ok {
				errorType = typedErr.ErrorType()
			} else if typedErr, ok := err.(interface{ Type() string }); ok {
				// Fallback to Type() for other error types
				errorType = typedErr.Type()
=======
			if typedErr, ok := err.(interface{ GetErrorType() string }); ok {
				errorType = typedErr.GetErrorType()
>>>>>>> dfec77bf
			}

			errorMsg := fmt.Sprintf("Error evaluating function `%s`", c.Name)
			if err.Error() != "" {
				errorMsg += fmt.Sprintf(": %s", err.Error())
			}

			return nil, fmt.Errorf("%s: %s (index: %d, filename: %s, line: %d, column: %d)",
				errorType, errorMsg, c.GetIndex(), c.FileInfo()["filename"], lineNumber, columnNumber)
		}
		exitCalc()
		
		if result != nil {
			// Results that are not nodes are cast as Anonymous nodes
			// Falsy values or booleans are returned as empty nodes
			// Check if result implements common node interfaces or is a known node type
			isNodeType := false
			switch result.(type) {
			case *Node, *Color, *Dimension, *Quoted, *Anonymous, *Keyword, *Value, *Expression, *Call, *Ruleset, *Declaration:
				isNodeType = true
			case interface{ GetType() string }:
				// Has GetType method, likely a node
				isNodeType = true
			}
			
			if !isNodeType {
				// Check for falsy values or true - these should return empty Anonymous nodes
				// JavaScript behavior: if (!result || result === true)
				if result == nil || result == false || result == true || result == "" {
					result = NewAnonymous(nil, 0, nil, false, false, nil)
				} else {
					// Non-falsy values are converted to string
					result = NewAnonymous(fmt.Sprintf("%v", result), 0, nil, false, false, nil)
				}
			}

			// Set index and file info
			resultNode, ok := result.(interface {
				SetIndex(int)
				SetFileInfo(map[string]any)
			})
			if ok {
				resultNode.SetIndex(c._index)
				resultNode.SetFileInfo(c._fileInfo)
			}
			return result, nil
		}
	}

	// If function not found or no result, evaluate args and return new Call
	// This matches JavaScript behavior (line 93 in call.js)
	evaledArgs := make([]any, len(c.Args))
	for i, arg := range c.Args {
		if evalable, ok := arg.(interface{ Eval(any) (any, error) }); ok {
			evaledVal, err := evalable.Eval(context)
			if err != nil {
				exitCalc()
				return nil, err
			}
			evaledArgs[i] = evaledVal
		} else {
			evaledArgs[i] = arg
		}
	}
	
	// Important: exit calc AFTER evaluating arguments
	exitCalc()

	return NewCall(c.Name, evaledArgs, c.GetIndex(), c.FileInfo()), nil
}

// GenCSS generates CSS representation of the function call.
func (c *Call) GenCSS(context any, output *CSSOutput) {
	// Special case: _SELF should output its argument directly, not as a function call
	if c.Name == "_SELF" && len(c.Args) > 0 {
		if genCSSable, ok := c.Args[0].(interface{ GenCSS(any, *CSSOutput) }); ok {
			genCSSable.GenCSS(context, output)
			return
		}
	}
	
	// Special case: alpha() function for IE compatibility
	if c.Name == "alpha" && len(c.Args) == 1 {
		if assignment, ok := c.Args[0].(*Assignment); ok && assignment.Key == "opacity" {
			output.Add("alpha(opacity=", c.FileInfo(), c.GetIndex())
			if genCSSable, ok := assignment.Value.(interface{ GenCSS(any, *CSSOutput) }); ok {
				genCSSable.GenCSS(context, output)
			}
			output.Add(")", nil, nil)
			return
		}
	}
	
	output.Add(c.Name+"(", c.FileInfo(), c.GetIndex())

	for i, arg := range c.Args {
		if genCSSable, ok := arg.(interface{ GenCSS(any, *CSSOutput) }); ok {
			genCSSable.GenCSS(context, output)
			if i+1 < len(c.Args) {
				output.Add(", ", nil, nil)
			}
		}
	}

	output.Add(")", nil, nil)
}

// preprocessArgs processes arguments to match JavaScript behavior
// JavaScript does: args.filter(commentFilter).map(item => ...)
func (c *Call) preprocessArgs(args []any) []any {
	if args == nil {
		return []any{}
	}

	processed := make([]any, 0, len(args))

	for _, arg := range args {
		// Filter out comments (JavaScript uses commentFilter)
		if c.isComment(arg) {
			continue
		}
		
		// Process expressions - flatten single-item expressions
		if expr, ok := arg.(*Expression); ok {
			// Filter out comments from expression value
			subNodes := make([]any, 0, len(expr.Value))
			for _, subNode := range expr.Value {
				if !c.isComment(subNode) {
					subNodes = append(subNodes, subNode)
				}
			}

			if len(subNodes) == 1 {
				// Special handling for parens and division (JavaScript logic)
				// JavaScript: if (a.parens && a.value[0].op === '/')
				// See: https://github.com/less/less.js/issues/3616
				if expr.Parens {
					if op, ok := subNodes[0].(*Operation); ok && op.Op == "/" {
						// Keep the expression with parens for division
						processed = append(processed, arg)
						continue
					}
				}
				// Return the single sub-node
				processed = append(processed, subNodes[0])
			} else if len(subNodes) > 0 {
				// Create new expression with filtered nodes
				newExpr := &Expression{
					Node:       NewNode(),
					Value:      subNodes,
					ParensInOp: expr.ParensInOp,
					Parens:     expr.Parens,
				}
				newExpr.Node.Index = expr.GetIndex()
				newExpr.Node.SetFileInfo(expr.FileInfo())
				processed = append(processed, newExpr)
			}
			// Skip empty expressions (all comments filtered out)
		} else {
			// Non-expression argument, add as-is
			processed = append(processed, arg)
		}
	}
	
	return processed
}

// isComment checks if a node is a comment
func (c *Call) isComment(node any) bool {
	if comment, ok := node.(*Comment); ok {
		return comment != nil
	}
	// Check for Node with comment type
	if hasType, ok := node.(interface{ GetType() string }); ok {
		return hasType.GetType() == "Comment"
	}
	return false
}<|MERGE_RESOLUTION|>--- conflicted
+++ resolved
@@ -536,17 +536,12 @@
 			}
 
 			errorType := "Runtime"
-<<<<<<< HEAD
-			// Check for ErrorType() method first (used by LessError)
-			if typedErr, ok := err.(interface{ ErrorType() string }); ok {
-				errorType = typedErr.ErrorType()
+			// Check for GetErrorType() method first (used by LessError)
+			if typedErr, ok := err.(interface{ GetErrorType() string }); ok {
+				errorType = typedErr.GetErrorType()
 			} else if typedErr, ok := err.(interface{ Type() string }); ok {
 				// Fallback to Type() for other error types
 				errorType = typedErr.Type()
-=======
-			if typedErr, ok := err.(interface{ GetErrorType() string }); ok {
-				errorType = typedErr.GetErrorType()
->>>>>>> dfec77bf
 			}
 
 			errorMsg := fmt.Sprintf("Error evaluating function `%s`", c.Name)
