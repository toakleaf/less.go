--- conflicted
+++ resolved
@@ -820,14 +820,10 @@
 	}
 
 	if ruleset.Root && len(mediaPath) == 0 && mediaBlocks != nil && len(mediaBlocks) > 0 {
-<<<<<<< HEAD
 		if os.Getenv("LESS_GO_TRACE") != "" {
-			fmt.Fprintf(os.Stderr, "[RULESET.Eval] Appending %d mediaBlocks to root Rules\n", len(mediaBlocks))
-		}
-
-		// Append all mediaBlocks to the ruleset's Rules array
-		ruleset.Rules = append(ruleset.Rules, mediaBlocks...)
-=======
+			fmt.Fprintf(os.Stderr, "[RULESET.Eval] Processing %d mediaBlocks for root Rules\n", len(mediaBlocks))
+		}
+
 		// Replace empty rulesets (placeholders from bubbling directives) with actual mediaBlocks
 		// This maintains the original order of all directives
 		mediaBlockIndex := 0
@@ -853,7 +849,6 @@
 		}
 
 		ruleset.Rules = newRules
->>>>>>> 3bb10c43
 
 		// Clear mediaBlocks from context (they've been consumed)
 		if evalCtx != nil {
