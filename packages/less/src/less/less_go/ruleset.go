package less_go

import (
	"fmt"
	"reflect"
	"strings"

)

// SelectorsParseFunc is a function type for parsing selector strings into selectors
type SelectorsParseFunc func(input string, context map[string]any, imports map[string]any, fileInfo map[string]any, index int) ([]any, error)

// ValueParseFunc is a function type for parsing value strings into values
type ValueParseFunc func(input string, context map[string]any, imports map[string]any, fileInfo map[string]any, index int) ([]any, error)

// Ruleset represents a ruleset node in the Less AST
type Ruleset struct {
	*Node
	Selectors     []any
	Rules         []any
	StrictImports bool
	AllowRoot     bool
	// Private fields for caching
	lookups    map[string][]any
	variables  map[string]any
	properties map[string][]any
	rulesets   []any
	// Original ruleset reference for eval
	OriginalRuleset *Ruleset
	Root            bool
	// Extend support
	ExtendOnEveryPath bool
	Paths            [][]any
	FirstRoot       bool
	AllowImports    bool
	AllExtends      []*Extend // For storing extends found by ExtendFinderVisitor
	FunctionRegistry any // Changed from *functions.Registry to avoid import cycle
	// Parser functions for handling dynamic content
	SelectorsParseFunc SelectorsParseFunc
	ValueParseFunc     ValueParseFunc
	ParseContext       map[string]any
	ParseImports       map[string]any
	// Parse object matching JavaScript structure
	Parse map[string]any // Contains context and importManager
	// Debug info
	DebugInfo any
	// Multi-media flag for nested media queries
	MultiMedia bool
}

// NewRuleset creates a new Ruleset instance
func NewRuleset(selectors []any, rules []any, strictImports bool, visibilityInfo map[string]any, parseFuncs ...any) *Ruleset {
	node := NewNode()
	node.TypeIndex = GetTypeIndexForNodeType("Ruleset")

	r := &Ruleset{
		Node:          node,
		Selectors:     selectors,
		Rules:         rules,
		StrictImports: strictImports,
		AllowRoot:     true,
		lookups:       make(map[string][]any),
		variables:     nil,
		properties:    nil,
		rulesets:      nil,
	}

	r.CopyVisibilityInfo(visibilityInfo)
	r.SetParent(selectors, r.Node)
	r.SetParent(rules, r.Node)

	// Handle optional parse functions
	if len(parseFuncs) > 0 {
		if selectorsParseFunc, ok := parseFuncs[0].(SelectorsParseFunc); ok {
			r.SelectorsParseFunc = selectorsParseFunc
		}
	}
	if len(parseFuncs) > 1 {
		if valueParseFunc, ok := parseFuncs[1].(ValueParseFunc); ok {
			r.ValueParseFunc = valueParseFunc
		}
	}
	if len(parseFuncs) > 2 {
		if parseContext, ok := parseFuncs[2].(map[string]any); ok {
			r.ParseContext = parseContext
			// Also set in Parse object for JavaScript compatibility
			if r.Parse == nil {
				r.Parse = make(map[string]any)
			}
			r.Parse["context"] = parseContext
		}
	}
	if len(parseFuncs) > 3 {
		if parseImports, ok := parseFuncs[3].(map[string]any); ok {
			r.ParseImports = parseImports
			// Also set in Parse object for JavaScript compatibility
			if r.Parse == nil {
				r.Parse = make(map[string]any)
			}
			r.Parse["importManager"] = parseImports
		}
	}

	return r
}

// Type returns the type of the node
func (r *Ruleset) Type() string {
	return "Ruleset"
}

// GetType returns the type of the node
func (r *Ruleset) GetType() string {
	return "Ruleset"
}

// GetTypeIndex returns the type index for visitor pattern
func (r *Ruleset) GetTypeIndex() int {
	// Return from Node field if set, otherwise get from registry
	if r.Node != nil && r.Node.TypeIndex != 0 {
		return r.Node.TypeIndex
	}
	return GetTypeIndexForNodeType("Ruleset")
}

// IsRuleset returns true (this is a ruleset)
func (r *Ruleset) IsRuleset() bool {
	return true
}

// IsRulesetLike returns true (this is ruleset-like)
func (r *Ruleset) IsRulesetLike() bool {
	return true
}

// ToCSS converts the ruleset to CSS output (original signature)
func (r *Ruleset) ToCSS(options map[string]any) (string, error) {
	var output strings.Builder
	
	// Create context map with default values
	contextMap := map[string]any{
		"compress": false,
	}
	
	// Apply options if provided
	if options != nil {
		if compress, ok := options["compress"].(bool); ok {
			contextMap["compress"] = compress
		}
	}
	
	// Create CSS output implementation
	cssOutput := &CSSOutput{
		Add: func(chunk, fileInfo, index any) {
			if chunk != nil {
				output.WriteString(fmt.Sprintf("%v", chunk))
			}
		},
		IsEmpty: func() bool {
			return output.Len() == 0
		},
	}
	
	// Generate CSS using the GenCSS method
	r.GenCSS(contextMap, cssOutput)
	
	// Fix trailing spaces before semicolons to match JavaScript Less.js behavior exactly
	result := output.String()
	
	// Remove trailing spaces before semicolons (e.g., "red ;" -> "red;")
	// This ensures our Go output matches JavaScript Less.js exactly
	for strings.Contains(result, " ;") {
		result = strings.ReplaceAll(result, " ;", ";")
	}
	
	return result, nil
}

// ToCSSString converts the ruleset to CSS output (Node interface version)
func (r *Ruleset) ToCSSString(context any) string {
	// Convert context to options map if possible
	var options map[string]any
	if ctx, ok := context.(map[string]any); ok {
		options = ctx
	}
	
	result, _ := r.ToCSS(options)
	return result
}

// Interface methods required by JoinSelectorVisitor and ToCSSVisitor

// GetRoot returns whether this is a root ruleset
func (r *Ruleset) GetRoot() bool {
	return r.Root
}

// GetSelectors returns the selectors array
func (r *Ruleset) GetSelectors() []any {
	return r.Selectors
}

// SetSelectors sets the selectors array (required by JoinSelectorVisitor)
func (r *Ruleset) SetSelectors(selectors []any) {
	r.Selectors = selectors
}

// GetPaths returns the paths array
func (r *Ruleset) GetPaths() []any {
	// Convert [][]any to []any for interface compatibility
	if r.Paths == nil {
		return nil
	}
	result := make([]any, len(r.Paths))
	for i, path := range r.Paths {
		result[i] = path
	}
	return result
}

// SetPaths sets the paths array
func (r *Ruleset) SetPaths(paths []any) {
	// Convert []any to [][]any
	if paths == nil {
		r.Paths = nil
		return
	}
	r.Paths = make([][]any, len(paths))
	for i, path := range paths {
		if pathSlice, ok := path.([]any); ok {
			r.Paths[i] = pathSlice
		}
	}
}

// GetRules returns the rules array (required by ToCSSVisitor)
func (r *Ruleset) GetRules() []any {
	return r.Rules
}

// SetRules sets the rules array (required by ToCSSVisitor)
func (r *Ruleset) SetRules(rules []any) {
	r.Rules = rules
}

// GetFirstRoot returns whether this is the first root
func (r *Ruleset) GetFirstRoot() bool {
	return r.FirstRoot
}

// Accept visits the ruleset with a visitor
func (r *Ruleset) Accept(visitor any) {
	// Try the variadic bool version first (for the mock visitor)
	if v, ok := visitor.(interface{ VisitArray([]any, ...bool) []any }); ok {
		if r.Paths != nil {
			newPaths := make([][]any, len(r.Paths))
			for i, path := range r.Paths {
				newPaths[i] = v.VisitArray(path, true)
			}
			r.Paths = newPaths
		} else if r.Selectors != nil {
			r.Selectors = v.VisitArray(r.Selectors, false)
		}
		if len(r.Rules) > 0 {
			r.Rules = v.VisitArray(r.Rules)
		}
	} else if v, ok := visitor.(interface{ VisitArray([]any, bool) []any }); ok {
		if r.Paths != nil {
			newPaths := make([][]any, len(r.Paths))
			for i, path := range r.Paths {
				newPaths[i] = v.VisitArray(path, true)
			}
			r.Paths = newPaths
		} else if r.Selectors != nil {
			r.Selectors = v.VisitArray(r.Selectors, false)
		}
		if len(r.Rules) > 0 {
			r.Rules = v.VisitArray(r.Rules, false)
		}
	} else if v, ok := visitor.(interface{ VisitArray([]any) []any }); ok {
		if r.Paths != nil {
			newPaths := make([][]any, len(r.Paths))
			for i, path := range r.Paths {
				newPaths[i] = v.VisitArray(path)
			}
			r.Paths = newPaths
		} else if r.Selectors != nil {
			r.Selectors = v.VisitArray(r.Selectors)
		}
		if len(r.Rules) > 0 {
			r.Rules = v.VisitArray(r.Rules)
		}
	}
}

// Eval evaluates the ruleset in the given context
func (r *Ruleset) Eval(context any) (any, error) {
	if context == nil {
		return nil, fmt.Errorf("context is required for Ruleset.Eval")
	}

	// Accept both *Eval and map[string]any contexts
	// For circular dependency tracking, we need access to a map
	var ctx map[string]any
	var evalCtx *Eval

	if ec, ok := context.(*Eval); ok {
		evalCtx = ec
		// Create a minimal map for state tracking (circular dependency, etc.)
		// We'll pass the *Eval context to child evaluations
		ctx = make(map[string]any)
	} else if mapCtx, ok := context.(map[string]any); ok {
		ctx = mapCtx
	} else {
		return nil, fmt.Errorf("context must be *Eval or map[string]any, got %T", context)
	}

	// Check for circular dependency to prevent infinite recursion
	visitedKey := "_evaluatingRulesets"
	if visiting, exists := ctx[visitedKey]; exists {
		if visitedMap, ok := visiting.(map[*Ruleset]bool); ok {
			if visitedMap[r] {
				// Already evaluating this ruleset, return early to prevent infinite recursion
				return NewRuleset(nil, nil, false, nil), nil
			}
			visitedMap[r] = true
		} else {
			// Initialize the visited map
			visitedMap := make(map[*Ruleset]bool)
			visitedMap[r] = true
			ctx[visitedKey] = visitedMap
		}
	} else {
		// Initialize the visited map
		visitedMap := make(map[*Ruleset]bool)
		visitedMap[r] = true
		ctx[visitedKey] = visitedMap
	}

	// Ensure we clean up after evaluation
	defer func() {
		if visiting, exists := ctx[visitedKey]; exists {
			if visitedMap, ok := visiting.(map[*Ruleset]bool); ok {
				delete(visitedMap, r)
			}
		}
	}()

	var selectors []any
	var selCnt int
	var hasVariable bool
	var hasOnePassingSelector bool

	if len(r.Selectors) > 0 {
		selCnt = len(r.Selectors)
		selectors = make([]any, selCnt)

		// Match JavaScript: defaultFunc.error({type: 'Syntax', message: 'it is currently only allowed in parametric mixin guards,'});
		if evalCtx != nil && evalCtx.DefaultFunc != nil {
			evalCtx.DefaultFunc.Error(map[string]any{
				"type":    "Syntax",
				"message": "it is currently only allowed in parametric mixin guards,",
			})
		} else if df, ok := ctx["defaultFunc"].(interface{ Error(map[string]any) }); ok {
			df.Error(map[string]any{
				"type":    "Syntax",
				"message": "it is currently only allowed in parametric mixin guards,",
			})
		}

		// Evaluate selectors - pass the original context (either *Eval or map)
		for i := 0; i < selCnt; i++ {
			if sel, ok := r.Selectors[i].(interface{ Eval(any) (any, error) }); ok {
				evaluated, err := sel.Eval(context)
				if err != nil {
					return nil, err
				}
				selectors[i] = evaluated

				// Check for variables in elements
				if selector, ok := evaluated.(*Selector); ok {
					for _, elem := range selector.Elements {
						if elem.IsVariable {
							hasVariable = true
							break
						}
					}

					// Check for passing condition
					if selector.EvaldCondition {
						hasOnePassingSelector = true
					}
				}
			}
		}

		// Handle variables in selectors - parse using SelectorsParseFunc
		if hasVariable && r.SelectorsParseFunc != nil {
			// Convert selectors to CSS strings for parsing (like JavaScript toParseSelectors)
			var toParseSelectors []string
			var startingIndex int
			var selectorFileInfo map[string]any
			
			for i, sel := range selectors {
				if selector, ok := sel.(*Selector); ok {
					// Get CSS representation of selector
					cssStr := selector.ToCSS(ctx)
					toParseSelectors = append(toParseSelectors, cssStr)
					
					if i == 0 {
						startingIndex = selector.GetIndex()
						selectorFileInfo = selector.FileInfo()
					}
				}
			}
			
			if len(toParseSelectors) > 0 {
				// Parse the selectors string (equivalent to JS parseNode call)
				selectorString := strings.Join(toParseSelectors, ",")
				parsedSelectors, err := r.SelectorsParseFunc(selectorString, r.ParseContext, r.ParseImports, selectorFileInfo, startingIndex)
				if err == nil && len(parsedSelectors) > 0 {
					// Flatten the result (equivalent to utils.flattenArray in JS)
					selectors = flattenArray(parsedSelectors)
				}
			}
		}
		
		// Match JavaScript: defaultFunc.reset();
		if evalCtx != nil && evalCtx.DefaultFunc != nil {
			evalCtx.DefaultFunc.Reset()
		} else if df, ok := ctx["defaultFunc"].(interface{ Reset() }); ok {
			df.Reset()
		}
	} else {
		hasOnePassingSelector = true
	}

	// Copy rules
	var rules []any
	if r.Rules != nil {
		rules = CopyArray(r.Rules)
	}

	// Create new ruleset
	ruleset := NewRuleset(selectors, rules, r.StrictImports, r.VisibilityInfo(), r.SelectorsParseFunc, r.ValueParseFunc, r.ParseContext, r.ParseImports)
	ruleset.OriginalRuleset = r
	ruleset.Root = r.Root
	ruleset.FirstRoot = r.FirstRoot
	ruleset.AllowImports = r.AllowImports

	if r.DebugInfo != nil {
		ruleset.DebugInfo = r.DebugInfo
	}

	// Match JavaScript: if (!hasOnePassingSelector) { rules.length = 0; }
	if !hasOnePassingSelector {
		// Clear the rules in the newly created ruleset
		ruleset.Rules = []any{}
	}

	// inherit a function registry from the frames stack when possible;
	// otherwise from the global registry
	// Match JavaScript: ruleset.functionRegistry = (function (frames) {...}(context.frames)).inherit();
	var functionRegistry any
	var frames []any

	// Get frames from the appropriate context type
	if evalCtx != nil {
		frames = evalCtx.Frames
	} else if framesVal, ok := ctx["frames"].([]any); ok {
		frames = framesVal
	}

	// Check evalCtx for FunctionRegistry first
	if evalCtx != nil && evalCtx.FunctionRegistry != nil {
		functionRegistry = evalCtx.FunctionRegistry
	} else if len(frames) > 0 {
		// Fall back to checking frames
		for _, frame := range frames {
			if f, ok := frame.(*Ruleset); ok {
				if f.FunctionRegistry != nil {
					functionRegistry = f.FunctionRegistry
					break
				}
			}
		}
	}

	// Apply .inherit() pattern like JavaScript
	if functionRegistry != nil {
		if inheritRegistry, ok := functionRegistry.(interface{ Inherit() any }); ok {
			ruleset.FunctionRegistry = inheritRegistry.Inherit()
		} else {
			// Fallback if Inherit method not available
			ruleset.FunctionRegistry = functionRegistry
		}
	}
	// If no function registry found in frames, leave it nil for now

	// Push current ruleset to frames stack
	newFrames := make([]any, len(frames)+1)
	newFrames[0] = ruleset
	copy(newFrames[1:], frames)

	// Update frames in the appropriate context type
	if evalCtx != nil {
		evalCtx.Frames = newFrames
	} else {
		ctx["frames"] = newFrames
	}

	// Current selectors - store in map for both context types
	if selectors := ctx["selectors"]; selectors == nil {
		ctx["selectors"] = []any{r.Selectors}
	} else if sels, ok := selectors.([]any); ok {
		newSelectors := make([]any, len(sels)+1)
		newSelectors[0] = r.Selectors
		copy(newSelectors[1:], sels)
		ctx["selectors"] = newSelectors
	}

	// Ensure function registry is available in context
	if evalCtx != nil {
		// For *Eval context, set FunctionRegistry if not already set
		if evalCtx.FunctionRegistry == nil && ruleset.FunctionRegistry != nil {
			if registry, ok := ruleset.FunctionRegistry.(*Registry); ok {
				evalCtx.FunctionRegistry = registry
			}
		}
	} else {
		// For map context, set functionRegistry if not already set
		if _, exists := ctx["functionRegistry"]; !exists && ruleset.FunctionRegistry != nil {
			ctx["functionRegistry"] = ruleset.FunctionRegistry
		}
	}

	// Evaluate imports
	if ruleset.Root || ruleset.AllowImports || !ruleset.StrictImports {
		err := ruleset.EvalImports(context)
		if err != nil {
			return nil, err
		}
	}

	// Evaluate rules that need to be evaluated first
	rsRules := ruleset.Rules
	for i, rule := range rsRules {
		if r, ok := rule.(interface{ EvalFirst() bool }); ok && r.EvalFirst() {
			// Handle MixinDefinition specifically (returns *MixinDefinition, not any)
			if eval, ok := rule.(interface{ Eval(any) (*MixinDefinition, error) }); ok {
				evaluated, err := eval.Eval(context)
				if err != nil {
					return nil, err
				}
				rsRules[i] = evaluated
			} else if eval, ok := rule.(interface{ Eval(any) (any, error) }); ok {
				evaluated, err := eval.Eval(context)
				if err != nil {
					return nil, err
				}
				rsRules[i] = evaluated
			}
		}
	}

	// Track media blocks
	mediaBlockCount := 0
	if mediaBlocks, ok := ctx["mediaBlocks"].([]any); ok {
		mediaBlockCount = len(mediaBlocks)
	}

	// Evaluate mixin calls and variable calls - match JavaScript logic closely
	if rsRules != nil {
		i := 0
		for i < len(rsRules) {
			rule := rsRules[i]
			if r, ok := rule.(interface{ GetType() string }); ok {
				switch r.GetType() {
				case "MixinCall":
					if eval, ok := rule.(interface{ Eval(any) ([]any, error) }); ok {
						rules, err := eval.Eval(context)
						if err != nil {
							return nil, err
						}
						// Match JavaScript filter logic: !(ruleset.variable(r.name))
						filtered := make([]any, 0)
						for _, r := range rules {
							if decl, ok := r.(*Declaration); ok && decl.variable {
								// Match JavaScript: return !(ruleset.variable(r.name))
								if nameStr, ok := decl.name.(string); ok {
									if ruleset.Variable(nameStr) == nil {
										filtered = append(filtered, r) // Include if variable doesn't exist
									}
									// Skip if variable already exists (don't pollute scope)
								} else {
									filtered = append(filtered, r)
								}
							} else {
								filtered = append(filtered, r)
							}
						}
						
						// rsRules.splice.apply(rsRules, [i, 1].concat(rules))
						newRules := make([]any, len(rsRules)+len(filtered)-1)
						copy(newRules, rsRules[:i])
						copy(newRules[i:], filtered)
						copy(newRules[i+len(filtered):], rsRules[i+1:])
						rsRules = newRules
						ruleset.Rules = rsRules
						i += len(filtered) - 1
						ruleset.ResetCache()
					}
				case "VariableCall":
					if eval, ok := rule.(interface{ Eval(any) (any, error) }); ok {
						evaluated, err := eval.Eval(context)
						if err != nil {
							return nil, err
						}
						// Handle the result - it could be a map with "rules" key or a Ruleset
						var evalRules []any
						if evalMap, ok := evaluated.(map[string]any); ok {
							if rules, hasRules := evalMap["rules"].([]any); hasRules {
								evalRules = rules
							}
						} else if rs, ok := evaluated.(*Ruleset); ok {
							evalRules = rs.Rules
						}
						
						if evalRules != nil {
							// Match JavaScript: filter out all variable declarations
							rules := make([]any, 0)
							for _, r := range evalRules {
								if decl, ok := r.(*Declaration); ok && decl.variable {
									// do not pollute the scope at all
									continue
								}
								rules = append(rules, r)
							}
							
							// rsRules.splice.apply(rsRules, [i, 1].concat(rules))
							newRules := make([]any, len(rsRules)+len(rules)-1)
							copy(newRules, rsRules[:i])
							copy(newRules[i:], rules)
							copy(newRules[i+len(rules):], rsRules[i+1:])
							rsRules = newRules
							ruleset.Rules = rsRules
							i += len(rules) - 1
							ruleset.ResetCache()
						}
					}
				}
			}
			i++
		}
	}

	// Evaluate everything else
	for i, rule := range rsRules {
		if r, ok := rule.(interface{ EvalFirst() bool }); ok && r.EvalFirst() {
			continue // Already evaluated
		}
		
		// Try different Eval signatures
		switch evalRule := rule.(type) {
		case interface{ Eval(any) (*MixinDefinition, error) }:
			// Handle MixinDefinition
			evaluated, err := evalRule.Eval(context)
			if err != nil {
				return nil, err
			}
			rsRules[i] = evaluated
		case interface{ Eval(any) (any, error) }:
			// Handle generic Eval
			evaluated, err := evalRule.Eval(context)
			if err != nil {
				return nil, err
			}
			rsRules[i] = evaluated
		case interface{ Eval(any) any }:
			// Handle Eval without error return
			rsRules[i] = evalRule.Eval(context)
		}
	}
	
	// Reset cache after evaluating rules since variable values may have changed
	ruleset.ResetCache()

	// Handle parent selector folding like JavaScript version
	i := 0
	for i < len(rsRules) {
		rule := rsRules[i]
		// for rulesets, check if it is a css guard and can be removed
		if rs, ok := rule.(*Ruleset); ok && len(rs.Selectors) == 1 {
			// check if it can be folded in (e.g. & where)
			if rs.Selectors[0] != nil {
				if sel, ok := rs.Selectors[0].(*Selector); ok && sel.IsJustParentSelector() {
					// Remove the parent ruleset
					rsRules = r.removeRuleAtIndex(rsRules, i)
					ruleset.Rules = rsRules
					i--

					// Add the sub rules
					for _, subRule := range rs.Rules {
						if r.shouldIncludeSubRule(subRule, rs) {
							i++
							rsRules = r.insertRuleAtIndex(rsRules, i, subRule)
							ruleset.Rules = rsRules
						}
					}
				}
			}
		}
		i++
	}

	// Pop the stack
	if evalCtx != nil {
		// Pop from *Eval context
		if len(evalCtx.Frames) > 0 {
			evalCtx.Frames = evalCtx.Frames[1:]
		}
	} else {
		// Pop from map context
		if frames, ok := ctx["frames"].([]any); ok && len(frames) > 0 {
			ctx["frames"] = frames[1:]
		}
	}
	if selectors, ok := ctx["selectors"].([]any); ok && len(selectors) > 0 {
		ctx["selectors"] = selectors[1:]
	}

	// Handle media blocks
	if mediaBlocks, ok := ctx["mediaBlocks"].([]any); ok {
		for i := mediaBlockCount; i < len(mediaBlocks); i++ {
			if mb, ok := mediaBlocks[i].(interface{ BubbleSelectors([]any) }); ok {
				mb.BubbleSelectors(selectors)
			}
		}
	}

	return ruleset, nil
}

// EvalImports evaluates import rules like JavaScript version
func (r *Ruleset) EvalImports(context any) error {
	rules := r.Rules
	var i int
	var importRules any
	
	if rules == nil {
		return nil
	}

	for i = 0; i < len(rules); i++ {
		if ruleType, ok := rules[i].(interface{ GetType() string }); ok && ruleType.GetType() == "Import" {
			if eval, ok := rules[i].(interface{ Eval(any) (any, error) }); ok {
				evaluated, err := eval.Eval(context)
				if err != nil {
					return err
				}
				importRules = evaluated

				// Handle different return types like JavaScript version
				if importRulesSlice, ok := importRules.([]any); ok {
					// if (importRules && (importRules.length || importRules.length === 0))
					if len(importRulesSlice) > 0 || len(importRulesSlice) == 0 {
						// Replace import rule with its evaluated result
						newRules := make([]any, len(rules)+len(importRulesSlice)-1)
						copy(newRules, rules[:i])
						copy(newRules[i:], importRulesSlice)
						copy(newRules[i+len(importRulesSlice):], rules[i+1:])
						rules = newRules
						r.Rules = rules
						i += len(importRulesSlice) - 1
					} else {
						// rules.splice(i, 1, importRules);
						rules[i] = importRules
					}
				} else {
					// rules.splice(i, 1, importRules);
					rules[i] = importRules
				}
				r.ResetCache()
			}
		}
	}
	return nil
}

// MakeImportant creates a new Ruleset with all rules marked as important
func (r *Ruleset) MakeImportant() *Ruleset {
	var newRules []any
	if r.Rules != nil {
		newRules = make([]any, len(r.Rules))
		for i, rule := range r.Rules {
			if imp, ok := rule.(interface{ MakeImportant() any }); ok {
				newRules[i] = imp.MakeImportant()
			} else {
				newRules[i] = rule
			}
		}
	}

	return NewRuleset(r.Selectors, newRules, r.StrictImports, r.VisibilityInfo())
}

// MatchArgs checks if the ruleset matches the given arguments
func (r *Ruleset) MatchArgs(args []any) bool {
	return len(args) == 0
}

// MatchCondition checks if the ruleset matches the given condition
func (r *Ruleset) MatchCondition(args []any, context any) bool {
	if len(r.Selectors) == 0 {
		return false
	}
	
	lastSelector := r.Selectors[len(r.Selectors)-1]
	
	// Check evaldCondition
	if sel, ok := lastSelector.(*Selector); ok {
		if !sel.EvaldCondition {
			return false
		}
		
		// Check condition
		if sel.Condition != nil {
			if eval, ok := sel.Condition.(interface{ Eval(any) (any, error) }); ok {
				// Create new context for evaluation like JavaScript version
				ctx := make(map[string]any)
				if c, ok := context.(map[string]any); ok {
					for k, v := range c {
						ctx[k] = v
					}
				}
				if frames, ok := ctx["frames"].([]any); ok {
					ctx["frames"] = frames
				}
				
				// IMPORTANT: Preserve the defaultFunc in the context
				// This is needed for the default() function in mixin guards
				if evalCtx, ok := context.(EvalContext); ok {
					if df := evalCtx.GetDefaultFunc(); df != nil {
						ctx["defaultFunc"] = df
					}
				} else if c, ok := context.(map[string]any); ok {
					if df, exists := c["defaultFunc"]; exists {
						ctx["defaultFunc"] = df
					}
				}
				
				result, err := eval.Eval(ctx)
				if err != nil {
					return false
				}
				
				// Check if result is falsy
				if isFalsy(result) {
					return false
				}
			}
		}
	}
	
	return true
}

// Helper function to check if a value is falsy (like JavaScript)
func isFalsy(v any) bool {
	if v == nil {
		return true
	}
	
	switch val := v.(type) {
	case bool:
		return !val
	case int:
		return val == 0
	case float64:
		return val == 0
	case string:
		return val == ""
	default:
		return false
	}
}

// ResetCache resets all cached values
func (r *Ruleset) ResetCache() {
	r.rulesets = nil
	r.variables = nil
	r.properties = nil
	r.lookups = make(map[string][]any)
}

// Variables returns a map of all variables in the ruleset
func (r *Ruleset) Variables() map[string]any {
	if r.variables != nil {
		return r.variables
	}

	if r.Rules == nil {
		r.variables = make(map[string]any)
		return r.variables
	}

	// Use reduce-like pattern from JavaScript version
	r.variables = make(map[string]any)
	for _, rule := range r.Rules {
		if decl, ok := rule.(*Declaration); ok && decl.variable {
			if name, ok := decl.name.(string); ok {
				r.variables[name] = decl
			}
		}
		// Handle import rules with variables like JavaScript version
		if ruleType, ok := rule.(interface{ GetType() string }); ok && ruleType.GetType() == "Import" {
			if importRule, ok := rule.(interface{
				GetRoot() interface{
					Variables() map[string]any
					Variable(string) any
				}
			}); ok {
				if root := importRule.GetRoot(); root != nil {
					vars := root.Variables()
					for name := range vars {
						if vars[name] != nil {
							r.variables[name] = root.Variable(name)
						}
					}
				}
			}
		}
	}

	return r.variables
}

// Properties returns a map of all properties in the ruleset
func (r *Ruleset) Properties() map[string][]any {
	if r.properties != nil {
		return r.properties
	}
	
	if r.Rules == nil {
		r.properties = make(map[string][]any)
		return r.properties
	}
	
	// Use reduce-like pattern from JavaScript version
	r.properties = make(map[string][]any)
	for _, rule := range r.Rules {
		if decl, ok := rule.(*Declaration); ok && !decl.variable {
			var name string
			// Handle name like JavaScript: name.length === 1 && name[0] instanceof Keyword
			if nameSlice, ok := decl.name.([]any); ok {
				if len(nameSlice) == 1 {
					// Single element - extract value from it
					if kw, ok := nameSlice[0].(*Keyword); ok {
						name = kw.value
					} else {
						name = fmt.Sprintf("%v", nameSlice[0])
					}
				} else if len(nameSlice) > 1 {
					// Multiple elements - concatenate their values
					// This handles cases like compound property names
					parts := make([]string, 0, len(nameSlice))
					for _, elem := range nameSlice {
						if kw, ok := elem.(*Keyword); ok {
							parts = append(parts, kw.value)
						} else if str, ok := elem.(string); ok {
							parts = append(parts, str)
						} else if anon, ok := elem.(*Anonymous); ok {
							if val, ok := anon.Value.(string); ok {
								parts = append(parts, val)
							} else {
								parts = append(parts, fmt.Sprintf("%v", anon.Value))
							}
						} else {
							parts = append(parts, fmt.Sprintf("%v", elem))
						}
					}
					name = strings.Join(parts, "")
				}
			} else if nameStr, ok := decl.name.(string); ok {
				name = nameStr
			} else {
				name = fmt.Sprintf("%v", decl.name)
			}
			
			key := "$" + name
			// Properties don't overwrite as they can merge (from JavaScript comment)
			if _, exists := r.properties[key]; !exists {
				r.properties[key] = []any{decl}
			} else {
				r.properties[key] = append(r.properties[key], decl)
			}
		}
	}
	
	return r.properties
}

// Variable returns a specific variable by name
func (r *Ruleset) Variable(name string) map[string]any {
	vars := r.Variables()
	if decl, exists := vars[name]; exists {
		if d, ok := decl.(*Declaration); ok {
			// Transform the declaration to parse Anonymous values into proper nodes
			transformed := r.transformDeclaration(d)
			
			// Return the expected format with value and important fields
			var value any
			if transformedDecl, ok := transformed.(*Declaration); ok {
				value = transformedDecl.Value
			} else {
				value = d.Value
			}
			
			result := map[string]any{
				"value": value,
			}
			
			// Check if the declaration has important flag
			if d.GetImportant() {
				// Store the actual important string value, not just a boolean
				result["important"] = d.important
			}
			
			return result
		} else {
			// Handle other types (like mock declarations in tests)
			result := map[string]any{
				"value": r.ParseValue(decl),
			}
			
			// Check if the declaration has important flag
			if declMap, ok := decl.(map[string]any); ok {
				if important, hasImportant := declMap["important"]; hasImportant {
					result["important"] = important
				}
			}
			
			return result
		}
	}
	return nil
}

// Property returns a specific property by name
func (r *Ruleset) Property(name string) []any {
	props := r.Properties()
	if decl, exists := props[name]; exists {
		// Transform declarations to parse Anonymous values into proper nodes (e.g., "10px" -> *Dimension)
		// This matches what Variable() does and is needed for namespace lookups in operations
		transformed := make([]any, len(decl))
		for i, d := range decl {
			transformed[i] = r.transformDeclaration(d)
		}
		return transformed
	}
	return nil
}

// HasVariable checks if a variable exists
func (r *Ruleset) HasVariable(name string) bool {
	vars := r.Variables()
	_, exists := vars[name]
	return exists
}

// HasVariables indicates whether this ruleset supports variables (matches JavaScript rules.variables)
func (r *Ruleset) HasVariables() bool {
	return true // Rulesets always support variables
}

// HasProperties indicates whether this ruleset supports properties (matches JavaScript rules.properties)
func (r *Ruleset) HasProperties() bool {
	return true // Rulesets always support properties
}

// Variable returns a variable by name, matching JavaScript behavior
func (r *Ruleset) variable(name string) any {
	decl := r.Variables()[name]
	if decl != nil {
		return r.ParseValue(decl)
	}
	return nil
}

// LastDeclaration returns the last declaration in the ruleset
func (r *Ruleset) LastDeclaration() any {
	if r.Rules == nil {
		return nil
	}
	
	// for (let i = this.rules.length; i > 0; i--) like JavaScript
	for i := len(r.Rules); i > 0; i-- {
		decl := r.Rules[i-1]
		if declaration, ok := decl.(*Declaration); ok {
			return r.ParseValue(declaration)
		}
	}
	return nil
}

// ParseValue parses a declaration value
func (r *Ruleset) ParseValue(toParse any) any {
	if toParse == nil {
		return nil
	}
	
	// Handle arrays
	if arr, ok := toParse.([]any); ok {
		nodes := make([]any, len(arr))
		for i, item := range arr {
			nodes[i] = r.transformDeclaration(item)
		}
		return nodes
	}
	
	return r.transformDeclaration(toParse)
}

// transformDeclaration transforms a declaration by parsing its value if needed
func (r *Ruleset) transformDeclaration(decl any) any {
	if d, ok := decl.(*Declaration); ok {
		// Match JavaScript logic: if (decl.value instanceof Anonymous && !decl.parsed)
		if d.Value != nil && len(d.Value.Value) > 0 {
			// Check if not parsed (similar to JS !decl.parsed)
			parsed := false
			if d.Parsed != nil {
				if p, ok := d.Parsed.(bool); ok {
					parsed = p
				}
			}
			if anon, ok := d.Value.Value[0].(*Anonymous); ok && anon != nil && !parsed {
				// Check if needs parsing and ValueParseFunc is available
				if str, ok := anon.Value.(string); ok && str != "" && r.ValueParseFunc != nil {
					// Parse using ValueParseFunc (equivalent to JS parseNode call)
					result, err := r.ValueParseFunc(str, r.ParseContext, r.ParseImports, d.FileInfo(), anon.GetIndex())
					if err != nil {
						// If parsing fails, create a copy and mark as parsed to avoid infinite loops
						nodeCopy := NewNode()
						nodeCopy.CopyVisibilityInfo(d.Node.VisibilityInfo())
						nodeCopy.Parsed = true
						dCopy := &Declaration{
							Node:      nodeCopy,
							name:      d.name,
							Value:     d.Value,
							important: d.important,
							merge:     d.merge,
							inline:    d.inline,
							variable:  d.variable,
						}
						return dCopy
					} else if len(result) > 0 {
						
						// The parser returns Value>Expression>Dimension for "10px"
						// We should use the parsed Value directly, not wrap it again
						var valueCopy *Value
						if parsedValue, ok := result[0].(*Value); ok {
							valueCopy = parsedValue
						} else {
							// Fallback: wrap in Value if not already a Value
							valueCopy, _ = NewValue([]any{result[0]})
						}
						
						nodeCopy := NewNode()
						nodeCopy.CopyVisibilityInfo(d.Node.VisibilityInfo())
						nodeCopy.Parsed = true
						dCopy := &Declaration{
							Node:      nodeCopy,
							name:      d.name,
							Value:     valueCopy,
							important: d.important,
							merge:     d.merge,
							inline:    d.inline,
							variable:  d.variable,
						}
						if len(result) > 1 {
							// Handle important flag if present
							if important, ok := result[1].(string); ok {
								dCopy.important = important
							}
						}
						return dCopy
					}
				} else if str != "" {
					// Create a copy and mark as parsed even if no parser function available
					nodeCopy := NewNode()
					nodeCopy.CopyVisibilityInfo(d.Node.VisibilityInfo())
					nodeCopy.Parsed = true
					dCopy := &Declaration{
						Node:      nodeCopy,
						name:      d.name,
						Value:     d.Value,
						important: d.important,
						merge:     d.merge,
						inline:    d.inline,
						variable:  d.variable,
					}
					return dCopy
				}
			}
		}
	}
	return decl
}

// Rulesets returns all nested rulesets
func (r *Ruleset) Rulesets() []any {
	if r.Rules == nil {
		return []any{}
	}
	
	var filtered []any
	for _, rule := range r.Rules {
		if rs, ok := rule.(interface{ IsRuleset() bool }); ok && rs.IsRuleset() {
			filtered = append(filtered, rule)
		}
	}
	
	return filtered
}

// PrependRule adds a rule to the beginning of the rules list
func (r *Ruleset) PrependRule(rule any) {
	if r.Rules == nil {
		r.Rules = []any{rule}
	} else {
		newRules := make([]any, len(r.Rules)+1)
		newRules[0] = rule
		copy(newRules[1:], r.Rules)
		r.Rules = newRules
	}
	r.SetParent(rule, r.Node)
}

// Find finds rules matching a selector like JavaScript version
func (r *Ruleset) Find(selector any, self any, filter func(any) bool) []any {
	if self == nil {
		self = r
	}

	var key string
	if sel, ok := selector.(interface{ ToCSS() string }); ok {
		key = sel.ToCSS()
	} else if sel, ok := selector.(interface{ ToCSS(any) string }); ok {
		key = sel.ToCSS(nil)
	} else {
		key = fmt.Sprintf("%v", selector)
	}

	if cached, exists := r.lookups[key]; exists {
		return cached
	}

	rules := []any{}
	var match int
	var foundMixins []any


	// this.rulesets().forEach(function (rule) { ... }) pattern
	rulesets := r.Rulesets()

	for _, rule := range rulesets {
		if rule == self {
			continue
		}
		
		// Handle both *Ruleset and *MixinDefinition (which embeds *Ruleset)
		var rulesetSelectors []any
		switch r := rule.(type) {
		case *Ruleset:
			rulesetSelectors = r.Selectors
		case *MixinDefinition:
			rulesetSelectors = r.Selectors
		default:
			// Check if it has a Selectors field via interface
			if rs, ok := rule.(interface{ GetSelectors() []any }); ok {
				rulesetSelectors = rs.GetSelectors()
			}
		}
		
		if rulesetSelectors != nil {
			for j := 0; j < len(rulesetSelectors); j++ {
				if sel, ok := selector.(*Selector); ok {
					if ruleSelector, ok := rulesetSelectors[j].(*Selector); ok {
						match = sel.Match(ruleSelector)
						if match > 0 {
							if len(sel.Elements) > match {
								if filter == nil || filter(rule) {
									// Create new selector with remaining elements like JavaScript
									remainingElements := make([]*Element, len(sel.Elements)-match)
									copy(remainingElements, sel.Elements[match:])
									newSelector, err := NewSelector(remainingElements, nil, nil, sel.GetIndex(), sel.FileInfo(), nil)
									if err == nil {
										// Use Find method on the rule (works for both Ruleset and MixinDefinition)
										if finder, ok := rule.(interface{ Find(any, any, func(any) bool) []any }); ok {
											foundMixins = finder.Find(newSelector, self, filter)
										}
										for i := 0; i < len(foundMixins); i++ {
											if mixin, ok := foundMixins[i].(map[string]any); ok {
												if path, ok := mixin["path"].([]any); ok {
													// foundMixins[i].path.push(rule);
													newPath := make([]any, len(path)+1)
													copy(newPath, path)
													newPath[len(path)] = rule
													mixin["path"] = newPath
												}
											}
										}
										// Array.prototype.push.apply(rules, foundMixins);
										rules = append(rules, foundMixins...)
									}
								}
							} else {
								rules = append(rules, map[string]any{
									"rule": rule,
									"path": []any{},
								})
							}
							break
						}
					}
				} else {
					// Handle any selector with Match method using interface
					if selectorWithMatch, ok := selector.(interface{ Match(any) int }); ok {
						match = selectorWithMatch.Match(rulesetSelectors[j])
						if match > 0 {
							rules = append(rules, map[string]any{
								"rule": rule,
								"path": []any{},
							})
							break
						}
					}
				}
			}
		}
	}
	
	r.lookups[key] = rules
	return rules
}

// GenCSS generates CSS for the ruleset
func (r *Ruleset) GenCSS(context any, output *CSSOutput) {
	// Check visibility - skip if node blocks visibility and is not explicitly visible
	// This implements the reference import functionality where nodes from referenced
	// imports are hidden unless explicitly used (via extend or mixin call)
	if r.Node != nil && r.Node.BlocksVisibility() {
		nodeVisible := r.Node.IsVisible()
		if nodeVisible == nil || !*nodeVisible {
			// Node blocks visibility and is not explicitly visible, skip output
			return
		}
	}

	ctx, ok := context.(map[string]any)
	if !ok {
		ctx = make(map[string]any)
	}

	// Set tab level
	tabLevel := 0
	if tl, ok := ctx["tabLevel"].(int); ok {
		tabLevel = tl
	}

	if !r.Root {
		tabLevel++
		ctx["tabLevel"] = tabLevel
	}
	
	compress := false
	if c, ok := ctx["compress"].(bool); ok {
		compress = c
	}
	
	var tabRuleStr, tabSetStr string
	if compress {
		tabRuleStr = ""
		tabSetStr = ""
	} else {
		// JavaScript: Array(tabLevel + 1).join('  ') produces (tabLevel) * 2 spaces
		// JavaScript: Array(tabLevel).join('  ') produces (tabLevel - 1) * 2 spaces (minimum 0)
		tabRuleStr = strings.Repeat("  ", tabLevel)
		if tabLevel > 0 {
			tabSetStr = strings.Repeat("  ", tabLevel-1)
		} else {
			tabSetStr = ""
		}
	}
	
	// Organize rules by type like JavaScript version
	var charsetRuleNodes []any
	var ruleNodes []any

	var charsetNodeIndex int = 0
	var importNodeIndex int = 0

	if r.Rules != nil {
		for i, rule := range r.Rules {
			// Skip silent comments entirely - they don't generate output
			// This prevents extra blank lines from being added after the last visible rule
			if comment, ok := rule.(*Comment); ok {
				if comment.IsSilent(ctx) {
					continue // Skip silent comments
				}
				// Non-silent comments are included
				if importNodeIndex == i {
					importNodeIndex++
				}
				ruleNodes = append(ruleNodes, rule)
			} else if _, ok := rule.(*Extend); ok {
<<<<<<< HEAD
				// Skip Extend nodes entirely - they don't generate CSS output
				// They are processed by ExtendVisitor and should not appear in the final CSS
=======
				// Skip Extend rules entirely - they don't generate CSS output
				// Extend rules are processed during the extend visitor phase and should not appear in CSS
>>>>>>> 161ef722
				// This prevents extra blank lines from being added
				continue
			} else if charset, ok := rule.(interface{ IsCharset() bool }); ok && charset.IsCharset() {
				// ruleNodes.splice(charsetNodeIndex, 0, rule);
				newRules := make([]any, len(ruleNodes)+1)
				copy(newRules, ruleNodes[:charsetNodeIndex])
				newRules[charsetNodeIndex] = rule
				copy(newRules[charsetNodeIndex+1:], ruleNodes[charsetNodeIndex:])
				ruleNodes = newRules
				charsetNodeIndex++
				importNodeIndex++
			} else if ruleType, ok := rule.(interface{ GetType() string }); ok && ruleType.GetType() == "Import" {
				// ruleNodes.splice(importNodeIndex, 0, rule);
				newRules := make([]any, len(ruleNodes)+1)
				copy(newRules, ruleNodes[:importNodeIndex])
				newRules[importNodeIndex] = rule
				copy(newRules[importNodeIndex+1:], ruleNodes[importNodeIndex:])
				ruleNodes = newRules
				importNodeIndex++
			} else {
				ruleNodes = append(ruleNodes, rule)
			}
		}
	}

	// ruleNodes = charsetRuleNodes.concat(ruleNodes);
	ruleNodes = append(charsetRuleNodes, ruleNodes...)

	// Generate CSS for selectors if not root
	// Check if this is a media-empty ruleset that should not generate selectors/braces
	// This happens when media queries create wrapper rulesets with empty selectors
	isMediaEmpty := false
	if !r.Root && r.Paths == nil && len(r.Selectors) == 1 {
		if sel, ok := r.Selectors[0].(*Selector); ok && sel.MediaEmpty {
			isMediaEmpty = true
		}
	}

	if !r.Root && !isMediaEmpty {
		// Generate debug info
		if debugInfo := GetDebugInfo(ctx, r, tabSetStr); debugInfo != "" {
			output.Add(debugInfo, nil, nil)
			output.Add(tabSetStr, nil, nil)
		}

		// Generate selectors
		if r.Paths != nil {
			sep := ","
			if !compress {
				sep = ",\n" + tabSetStr
			}

			for i, path := range r.Paths {
				if len(path) == 0 {
					continue
				}
				if i > 0 {
					output.Add(sep, nil, nil)
				}

				// Always set firstSelector to true for the first selector in a path
				// This ensures no extra space is added at the beginning of selectors
				ctx["firstSelector"] = true
				if gen, ok := path[0].(interface{ GenCSS(any, *CSSOutput) }); ok {
					gen.GenCSS(ctx, output)
				}

				ctx["firstSelector"] = false
				for j := 1; j < len(path); j++ {
					if gen, ok := path[j].(interface{ GenCSS(any, *CSSOutput) }); ok {
						gen.GenCSS(ctx, output)
					}
				}
			}
		} else if r.Selectors != nil && len(r.Selectors) > 0 {
			// Fallback: if Paths is nil, use Selectors directly
			// This handles cases where JoinSelectorVisitor hasn't run yet (e.g., in media queries)

			// Check if this is a media-empty selector (should not be output)
			isMediaEmpty := false
			if len(r.Selectors) == 1 {
				if sel, ok := r.Selectors[0].(*Selector); ok {
					if sel.MediaEmpty {
						isMediaEmpty = true
					}
				}
			}

			if !isMediaEmpty {
				sep := ","
				if !compress {
					sep = ",\n" + tabSetStr
				}

				for i, selector := range r.Selectors {
					if i > 0 {
						output.Add(sep, nil, nil)
					}

					ctx["firstSelector"] = true
					if gen, ok := selector.(interface{ GenCSS(any, *CSSOutput) }); ok {
						gen.GenCSS(ctx, output)
					}
					ctx["firstSelector"] = false
				}
			}
		}
		
		// Add opening brace
		if compress {
			output.Add("{", nil, nil)
		} else {
			output.Add(" {\n", nil, nil)
		}
		output.Add(tabRuleStr, nil, nil)
	}

	// Generate CSS for rules
	// Note: Silent comments have been filtered out above, so we only process rules that generate output
	for i, rule := range ruleNodes {
		if i+1 == len(ruleNodes) {
			ctx["lastRule"] = true
		}

		currentLastRule := false
		if lr, ok := ctx["lastRule"].(bool); ok {
			currentLastRule = lr
		}

		if rulesetLike, ok := rule.(interface{ IsRulesetLike() bool }); ok && rulesetLike.IsRulesetLike() {
			ctx["lastRule"] = false
		}

		// Generate CSS for the rule
		if gen, ok := rule.(interface{ GenCSS(any, *CSSOutput) }); ok {
			gen.GenCSS(ctx, output)
		} else if val, ok := rule.(interface{ GetValue() any }); ok {
			output.Add(fmt.Sprintf("%v", val.GetValue()), nil, nil)
		}

		ctx["lastRule"] = currentLastRule

		// Add newline after rule if it's not the last rule
		if !currentLastRule {
			if vis, ok := rule.(interface{ IsVisible() bool }); ok && vis.IsVisible() {
				if compress {
					// Don't add anything for compressed mode
				} else {
					output.Add("\n"+tabRuleStr, nil, nil)
				}
			}
		} else {
			ctx["lastRule"] = false
		}
	}
	
	// Save the lastRule flag set by parent before processing rules
	// This determines if we should add a newline after this ruleset's closing brace
	parentLastRule := false
	if lr, ok := ctx["lastRule"].(bool); ok {
		parentLastRule = lr
	}

	// Add closing brace
	if !r.Root && !isMediaEmpty {
		if compress {
			output.Add("}", nil, nil)
		} else {
			output.Add("\n"+tabSetStr+"}", nil, nil)
		}
		tabLevel--
		ctx["tabLevel"] = tabLevel

		// Add newline after ruleset to separate from next ruleset
		// Only add if we're not the last rule and not inside an at-rule container
		// At-rule containers (Media, etc.) handle their own spacing via OutputRuleset
		if !compress && !parentLastRule && tabLevel == 0 {
			// We're a top-level ruleset (tabLevel was 1, now 0 after decrement)
			// Add newline to separate from next top-level ruleset
			output.Add("\n", nil, nil)
		}
	}
	
	// Add final newline for first root
	if !output.IsEmpty() && !compress && r.FirstRoot {
		output.Add("\n", nil, nil)
	}
}

// JoinSelectors joins multiple selectors with the current context
func (r *Ruleset) JoinSelectors(paths *[][]any, context [][]any, selectors []any) {
	for _, selector := range selectors {
		r.JoinSelector(paths, context, selector)
	}
}

// JoinSelector joins a single selector with the current context
// This is a complex method that implements the JavaScript selector joining logic
func (r *Ruleset) JoinSelector(paths *[][]any, context [][]any, selector any) {
	sel, ok := selector.(*Selector)
	if !ok {
		return
	}

	// createParenthesis helper function
	createParenthesis := func(elementsToPak []*Element, originalElement *Element) (*Paren, error) {
		if len(elementsToPak) == 0 {
			return NewParen(originalElement), nil
		} else {
			insideParent := make([]*Element, len(elementsToPak))
			for j := 0; j < len(elementsToPak); j++ {
				insideParent[j] = NewElement(
					nil,
					elementsToPak[j],
					originalElement.IsVariable,
					originalElement.GetIndex(),
					originalElement.FileInfo(),
					nil,
				)
			}
			newSel, err := NewSelector(insideParent, nil, nil, 0, make(map[string]any), nil)
			if err != nil {
				return nil, err
			}
			return NewParen(newSel), nil
		}
	}

	// createSelector helper function
	createSelector := func(containedElement any, originalElement *Element) (*Selector, error) {
		element := NewElement(nil, containedElement, originalElement.IsVariable, originalElement.GetIndex(), originalElement.FileInfo(), nil)
		return NewSelector([]*Element{element}, nil, nil, 0, make(map[string]any), nil)
	}

	// addReplacementIntoPath helper function
	addReplacementIntoPath := func(beginningPath []any, addPath []any, replacedElement *Element, originalSelector *Selector) []any {
		var newSelectorPath []any
		var newJoinedSelector *Selector

		// Construct the joined selector - if & is the first thing this will be empty,
		// if not newJoinedSelector will be the last set of elements in the selector
		if len(beginningPath) > 0 {
			newSelectorPath = make([]any, len(beginningPath))
			copy(newSelectorPath, beginningPath)
			if lastSel, ok := newSelectorPath[len(newSelectorPath)-1].(*Selector); ok {
				newSelectorPath = newSelectorPath[:len(newSelectorPath)-1]
				newJoinedSelector, _ = originalSelector.CreateDerived(lastSel.Elements[:], nil, nil)
			}
		} else {
			newJoinedSelector, _ = originalSelector.CreateDerived([]*Element{}, nil, nil)
		}

		if len(addPath) > 0 {
			// /deep/ is a CSS4 selector - (removed, so should deprecate)
			// that is valid without anything in front of it
			// so if the & does not have a combinator that is "" or " " then
			// and there is a combinator on the parent, then grab that.
			combinator := replacedElement.Combinator

			if firstPathSel, ok := addPath[0].(*Selector); ok && len(firstPathSel.Elements) > 0 {
				parentEl := firstPathSel.Elements[0]
				if combinator.EmptyOrWhitespace && !parentEl.Combinator.EmptyOrWhitespace {
					combinator = parentEl.Combinator
				}
				// Join the elements so far with the first part of the parent
				newJoinedSelector.Elements = append(newJoinedSelector.Elements, NewElement(
					combinator,
					parentEl.Value,
					replacedElement.IsVariable,
					replacedElement.GetIndex(),
					replacedElement.FileInfo(),
					nil,
				))
				newJoinedSelector.Elements = append(newJoinedSelector.Elements, firstPathSel.Elements[1:]...)
			}
		}

		// Now add the joined selector - but only if it is not empty
		if len(newJoinedSelector.Elements) != 0 {
			newSelectorPath = append(newSelectorPath, newJoinedSelector)
		}

		// Put together the parent selectors after the join (e.g. the rest of the parent)
		if len(addPath) > 1 {
			restOfPath := addPath[1:]
			for _, pathItem := range restOfPath {
				if pathSel, ok := pathItem.(*Selector); ok {
					newDerived, _ := pathSel.CreateDerived(pathSel.Elements, []any{}, nil)
					newSelectorPath = append(newSelectorPath, newDerived)
				} else {
					newSelectorPath = append(newSelectorPath, pathItem)
				}
			}
		}
		return newSelectorPath
	}

	// addAllReplacementsIntoPath helper function  
	addAllReplacementsIntoPath := func(beginningPaths [][]any, addPaths []any, replacedElement *Element, originalSelector *Selector, result *[][]any) {
		for j := 0; j < len(beginningPaths); j++ {
			newSelectorPath := addReplacementIntoPath(beginningPaths[j], addPaths, replacedElement, originalSelector)
			*result = append(*result, newSelectorPath)
		}
	}

	// mergeElementsOnToSelectors helper function
	mergeElementsOnToSelectors := func(elements []*Element, selectors *[][]any) {
		if len(elements) == 0 {
			return
		}
		if len(*selectors) == 0 {
			newSel, _ := NewSelector(elements, nil, nil, 0, make(map[string]any), nil)
			*selectors = append(*selectors, []any{newSel})
			return
		}

		for idx, sel := range *selectors {
			// If the previous thing in sel is a parent this needs to join on to it
			if len(sel) > 0 {
				if lastSel, ok := sel[len(sel)-1].(*Selector); ok {
					newElements := append(lastSel.Elements, elements...)
					newDerived, _ := lastSel.CreateDerived(newElements, nil, nil)
					(*selectors)[idx][len(sel)-1] = newDerived
				}
			} else {
				newSel, _ := NewSelector(elements, nil, nil, 0, make(map[string]any), nil)
				(*selectors)[idx] = append((*selectors)[idx], newSel)
			}
		}
	}

	// Helper function to find nested selector
	findNestedSelector := func(element *Element) *Selector {
		if paren, ok := element.Value.(*Paren); ok {
			if nestedSel, ok := paren.Value.(*Selector); ok {
				return nestedSel
			}
		}
		return nil
	}

	// replaceParentSelector helper function
	var replaceParentSelector func(*[][]any, [][]any, *Selector) bool
	replaceParentSelector = func(paths *[][]any, context [][]any, inSelector *Selector) bool {
		hadParentSelector := false
		currentElements := []*Element{}
		newSelectors := [][]any{{}}

		for _, el := range inSelector.Elements {
			// Non parent reference elements just get added
			if valueStr, ok := el.Value.(string); !ok || valueStr != "&" {
				nestedSelector := findNestedSelector(el)
				if nestedSelector != nil {
					// Merge the current list of non parent selector elements
					// on to the current list of selectors to add
					mergeElementsOnToSelectors(currentElements, &newSelectors)

					nestedPaths := [][]any{}
					replacedNewSelectors := [][]any{}
					replaced := replaceParentSelector(&nestedPaths, context, nestedSelector)
					hadParentSelector = hadParentSelector || replaced
					
					// The nestedPaths array should have only one member - replaceParentSelector does not multiply selectors
					for k := 0; k < len(nestedPaths); k++ {
						if paren, err := createParenthesis([]*Element{}, el); err == nil {
							if replacementSelector, err := createSelector(paren, el); err == nil {
								addAllReplacementsIntoPath(newSelectors, []any{replacementSelector}, el, inSelector, &replacedNewSelectors)
							}
						}
					}
					newSelectors = replacedNewSelectors
					currentElements = []*Element{}
				} else {
					currentElements = append(currentElements, el)
				}
			} else {
				hadParentSelector = true
				// The new list of selectors to add
				selectorsMultiplied := [][]any{}

				// Merge the current list of non parent selector elements
				// on to the current list of selectors to add
				mergeElementsOnToSelectors(currentElements, &newSelectors)

				// Loop through our current selectors
				for j := 0; j < len(newSelectors); j++ {
					sel := newSelectors[j]
					// If we don't have any parent paths, the & might be in a mixin so that it can be used
					// whether there are parents or not
					if len(context) == 0 {
						// The combinator used on el should now be applied to the next element instead so that
						// it is not lost
						if len(sel) > 0 {
							if firstSel, ok := sel[0].(*Selector); ok {
								newElement := NewElement(el.Combinator, "", el.IsVariable, el.GetIndex(), el.FileInfo(), nil)
								firstSel.Elements = append(firstSel.Elements, newElement)
							}
						}
						selectorsMultiplied = append(selectorsMultiplied, sel)
					} else {
						// And the parent selectors
						for k := 0; k < len(context); k++ {
							// We need to put the current selectors
							// then join the last selector's elements on to the parents selectors
							newSelectorPath := addReplacementIntoPath(sel, context[k], el, inSelector)
							// Add that to our new set of selectors
							selectorsMultiplied = append(selectorsMultiplied, newSelectorPath)
						}
					}
				}

				// Our new selectors has been multiplied, so reset the state
				newSelectors = selectorsMultiplied
				currentElements = []*Element{}
			}
		}

		// If we have any elements left over (e.g. .a& .b == .b)
		// add them on to all the current selectors
		mergeElementsOnToSelectors(currentElements, &newSelectors)

		for idx := 0; idx < len(newSelectors); idx++ {
			length := len(newSelectors[idx])
			if length > 0 {
				*paths = append(*paths, newSelectors[idx])
				if lastSelector, ok := newSelectors[idx][length-1].(*Selector); ok {
					newDerived, _ := lastSelector.CreateDerived(lastSelector.Elements, inSelector.ExtendList, nil)
					newSelectors[idx][length-1] = newDerived
				}
			}
		}

		return hadParentSelector
	}

	// deriveSelector helper function
	deriveSelector := func(visibilityInfo map[string]any, deriveFrom *Selector) *Selector {
		newSelector, _ := deriveFrom.CreateDerived(deriveFrom.Elements, deriveFrom.ExtendList, &deriveFrom.EvaldCondition)
		newSelector.CopyVisibilityInfo(visibilityInfo)
		return newSelector
	}

	// Main joinSelector logic
	newPaths := [][]any{}
	hadParentSelector := replaceParentSelector(&newPaths, context, sel)

	if !hadParentSelector {
		if len(context) > 0 {
			newPaths = [][]any{}
			for idx := 0; idx < len(context); idx++ {
				concatenated := make([]any, len(context[idx])+1)
				
				// Map over context[idx] using deriveSelector  
				for j, ctxSel := range context[idx] {
					if ctxSelector, ok := ctxSel.(*Selector); ok {
						concatenated[j] = deriveSelector(sel.VisibilityInfo(), ctxSelector)
					} else {
						concatenated[j] = ctxSel
					}
				}
				concatenated[len(context[idx])] = sel
				newPaths = append(newPaths, concatenated)
			}
		} else {
			newPaths = [][]any{{sel}}
		}
	}

	for idx := 0; idx < len(newPaths); idx++ {
		*paths = append(*paths, newPaths[idx])
	}
}

// GetDebugInfo returns debug information for the ruleset
func GetDebugInfo(context map[string]any, ruleset *Ruleset, separator string) string {
	if context == nil || ruleset == nil {
		return ""
	}
	
	// Check if dumpLineNumbers is enabled and not compressing
	dumpLineNumbers, hasDump := context["dumpLineNumbers"]
	compress, hasCompress := context["compress"]
	
	if !hasDump || (hasCompress && compress.(bool)) {
		return ""
	}
	
	// Create debug context from ruleset
	debugCtx := createDebugContextFromRuleset(context, ruleset)
	if debugCtx == nil {
		return ""
	}
	
	// Get line number and filename from debug context
	lineNumber := 0
	fileName := ""
	
	if ln, ok := debugCtx["lineNumber"].(int); ok {
		lineNumber = ln
	}
	if fn, ok := debugCtx["fileName"].(string); ok {
		fileName = fn
	}
	
	if lineNumber == 0 || fileName == "" {
		return ""
	}
	
	var result string
	switch dumpLineNumbers {
	case "comments":
		result = asComment(lineNumber, fileName)
	case "mediaquery":
		result = asMediaQuery(lineNumber, fileName)
	case "all":
		result = asComment(lineNumber, fileName)
		if separator != "" {
			result += separator
		}
		result += asMediaQuery(lineNumber, fileName)
	}
	
	return result
}

// asComment formats debug info as a CSS comment
func asComment(lineNumber int, fileName string) string {
	return fmt.Sprintf("/* line %d, %s */", lineNumber, fileName)
}

// asMediaQuery formats debug info as a media query
func asMediaQuery(lineNumber int, fileName string) string {
	return fmt.Sprintf("@media -sass-debug-info{filename{font-family:file\\:\\/\\/%s}line{font-family:\\00003%d}}", 
		strings.ReplaceAll(fileName, "/", "\\/"), lineNumber)
}

// Helper function to create debug context from ruleset
func createDebugContextFromRuleset(context map[string]any, ruleset *Ruleset) map[string]any {
	fileInfo := ruleset.FileInfo()
	if fileInfo == nil {
		return nil
	}
	
	var filename string
	var lineNumber int
	
	if fn, ok := fileInfo["filename"]; ok {
		if fnStr, ok := fn.(string); ok {
			filename = fnStr
		}
	}
	
	if ln, ok := fileInfo["lineNumber"]; ok {
		if lnInt, ok := ln.(int); ok {
			lineNumber = lnInt
		}
	}
	if lineNumber == 0 {
		lineNumber = 1 // Default line number
	}
	
	return map[string]any{
		"fileName":   filename,
		"lineNumber": lineNumber,
	}
}

// Helper methods for array manipulation and rule checking

// removeRuleAtIndex removes a rule at the specified index
func (r *Ruleset) removeRuleAtIndex(rules []any, index int) []any {
	newRules := make([]any, len(rules)-1)
	copy(newRules, rules[:index])
	copy(newRules[index:], rules[index+1:])
	return newRules
}

// insertRuleAtIndex inserts a rule at the specified index
func (r *Ruleset) insertRuleAtIndex(rules []any, index int, rule any) []any {
	newRules := make([]any, len(rules)+1)
	copy(newRules, rules[:index])
	newRules[index] = rule
	copy(newRules[index+1:], rules[index:])
	return newRules
}

// shouldIncludeSubRule determines if a subrule should be included (matches JavaScript logic)
func (r *Ruleset) shouldIncludeSubRule(subRule any, parentRuleset *Ruleset) bool {
	// Copy visibility info like JavaScript version
	if subNode, ok := subRule.(interface{ CopyVisibilityInfo(map[string]any) }); ok {
		subNode.CopyVisibilityInfo(parentRuleset.VisibilityInfo())
	}
	
	// Check if it's a variable declaration (like JavaScript: !(subRule instanceof Declaration) || !subRule.variable)
	if r.isVariableDeclaration(subRule) {
		return false // Don't include variable declarations
	}
	
	return true // Include everything else
}

// isVariableDeclaration checks if a rule is a variable declaration
func (r *Ruleset) isVariableDeclaration(rule any) bool {
	// Handle real Declaration types
	if decl, ok := rule.(*Declaration); ok {
		return decl.variable
	}
	
	// Handle mock declarations using reflection (for tests)
	if node, ok := rule.(interface{ GetType() string }); ok && node.GetType() == "Declaration" {
		if v := reflect.ValueOf(rule); v.Kind() == reflect.Ptr && !v.IsNil() {
			if elem := v.Elem(); elem.Kind() == reflect.Struct {
				if field := elem.FieldByName("variable"); field.IsValid() && field.Kind() == reflect.Bool {
					return field.Bool()
				}
			}
		}
	}
	
	return false
}

// flattenArray flattens a nested array structure (equivalent to utils.flattenArray in JavaScript)
func flattenArray(arr []any) []any {
	var result []any
	for _, item := range arr {
		if slice, ok := item.([]any); ok {
			result = append(result, flattenArray(slice)...)
		} else {
			result = append(result, item)
		}
	}
	return result
}

// SetAllExtends sets the AllExtends field (used by ExtendFinderVisitor)
func (r *Ruleset) SetAllExtends(extends []*Extend) {
	r.AllExtends = extends
}

// GetAllExtends returns the AllExtends field (used by ProcessExtendsVisitor)
func (r *Ruleset) GetAllExtends() []*Extend {
	return r.AllExtends
} <|MERGE_RESOLUTION|>--- conflicted
+++ resolved
@@ -1414,13 +1414,8 @@
 				}
 				ruleNodes = append(ruleNodes, rule)
 			} else if _, ok := rule.(*Extend); ok {
-<<<<<<< HEAD
-				// Skip Extend nodes entirely - they don't generate CSS output
-				// They are processed by ExtendVisitor and should not appear in the final CSS
-=======
 				// Skip Extend rules entirely - they don't generate CSS output
 				// Extend rules are processed during the extend visitor phase and should not appear in CSS
->>>>>>> 161ef722
 				// This prevents extra blank lines from being added
 				continue
 			} else if charset, ok := rule.(interface{ IsCharset() bool }); ok && charset.IsCharset() {
