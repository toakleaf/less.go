package less_go

import (
	"fmt"
	"os"
	"strings"
)

// AtRule represents an at-rule node in the Less AST
type AtRule struct {
	*Node
	Name        string
	Value       any
	Rules       []any
	IsRooted    bool
	AllowRoot   bool
	DebugInfo   any
	AllExtends  []*Extend // For storing extends found by ExtendFinderVisitor
}

// NewAtRule creates a new AtRule instance
func NewAtRule(name string, value any, rules any, index int, currentFileInfo map[string]any, debugInfo any, isRooted bool, visibilityInfo map[string]any) *AtRule {
	node := NewNode()
	node.TypeIndex = GetTypeIndexForNodeType("AtRule")

	atRule := &AtRule{
		Node:      node,
		Name:      name,
		IsRooted:  isRooted,
		AllowRoot: true,
		DebugInfo: debugInfo,
	}

	// Handle value - convert to Anonymous if string/non-Node
	if value != nil {
		// Check if value is already a Node-based type
		// This matches JavaScript: (value instanceof Node) ? value : (value ? new Anonymous(value) : value)
		// Preserve Anonymous nodes and any node that has a GetType() method (Quoted, Variable, Expression, etc.)
		if _, ok := value.(*Anonymous); ok {
			atRule.Value = value
		} else if _, ok := value.(interface{ GetType() string }); ok {
			atRule.Value = value
		} else {
			atRule.Value = NewAnonymous(value, index, currentFileInfo, false, false, nil)
		}
	} else {
		atRule.Value = value
	}

	// Handle rules
	if rules != nil {
		if rulesSlice, ok := rules.([]any); ok {
			atRule.Rules = rulesSlice
		} else {
			// Single rule - convert to array and add empty selectors
			atRule.Rules = []any{rules}
			if ruleset, ok := rules.(*Ruleset); ok {
				// Create empty selectors like JavaScript version - skip if errors occur
				emptySelector, err := NewSelector("", nil, nil, index, currentFileInfo, nil)
				if err == nil {
					emptySelectors, err := emptySelector.CreateEmptySelectors()
					if err == nil {
						ruleset.Selectors = make([]any, len(emptySelectors))
						for i, sel := range emptySelectors {
							ruleset.Selectors[i] = sel
						}
					}
				}
			}
		}

		// Set allowImports to true for all rules and parent relationships
		// Also set Root = true for the ruleset (matches JavaScript atrule.js:91)
		for _, rule := range atRule.Rules {
			if ruleset, ok := rule.(*Ruleset); ok {
				ruleset.AllowImports = true
				ruleset.Root = true
			}
		}
		atRule.SetParent(atRule.Rules, atRule.Node)
	}

	// Set node properties
	atRule.Index = index
	if currentFileInfo != nil {
		atRule.SetFileInfo(currentFileInfo)
	}
	atRule.CopyVisibilityInfo(visibilityInfo)

	return atRule
}

// Type returns the node type
func (a *AtRule) Type() string {
	return "AtRule"
}

// GetType returns the node type
func (a *AtRule) GetType() string {
	return "AtRule"
}

// GetName returns the at-rule name
func (a *AtRule) GetName() string {
	return a.Name
}

// GetDebugInfo returns debug info for the at-rule
func (a *AtRule) GetDebugInfo() any {
	return a.DebugInfo
}

// GetIsRooted returns whether the at-rule is rooted
func (a *AtRule) GetIsRooted() bool {
	return a.IsRooted
}

// GetRules returns the rules array (for ToCSSVisitor extraction)
// Only @supports and @document should use this for extraction
func (a *AtRule) GetRules() []any {
	// Only return rules for directives that should be extracted
	if a.Name == "@supports" || a.Name == "@document" {
		return a.Rules
	}
	return nil
}

// SetRules sets the rules array (for ToCSSVisitor extraction)
func (a *AtRule) SetRules(rules []any) {
	a.Rules = rules
}

// ToCSS converts the at-rule to CSS string
func (a *AtRule) ToCSS(context any) string {
	var strs []string
	output := &CSSOutput{
		Add: func(chunk any, fileInfo any, index any) {
			strs = append(strs, fmt.Sprintf("%v", chunk))
		},
		IsEmpty: func() bool {
			return len(strs) == 0
		},
	}
	a.GenCSS(context, output)
	return strings.Join(strs, "")
}

// Accept visits the node with a visitor
func (a *AtRule) Accept(visitor any) {
	if v, ok := visitor.(interface{ VisitArray([]any) []any }); ok {
		if a.Rules != nil {
			a.Rules = v.VisitArray(a.Rules)
		}
	}

	if v, ok := visitor.(interface{ Visit(any) any }); ok {
		if a.Value != nil {
			a.Value = v.Visit(a.Value)
		}
	}
}

// IsRulesetLike checks if the at-rule is ruleset-like
func (a *AtRule) IsRulesetLike() any {
	if a.Rules != nil {
		return a.Rules
	}
	return !a.IsCharset()
}

// IsCharset checks if this is a @charset rule
func (a *AtRule) IsCharset() bool {
	return a.Name == "@charset"
}

// stripVendorPrefix removes vendor prefix from at-rule names
// e.g., "@-x-document" -> "@document", "@-webkit-keyframes" -> "@keyframes"
func stripVendorPrefix(name string) string {
	if len(name) > 1 && name[1] == '-' {
		// Find the second dash (after vendor prefix)
		for i := 2; i < len(name); i++ {
			if name[i] == '-' {
				return "@" + name[i+1:]
			}
		}
	}
	return name
}

// GenCSS generates CSS representation
func (a *AtRule) GenCSS(context any, output *CSSOutput) {
	// Check visibility - skip if node blocks visibility and is not explicitly visible
	// This implements the reference import functionality where nodes from referenced
	// imports are hidden unless explicitly used (via extend or mixin call)
	if a.Node != nil && a.Node.BlocksVisibility() {
		nodeVisible := a.Node.IsVisible()
		if nodeVisible == nil || !*nodeVisible {
			// Node blocks visibility and is not explicitly visible, skip output
			return
		}
	}

	// Check if this directive has rules but they ONLY contain comments (no actual content)
	// In that case, skip output entirely
	if a.Rules != nil {
		hasOnlyComments := false
		for _, rule := range a.Rules {
			if ruleset, ok := rule.(*Ruleset); ok {
				// Only check if ruleset has rules - empty rulesets should still be output
				if len(ruleset.Rules) > 0 {
					hasContent := false
					// Check if ruleset has any non-comment rules
					for _, r := range ruleset.Rules {
						// Ignore comments - they don't count as content
						if _, isComment := r.(*Comment); !isComment {
							hasContent = true
							break
						}
					}
					if !hasContent {
						// This ruleset has rules, but they're all comments
						hasOnlyComments = true
					} else {
						// This ruleset has actual content
						hasOnlyComments = false
						break
					}
				}
			}
		}
		if hasOnlyComments {
			// All rulesets contain only comments, skip output
			return
		}
	}

	output.Add(a.Name, a.FileInfo(), a.GetIndex())

	if a.Value != nil {
		output.Add(" ", nil, nil)
		if gen, ok := a.Value.(interface{ GenCSS(any, *CSSOutput) }); ok {
			gen.GenCSS(context, output)
		}
	}

	if a.Rules != nil {
		a.OutputRuleset(context, output, a.Rules)
	} else {
		// Check if compress mode is enabled
		compress := false
		if ctx, ok := context.(map[string]any); ok {
			if c, ok := ctx["compress"].(bool); ok {
				compress = c
			}
		}

		// Add semicolon and newline (except in compress mode)
		if compress {
			output.Add(";", nil, nil)
		} else {
			output.Add(";\n", nil, nil)
		}
	}
}

// Eval evaluates the at-rule
func (a *AtRule) Eval(context any) (any, error) {
	if os.Getenv("LESS_GO_DEBUG") == "1" {
		fmt.Printf("[DEBUG AtRule.Eval] name=%q, hasRules=%v\n", a.Name, len(a.Rules) > 0)
	}

<<<<<<< HEAD
	// Standard directives use regular evaluation
	// Note: @supports/@document should NOT use the mediaBlocks bubbling mechanism
	// They bubble via ToCSSVisitor extraction AFTER JoinSelectorVisitor has run
=======
	// Check if this is a bubbling directive (@supports, @document)
	// These specific directives bubble to the root level like Media nodes
	// We check by name (after stripping vendor prefix) rather than just isRooted to be more explicit
	// This handles both @document and vendor-prefixed variants like @-x-document, @-moz-document
	nonVendorName := stripVendorPrefix(a.Name)
	isBubblingDirective := !a.IsRooted && (nonVendorName == "@supports" || nonVendorName == "@document")

	if isBubblingDirective {
		return a.evalBubbling(context)
	}

	// Standard directives use the regular evaluation
>>>>>>> f783441a
	var mediaPathBackup, mediaBlocksBackup any
	var value any = a.Value
	var rules []any = a.Rules

	// Media stored inside other atrule should not bubble over it
	// Backup media bubbling information
	if evalCtx, ok := context.(*Eval); ok {
		mediaPathBackup = evalCtx.MediaPath
		mediaBlocksBackup = evalCtx.MediaBlocks
		// Delete media bubbling information
		evalCtx.MediaPath = []any{}
		evalCtx.MediaBlocks = []any{}
	} else if ctx, ok := context.(map[string]any); ok {
		mediaPathBackup = ctx["mediaPath"]
		mediaBlocksBackup = ctx["mediaBlocks"]
		// Delete media bubbling information
		ctx["mediaPath"] = []any{}
		ctx["mediaBlocks"] = []any{}
	}

	if value != nil {
		if eval, ok := value.(interface{ Eval(any) (any, error) }); ok {
			evaluated, err := eval.Eval(context)
			if err != nil {
				return nil, err
			}
			value = evaluated
		}
	}

	if len(rules) > 0 {
		// Assuming that there is only one rule at this point - that is how parser constructs the rule
		if eval, ok := rules[0].(interface{ Eval(any) (any, error) }); ok {
			evaluated, err := eval.Eval(context)
			if err != nil {
				return nil, err
			}
			// Convert back to Ruleset if possible
			if rs, ok := evaluated.(*Ruleset); ok {
				rules = []any{rs}
				// IMPORTANT: Set Root=true for rooted directives (@font-face, @keyframes)
				// Also set Root=true for vendor-prefixed @keyframes (@-webkit-keyframes, etc.)
				// For non-rooted directives (@supports, @document), leave Root unset
				// so JoinSelectorVisitor can properly handle selector joining
				isKeyframes := strings.Contains(a.Name, "keyframes")
				if a.IsRooted || isKeyframes {
					rs.Root = true
				}
			} else {
				rules = []any{evaluated}
			}
		}
	}

	// Restore media bubbling information
	if evalCtx, ok := context.(*Eval); ok {
		if mb, ok := mediaBlocksBackup.([]any); ok {
			evalCtx.MediaBlocks = mb
		}
		if mp, ok := mediaPathBackup.([]any); ok {
			evalCtx.MediaPath = mp
		}
	} else if ctx, ok := context.(map[string]any); ok {
		ctx["mediaPath"] = mediaPathBackup
		ctx["mediaBlocks"] = mediaBlocksBackup
	}

	return NewAtRule(a.Name, value, rules, a.GetIndex(), a.FileInfo(), a.DebugInfo, a.IsRooted, a.VisibilityInfo()), nil
}

// evalBubbling handles evaluation for non-rooted directives (like @supports, @document)
// These directives bubble up to the root level, following the same pattern as Media nodes
func (a *AtRule) evalBubbling(context any) (any, error) {
	if context == nil {
		return nil, fmt.Errorf("context is required for AtRule.evalBubbling")
	}

	// Check if we're in a bubbling context (has frames/mediaBlocks)
	// If not, fall back to standard evaluation (for tests or standalone usage)
	hasBubblingContext := false
	if evalCtx, ok := context.(*Eval); ok {
		hasBubblingContext = evalCtx.Frames != nil || evalCtx.MediaBlocks != nil
	} else if mapCtx, ok := context.(map[string]any); ok {
		_, hasFrames := mapCtx["frames"]
		_, hasMediaBlocks := mapCtx["mediaBlocks"]
		hasBubblingContext = hasFrames || hasMediaBlocks
	}

	// If no bubbling context, use standard evaluation
	if !hasBubblingContext {
		// Fall back to standard AtRule evaluation
		var value any = a.Value
		var rules []any = a.Rules

		if value != nil {
			if eval, ok := value.(interface{ Eval(any) (any, error) }); ok {
				evaluated, err := eval.Eval(context)
				if err != nil {
					return nil, err
				}
				value = evaluated
			}
		}

		if len(rules) > 0 {
			if eval, ok := rules[0].(interface{ Eval(any) (*Ruleset, error) }); ok {
				evaluated, err := eval.Eval(context)
				if err != nil {
					return nil, err
				}
				rules = []any{evaluated}
				evaluated.Root = true
			}
		}

		return NewAtRule(a.Name, value, rules, a.GetIndex(), a.FileInfo(), a.DebugInfo, a.IsRooted, a.VisibilityInfo()), nil
	}

	// Route to appropriate context handler for bubbling
	if evalCtx, ok := context.(*Eval); ok {
		return a.evalBubblingWithEvalContext(evalCtx)
	} else if mapCtx, ok := context.(map[string]any); ok {
		return a.evalBubblingWithMapContext(mapCtx)
	}

	return nil, fmt.Errorf("context must be *Eval or map[string]any, got %T", context)
}

// evalBubblingWithEvalContext handles bubbling evaluation with *Eval context
func (a *AtRule) evalBubblingWithEvalContext(evalCtx *Eval) (any, error) {
	// Match JavaScript/Media pattern: initialize mediaBlocks and mediaPath if needed
	if evalCtx.MediaBlocks == nil {
		evalCtx.MediaBlocks = []any{}
		evalCtx.MediaPath = []any{}
	}

	// Create new AtRule instance (like Media creates new Media)
	atRule := NewAtRule(a.Name, nil, nil, a.GetIndex(), a.FileInfo(), a.DebugInfo, a.IsRooted, a.VisibilityInfo())

	// Set debug info
	if a.DebugInfo != nil {
		if len(a.Rules) > 0 {
			if ruleset, ok := a.Rules[0].(*Ruleset); ok {
				ruleset.DebugInfo = a.DebugInfo
			}
		}
		atRule.DebugInfo = a.DebugInfo
	}

	// Evaluate value
	if a.Value != nil {
		if eval, ok := a.Value.(interface{ Eval(any) (any, error) }); ok {
			evaluated, err := eval.Eval(evalCtx)
			if err != nil {
				return nil, err
			}
			atRule.Value = evaluated
		} else if eval, ok := a.Value.(interface{ Eval(any) any }); ok {
			atRule.Value = eval.Eval(evalCtx)
		}
	}

	// Add to mediaPath and mediaBlocks (like Media.Eval)
	evalCtx.MediaPath = append(evalCtx.MediaPath, atRule)
	evalCtx.MediaBlocks = append(evalCtx.MediaBlocks, atRule)

	// Evaluate rules
	if len(a.Rules) > 0 {
		if ruleset, ok := a.Rules[0].(*Ruleset); ok {
			// Handle function registry inheritance
			if len(evalCtx.Frames) > 0 {
				if frameRuleset, ok := evalCtx.Frames[0].(*Ruleset); ok && frameRuleset.FunctionRegistry != nil {
					ruleset.FunctionRegistry = frameRuleset.FunctionRegistry
				}
			}

			// Push ruleset to frames
			newFrames := make([]any, len(evalCtx.Frames)+1)
			newFrames[0] = ruleset
			copy(newFrames[1:], evalCtx.Frames)
			evalCtx.Frames = newFrames

			// Evaluate ruleset
			evaluated, err := ruleset.Eval(evalCtx)
			if err != nil {
				return nil, err
			}
			atRule.Rules = []any{evaluated}

			// Pop frames
			if len(evalCtx.Frames) > 0 {
				evalCtx.Frames = evalCtx.Frames[1:]
			}
		}
	}

	// Pop mediaPath
	if len(evalCtx.MediaPath) > 0 {
		evalCtx.MediaPath = evalCtx.MediaPath[:len(evalCtx.MediaPath)-1]
	}

	// Return result based on mediaPath length
	if len(evalCtx.MediaPath) == 0 {
		return atRule.EvalTop(evalCtx), nil
	} else {
		return atRule.EvalNested(evalCtx), nil
	}
}

// evalBubblingWithMapContext handles bubbling evaluation with map context
func (a *AtRule) evalBubblingWithMapContext(ctx map[string]any) (any, error) {
	// Match JavaScript/Media pattern: initialize mediaBlocks and mediaPath if needed
	if ctx["mediaBlocks"] == nil {
		ctx["mediaBlocks"] = []any{}
		ctx["mediaPath"] = []any{}
	}

	// Create new AtRule instance
	atRule := NewAtRule(a.Name, nil, nil, a.GetIndex(), a.FileInfo(), a.DebugInfo, a.IsRooted, a.VisibilityInfo())

	// Set debug info
	if a.DebugInfo != nil {
		if len(a.Rules) > 0 {
			if ruleset, ok := a.Rules[0].(*Ruleset); ok {
				ruleset.DebugInfo = a.DebugInfo
			}
		}
		atRule.DebugInfo = a.DebugInfo
	}

	// Evaluate value
	if a.Value != nil {
		if eval, ok := a.Value.(interface{ Eval(any) (any, error) }); ok {
			evaluated, err := eval.Eval(ctx)
			if err != nil {
				return nil, err
			}
			atRule.Value = evaluated
		} else if eval, ok := a.Value.(interface{ Eval(any) any }); ok {
			atRule.Value = eval.Eval(ctx)
		}
	}

	// Add to mediaPath and mediaBlocks
	if mediaPath, ok := ctx["mediaPath"].([]any); ok {
		ctx["mediaPath"] = append(mediaPath, atRule)
	}
	if mediaBlocks, ok := ctx["mediaBlocks"].([]any); ok {
		ctx["mediaBlocks"] = append(mediaBlocks, atRule)
	}

	// Evaluate rules
	if len(a.Rules) > 0 {
		if ruleset, ok := a.Rules[0].(*Ruleset); ok {
			var frames []any
			if f, ok := ctx["frames"].([]any); ok {
				frames = f
			} else {
				return nil, fmt.Errorf("frames is required for atRule evaluation")
			}

			// Handle function registry inheritance
			if len(frames) > 0 {
				if frameRuleset, ok := frames[0].(*Ruleset); ok && frameRuleset.FunctionRegistry != nil {
					ruleset.FunctionRegistry = frameRuleset.FunctionRegistry
				}
			}

			// Push ruleset to frames
			newFrames := make([]any, len(frames)+1)
			newFrames[0] = ruleset
			copy(newFrames[1:], frames)
			ctx["frames"] = newFrames

			// Evaluate ruleset
			evaluated, err := ruleset.Eval(ctx)
			if err != nil {
				return nil, err
			}
			atRule.Rules = []any{evaluated}

			// Pop frames
			if currentFrames, ok := ctx["frames"].([]any); ok && len(currentFrames) > 0 {
				ctx["frames"] = currentFrames[1:]
			}
		}
	}

	// Pop mediaPath
	if mediaPath, ok := ctx["mediaPath"].([]any); ok && len(mediaPath) > 0 {
		ctx["mediaPath"] = mediaPath[:len(mediaPath)-1]
	}

	// Return result based on mediaPath length
	if mediaPath, ok := ctx["mediaPath"].([]any); ok {
		if len(mediaPath) == 0 {
			result := atRule.EvalTop(ctx)
			return result, nil
		} else {
			return atRule.EvalNested(ctx), nil
		}
	}

	return atRule.EvalTop(ctx), nil
}

// EvalTop evaluates the at-rule at the top level (implementing NestableAtRulePrototype pattern)
func (a *AtRule) EvalTop(context any) any {
	// For AtRules, we DON'T clear mediaBlocks like Media does
	// Instead, we return an empty ruleset as a placeholder
	// The directive stays in mediaBlocks and will be collected by the root ruleset
	// This is different from Media because AtRules can be nested in regular rulesets,
	// whereas Media queries handle their own nesting with permutations
	return NewRuleset([]any{}, []any{}, false, nil)
}

// EvalNested evaluates the at-rule in a nested context (implementing NestableAtRulePrototype pattern)
func (a *AtRule) EvalNested(context any) any {
	// Handle both *Eval and map[string]any contexts
	var mediaPath []any
	var hasMediaPath bool

	if evalCtx, ok := context.(*Eval); ok {
		mediaPath = evalCtx.MediaPath
		hasMediaPath = len(mediaPath) > 0
	} else if ctx, ok := context.(map[string]any); ok {
		mediaPath, hasMediaPath = ctx["mediaPath"].([]any)
	} else {
		return a
	}

	if !hasMediaPath {
		mediaPath = []any{}
	}

	// Create path with current node
	path := append(mediaPath, a)

	// Extract the conditions separated with `,` (OR)
	for i := 0; i < len(path); i++ {
		var pathType string
		switch p := path[i].(type) {
		case *AtRule:
			pathType = p.GetType()
		case interface{ GetType() string }:
			pathType = p.GetType()
		default:
			continue
		}

		if pathType != a.GetType() {
			// Remove from mediaBlocks if types don't match
			if evalCtx, ok := context.(*Eval); ok {
				if i < len(evalCtx.MediaBlocks) {
					evalCtx.MediaBlocks = append(evalCtx.MediaBlocks[:i], evalCtx.MediaBlocks[i+1:]...)
				}
			} else if ctx, ok := context.(map[string]any); ok {
				if mediaBlocks, hasMediaBlocks := ctx["mediaBlocks"].([]any); hasMediaBlocks && i < len(mediaBlocks) {
					ctx["mediaBlocks"] = append(mediaBlocks[:i], mediaBlocks[i+1:]...)
				}
			}
			return a
		}
	}

	// For AtRules (unlike Media), we don't need to permute features
	// Just return a fake tree-node that doesn't output anything
	return NewRuleset([]any{}, []any{}, false, nil)
}

// BubbleSelectors bubbles selectors up the tree (implementing NestableAtRulePrototype pattern)
func (a *AtRule) BubbleSelectors(selectors any) {
	if selectors == nil {
		return
	}
	if len(a.Rules) == 0 {
		return
	}

	// Handle both []*Selector and []any types
	var anySelectors []any

	switch s := selectors.(type) {
	case []*Selector:
		copiedSelectors := make([]*Selector, len(s))
		copy(copiedSelectors, s)

		// Convert selectors to []any
		anySelectors = make([]any, len(copiedSelectors))
		for i, sel := range copiedSelectors {
			anySelectors[i] = sel
		}
	case []any:
		// Copy the slice
		anySelectors = make([]any, len(s))
		copy(anySelectors, s)
	default:
		return
	}

	// Join parent selectors with nested selectors during bubbling
	// This avoids the need for JoinSelectorVisitor to handle bubbled directives
	a.joinSelectorsRecursive(a.Rules[0], anySelectors)

	// Don't create wrapper - selectors are already joined in nested rulesets
	a.SetParent(a.Rules, a.Node)
}

// joinSelectorsRecursive joins parent selectors with all nested rulesets
func (a *AtRule) joinSelectorsRecursive(node any, parentSelectors []any) {
	if node == nil {
		return
	}

	switch n := node.(type) {
	case *Ruleset:
		// If this ruleset has selectors, join them with parent selectors
		if len(n.Selectors) > 0 && len(parentSelectors) > 0 {
			// Use the proper JoinSelectors method which handles & references
			joinedPaths := make([][]any, 0)
			n.JoinSelectors(&joinedPaths, [][]any{parentSelectors}, n.Selectors)

			// Convert paths to selectors
			// Each path is a []any that may contain either:
			// 1. A single Selector with multiple elements (properly joined)
			// 2. Multiple Selectors that need to be combined
			joined := make([]any, 0)
			for _, path := range joinedPaths {
				if len(path) == 0 {
					continue
				}

				// If path has only 1 selector, use it directly
				if len(path) == 1 {
					joined = append(joined, path[0])
				} else {
					// Path has multiple selectors - combine them into one
					// This happens when selectors are not properly joined (no & handling)
					allElements := make([]*Element, 0)
					for _, sel := range path {
						if selector, ok := sel.(*Selector); ok {
							allElements = append(allElements, selector.Elements...)
						}
					}
					if len(allElements) > 0 {
						newSel, _ := NewSelector(allElements, nil, nil, 0, make(map[string]any), nil)
						joined = append(joined, newSel)
					}
				}
			}

			if len(joined) > 0 {
				n.Selectors = joined
			}
		}

		// Recursively process nested rules
		if n.Rules != nil {
			for _, rule := range n.Rules {
				// Use this ruleset's selectors as parent for nested rules
				childParent := n.Selectors
				if len(childParent) == 0 {
					childParent = parentSelectors
				}
				a.joinSelectorsRecursive(rule, childParent)
			}
		}

	case *AtRule:
		// For nested at-rules, recurse with same parent selectors
		if n.Rules != nil {
			for _, rule := range n.Rules {
				a.joinSelectorsRecursive(rule, parentSelectors)
			}
		}
	}
}

// Permute creates permutations of the given array (implementing NestableAtRulePrototype pattern)
func (a *AtRule) Permute(arr []any) any {
	if len(arr) == 0 {
		return []any{}
	} else if len(arr) == 1 {
		return arr[0]
	} else {
		result := []any{}
		rest := a.Permute(arr[1:])

		restArray, ok := rest.([]any)
		if !ok {
			return nil
		}

		firstArray, ok := arr[0].([]any)
		if !ok {
			return nil
		}

		for i := 0; i < len(restArray); i++ {
			restItem, ok := restArray[i].([]any)
			if !ok {
				restItem = []any{restArray[i]}
			}

			for j := 0; j < len(firstArray); j++ {
				combined := append([]any{firstArray[j]}, restItem...)
				result = append(result, combined)
			}
		}
		return result
	}
}

// Variable returns a variable from the first rule (if rules exist)
func (a *AtRule) Variable(name string) any {
	if len(a.Rules) > 0 {
		// Assuming that there is only one rule at this point - that is how parser constructs the rule
		if ruleset, ok := a.Rules[0].(*Ruleset); ok {
			return ruleset.Variable(name)
		}
	}
	return nil
}

// Find finds rules matching a selector (delegates to first rule if exists)
func (a *AtRule) Find(selector any, self any, filter func(any) bool) []any {
	if len(a.Rules) > 0 {
		// Assuming that there is only one rule at this point - that is how parser constructs the rule
		if ruleset, ok := a.Rules[0].(*Ruleset); ok {
			return ruleset.Find(selector, self, filter)
		}
	}
	return nil
}

// Rulesets returns rulesets from the first rule (if rules exist)
func (a *AtRule) Rulesets() []any {
	if len(a.Rules) > 0 {
		// Assuming that there is only one rule at this point - that is how parser constructs the rule
		if ruleset, ok := a.Rules[0].(*Ruleset); ok {
			return ruleset.Rulesets()
		}
	}
	return nil
}

// OutputRuleset outputs CSS for rules with proper formatting
func (a *AtRule) OutputRuleset(context any, output *CSSOutput, rules []any) {
	ruleCnt := len(rules)
	
	ctx, ok := context.(map[string]any)
	if !ok {
		ctx = make(map[string]any)
	}
	
	tabLevel := 0
	if tl, ok := ctx["tabLevel"].(int); ok {
		tabLevel = tl
	}
	tabLevel = tabLevel + 1
	ctx["tabLevel"] = tabLevel

	compress := false
	if c, ok := ctx["compress"].(bool); ok {
		compress = c
	}

	if compress {
		output.Add("{", nil, nil)
		for i := 0; i < ruleCnt; i++ {
			if gen, ok := rules[i].(interface{ GenCSS(any, *CSSOutput) }); ok {
				gen.GenCSS(ctx, output)
			}
		}
		output.Add("}", nil, nil)
		ctx["tabLevel"] = tabLevel - 1
		return
	}

	// Non-compressed
	// JavaScript: Array(context.tabLevel).join('  ') creates (tabLevel-1) pairs of spaces
	tabSetStr := "\n" + strings.Repeat("  ", tabLevel-1)
	tabRuleStr := tabSetStr + "  "

	if ruleCnt == 0 {
		output.Add(" {"+tabSetStr+"}", nil, nil)
	} else {
		output.Add(" {"+tabRuleStr, nil, nil)

		// Output first rule
		if ruleCnt > 0 {
			// Set lastRule flag for the last rule (similar to JavaScript ruleset.js line 533)
			if ruleCnt == 1 {
				ctx["lastRule"] = true
			}

			if gen, ok := rules[0].(interface{ GenCSS(any, *CSSOutput) }); ok {
				gen.GenCSS(ctx, output)
			}

			if ruleCnt == 1 {
				ctx["lastRule"] = false
			}
		}

		// Output subsequent rules with indentation before each
		for i := 1; i < ruleCnt; i++ {
			output.Add(tabRuleStr, nil, nil)

			// Set lastRule flag for the last rule
			if i+1 == ruleCnt {
				ctx["lastRule"] = true
			}

			if gen, ok := rules[i].(interface{ GenCSS(any, *CSSOutput) }); ok {
				gen.GenCSS(ctx, output)
			}

			// Clear lastRule after processing
			if i+1 == ruleCnt {
				ctx["lastRule"] = false
			}
		}

		output.Add(tabSetStr+"}", nil, nil)
		// Add newline after closing brace to separate from next top-level rule
		output.Add("\n", nil, nil)
	}

	ctx["tabLevel"] = tabLevel - 1
}

// SetAllExtends sets the AllExtends field (used by ExtendFinderVisitor)
func (a *AtRule) SetAllExtends(extends []*Extend) {
	a.AllExtends = extends
}

// GetAllExtends returns the AllExtends field (used by ProcessExtendsVisitor)
func (a *AtRule) GetAllExtends() []*Extend {
	return a.AllExtends
} <|MERGE_RESOLUTION|>--- conflicted
+++ resolved
@@ -117,9 +117,11 @@
 
 // GetRules returns the rules array (for ToCSSVisitor extraction)
 // Only @supports and @document should use this for extraction
+// This handles vendor-prefixed variants like @-moz-document
 func (a *AtRule) GetRules() []any {
 	// Only return rules for directives that should be extracted
-	if a.Name == "@supports" || a.Name == "@document" {
+	nonVendorName := stripVendorPrefix(a.Name)
+	if nonVendorName == "@supports" || nonVendorName == "@document" {
 		return a.Rules
 	}
 	return nil
@@ -269,24 +271,9 @@
 		fmt.Printf("[DEBUG AtRule.Eval] name=%q, hasRules=%v\n", a.Name, len(a.Rules) > 0)
 	}
 
-<<<<<<< HEAD
 	// Standard directives use regular evaluation
 	// Note: @supports/@document should NOT use the mediaBlocks bubbling mechanism
 	// They bubble via ToCSSVisitor extraction AFTER JoinSelectorVisitor has run
-=======
-	// Check if this is a bubbling directive (@supports, @document)
-	// These specific directives bubble to the root level like Media nodes
-	// We check by name (after stripping vendor prefix) rather than just isRooted to be more explicit
-	// This handles both @document and vendor-prefixed variants like @-x-document, @-moz-document
-	nonVendorName := stripVendorPrefix(a.Name)
-	isBubblingDirective := !a.IsRooted && (nonVendorName == "@supports" || nonVendorName == "@document")
-
-	if isBubblingDirective {
-		return a.evalBubbling(context)
-	}
-
-	// Standard directives use the regular evaluation
->>>>>>> f783441a
 	var mediaPathBackup, mediaBlocksBackup any
 	var value any = a.Value
 	var rules []any = a.Rules
