--- conflicted
+++ resolved
@@ -99,13 +99,6 @@
 	
 	// Match JavaScript: if (context.isMathOn(this.op))
 	mathOn := false
-<<<<<<< HEAD
-	if evalCtx, ok := context.(*Eval); ok {
-		// Check if context is *Eval and use the method directly
-		mathOn = evalCtx.IsMathOnWithOp(o.Op)
-	} else if ctx, ok := context.(map[string]any); ok {
-		// Fallback for map-based context
-=======
 	// First try the proper Eval context
 	if evalCtx, ok := context.(*Eval); ok {
 		mathOn = evalCtx.IsMathOnWithOp(o.Op)
@@ -114,7 +107,6 @@
 		}
 	} else if ctx, ok := context.(map[string]any); ok {
 		// Fallback to map-based context for compatibility
->>>>>>> 3f5d048f
 		if mathOnFunc, ok := ctx["isMathOn"].(func(string) bool); ok {
 			mathOn = mathOnFunc(o.Op)
 			if os.Getenv("LESS_GO_TRACE") == "1" && o.Op == "/" {
