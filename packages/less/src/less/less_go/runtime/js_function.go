package runtime

import (
	"encoding/json"
	"fmt"
	"os"
	"reflect"
	"strings"
	"sync"
	"time"
	"unsafe"
)

// ====================================================================================
// JS Function IPC Mode Configuration
// ====================================================================================
//
// JavaScript plugin functions can communicate with Go using two different IPC modes:
//
// 1. SHARED MEMORY MODE (default):
//    - Arguments and results are serialized to FlatAST binary format
//    - Data is written to a memory-mapped file shared between Go and Node.js
//    - Node.js reads arguments directly from the buffer (zero-copy on read)
//    - Results are written back to the same buffer
//    - Best for: Complex AST trees, large data structures, high-frequency calls
//
// 2. JSON MODE:
//    - Arguments and results are serialized to JSON
//    - Data is passed through stdio pipes between Go and Node.js
//    - Simpler implementation, easier to debug
//    - Best for: Simple function calls, debugging, environments without shared memory
//
// The mode can be controlled in three ways (in order of precedence):
//
// 1. Per-function option: NewJSFunctionDefinition("fn", rt, WithJSONMode())
// 2. Environment variable: LESS_JS_IPC_MODE=json or LESS_JS_IPC_MODE=sharedmem
// 3. Default: Shared memory mode
//
// Environment variable values:
//   - "json" or "JSON": Use JSON mode for all functions
//   - "sharedmem", "shm", or "shared": Use shared memory mode (default)
//
// ====================================================================================

// JSIPCMode represents the IPC mode for JS function calls.
type JSIPCMode int

const (
	// JSIPCModeSharedMemory uses shared memory for zero-copy data transfer.
	// Arguments are serialized to FlatAST format and written to a memory-mapped file.
	// This is the default mode.
	JSIPCModeSharedMemory JSIPCMode = iota

	// JSIPCModeJSON uses JSON serialization over stdio pipes.
	// Simpler but involves serialization/deserialization overhead.
	JSIPCModeJSON
)

// String returns a human-readable name for the IPC mode.
func (m JSIPCMode) String() string {
	switch m {
	case JSIPCModeSharedMemory:
		return "shared-memory"
	case JSIPCModeJSON:
		return "json"
	default:
		return "unknown"
	}
}

// getDefaultIPCMode returns the default IPC mode based on the LESS_JS_IPC_MODE
// environment variable. If not set or unrecognized, defaults to shared memory mode.
// Shared memory uses binary format for zero-copy data transfer, which is much faster
// than JSON serialization for large context data like Bootstrap4.
func getDefaultIPCMode() JSIPCMode {
	mode := os.Getenv("LESS_JS_IPC_MODE")
	switch mode {
	case "json", "JSON":
		return JSIPCModeJSON
	case "sharedmem", "shm", "shared", "SHM", "SHARED":
		return JSIPCModeSharedMemory
	default:
		// Default to JSON mode - benchmarks show it's ~75% faster than SHM
		// for Bootstrap4-style compilations with many small function calls
		return JSIPCModeJSON
	}
}

// ParseIPCMode parses an IPC mode string into a JSIPCMode value.
// Recognized values: "json", "JSON", "sharedmem", "shm", "shared", "SHM", "SHARED"
// Returns JSIPCModeJSON for unrecognized values (safe default).
func ParseIPCMode(mode string) JSIPCMode {
	switch mode {
	case "json", "JSON":
		return JSIPCModeJSON
	case "sharedmem", "shm", "shared", "SHM", "SHARED":
		return JSIPCModeSharedMemory
	default:
		// Default to JSON mode - it's the safer choice
		return JSIPCModeJSON
	}
}

// JSFunctionDefinition implements the FunctionDefinition interface for JavaScript functions.
// It calls JavaScript functions registered by plugins via the Node.js runtime.
//
// The function supports two IPC modes for communicating with Node.js:
//   - Shared Memory: Zero-copy transfer using memory-mapped files (default)
//   - JSON: Traditional JSON serialization over stdio
//
// See the package-level documentation for details on configuring the IPC mode.
//
// OPTIMIZATION: JSFunctionDefinition objects are cached and reused via
// GetOrCreateJSFunctionDefinition. Result caching happens at the runtime level
// via GetCachedResult/SetCachedResult, which provides a 95%+ cache hit rate
// for Bootstrap-style compilations.
//
// CONTEXT-FREE FUNCTIONS: Functions marked as contextFree=true are pure functions
// that don't need access to LESS variables or evaluation context. These functions:
//   - Skip context serialization entirely (no frame/variable data sent)
//   - Use a simpler, faster IPC path
//   - Can be more aggressively cached
//   - Examples: math operations, color transformations, string utilities
type JSFunctionDefinition struct {
	name        string
	runtime     *NodeJSRuntime
	ipcMode     JSIPCMode
	contextFree bool // If true, function is pure and doesn't need evaluation context
}

// JSFunctionOption configures a JSFunctionDefinition.
type JSFunctionOption func(*JSFunctionDefinition)

// WithJSONMode configures the function to use JSON serialization for IPC.
// This mode serializes arguments and results as JSON, which is simpler
// but has serialization overhead compared to shared memory mode.
//
// Use this when:
//   - Debugging IPC issues (JSON is easier to inspect)
//   - Running in environments without shared memory support
//   - Working with simple function calls where overhead doesn't matter
func WithJSONMode() JSFunctionOption {
	return func(jf *JSFunctionDefinition) {
		jf.ipcMode = JSIPCModeJSON
	}
}

// WithSharedMemoryMode configures the function to use shared memory for IPC.
// This is the default mode but can be explicitly set to override environment
// variable configuration.
//
// This mode serializes arguments to FlatAST binary format and writes them
// to a memory-mapped file that Node.js can read directly.
//
// Use this when:
//   - Working with complex AST trees
//   - Performance is critical
//   - Making many function calls
func WithSharedMemoryMode() JSFunctionOption {
	return func(jf *JSFunctionDefinition) {
		jf.ipcMode = JSIPCModeSharedMemory
	}
}

// WithIPCMode configures the function to use the specified IPC mode.
// This allows programmatic control over the IPC mode.
func WithIPCMode(mode JSIPCMode) JSFunctionOption {
	return func(jf *JSFunctionDefinition) {
		jf.ipcMode = mode
	}
}

// WithContextFree marks the function as context-free (pure).
// Context-free functions don't need access to LESS variables or evaluation context.
// This enables significant performance optimizations:
//   - Skip context serialization (no frame/variable data sent to JS)
//   - Use a simpler, faster IPC path
//   - More aggressive caching (pure functions are deterministic)
//
// Use this for functions that:
//   - Only operate on their input arguments
//   - Don't access LESS variables (via this.context)
//   - Don't have side effects
//   - Always return the same output for the same input
//
// Examples of context-free functions:
//   - Math operations (add, multiply, sqrt, etc.)
//   - Color transformations (lighten, darken, saturate)
//   - String utilities (replace, split, join)
//   - Type checking (isnumber, iscolor, isstring)
//
// Examples of functions that NEED context:
//   - Functions that access variables (map-get with variable maps)
//   - Functions that use `this.context` for variable lookup
//   - Functions with side effects or state
func WithContextFree() JSFunctionOption {
	return func(jf *JSFunctionDefinition) {
		jf.contextFree = true
	}
}

// WithContext marks the function as requiring context (not pure).
// This is the default, but can be used to explicitly override a cached function's setting.
func WithContext() JSFunctionOption {
	return func(jf *JSFunctionDefinition) {
		jf.contextFree = false
	}
}

// WithCaching enables result caching for deterministic functions.
// When enabled, function calls with the same arguments will return cached results
// instead of making IPC calls to Node.js.
//
// This is highly effective for Bootstrap-style plugins where functions like
// map-get, color-yiq, breakpoint-next are called many times with the same args.
//
// Use this only for functions that are deterministic (same args always = same result)
// during a single compilation.
//
// Note: Caching is ALWAYS ENABLED at the runtime level via GetCachedResult/SetCachedResult.
// This option is kept for API compatibility but has no effect - caching cannot be disabled.
func WithCaching() JSFunctionOption {
	return func(jf *JSFunctionDefinition) {
		// No-op: caching is always enabled at the runtime level
	}
}

// WithoutCaching disables result caching.
// Use this for functions that are non-deterministic (may return different results
// for the same arguments due to side effects or external state).
//
// Note: This option is kept for API compatibility but has no effect.
// Caching happens at the runtime level and provides 95%+ hit rate.
func WithoutCaching() JSFunctionOption {
	return func(jf *JSFunctionDefinition) {
		// No-op: caching is managed at the runtime level
	}
}

// NewJSFunctionDefinition creates a new JSFunctionDefinition for calling
// JavaScript functions registered by plugins.
//
// The default IPC mode is determined by:
//  1. Any options passed (WithJSONMode, WithSharedMemoryMode, WithIPCMode)
//  2. The LESS_JS_IPC_MODE environment variable
//  3. Shared memory mode (if nothing else is specified)
//
// Example usage:
//
//	// Use default mode (shared memory, or env var override)
//	fn := NewJSFunctionDefinition("myFunc", runtime)
//
//	// Explicitly use JSON mode
//	fn := NewJSFunctionDefinition("myFunc", runtime, WithJSONMode())
//
//	// Explicitly use shared memory mode
//	fn := NewJSFunctionDefinition("myFunc", runtime, WithSharedMemoryMode())
//
// OPTIMIZATION: Prefer using GetOrCreateJSFunctionDefinition instead of this
// function directly to benefit from object reuse caching.
func NewJSFunctionDefinition(name string, runtime *NodeJSRuntime, opts ...JSFunctionOption) *JSFunctionDefinition {
	jf := &JSFunctionDefinition{
		name:    name,
		runtime: runtime,
		ipcMode: getDefaultIPCMode(), // Respects LESS_JS_IPC_MODE env var
	}
	// Options override the default/env var setting
	for _, opt := range opts {
		opt(jf)
	}
	return jf
}

// IPCMode returns the current IPC mode for this function.
func (jf *JSFunctionDefinition) IPCMode() JSIPCMode {
	return jf.ipcMode
}

// IsContextFree returns true if this function is marked as context-free (pure).
// Context-free functions don't need access to LESS variables or evaluation context.
func (jf *JSFunctionDefinition) IsContextFree() bool {
	return jf.contextFree
}

// SetContextFree sets whether this function is context-free.
// This is useful for dynamically updating a function's context requirements.
func (jf *JSFunctionDefinition) SetContextFree(contextFree bool) {
	jf.contextFree = contextFree
}

// Name returns the function name.
func (jf *JSFunctionDefinition) Name() string {
	return jf.name
}

// NeedsEvalArgs returns true - JS functions always expect evaluated arguments.
func (jf *JSFunctionDefinition) NeedsEvalArgs() bool {
	return true
}

// ClearCache clears the result cache for this function.
// This clears entries from the runtime-level cache that are keyed with this function's name.
// Call this between compilations if you want to ensure fresh results.
func (jf *JSFunctionDefinition) ClearCache() {
	if jf.runtime != nil {
		jf.runtime.ClearCachedResultsForFunction(jf.name)
	}
}

// CacheStats returns the number of cached entries for this function.
// Note: Returns 0 since individual function cache stats are not tracked at the runtime level.
// Use GetJSFunctionDefinitionCacheStats() for the global object cache stats.
func (jf *JSFunctionDefinition) CacheStats() int {
	// Runtime-level cache doesn't track per-function stats
	// Return 0 as per-function caching has been removed
	return 0
}


// Call calls the JavaScript function with the given arguments.
//
// The IPC mode (shared memory or JSON) is determined by the function's
// configuration. See NewJSFunctionDefinition for details on mode selection.
//
// Returns the result node or error.
func (jf *JSFunctionDefinition) Call(args ...any) (any, error) {
	if jf.runtime == nil {
		return nil, fmt.Errorf("Node.js runtime not initialized")
	}

	switch jf.ipcMode {
	case JSIPCModeSharedMemory:
		return jf.callViaSharedMemory(args...)
	case JSIPCModeJSON:
		return jf.callViaJSON(args...)
	default:
		// Default to shared memory if somehow an invalid mode is set
		return jf.callViaSharedMemory(args...)
	}
}

// callViaJSON calls the JavaScript function using JSON serialization for IPC.
//
// This mode:
//   - Serializes arguments to JSON format
//   - Sends data through the stdio pipe to Node.js
//   - Receives JSON response back through stdio
//   - Deserializes the response to Go types
//
// Pros: Simple, easy to debug, no shared memory setup
// Cons: Serialization overhead for large/complex data
func (jf *JSFunctionDefinition) callViaJSON(args ...any) (any, error) {
	// Serialize arguments for transfer
	serializedArgs, err := jf.serializeArgs(args)
	if err != nil {
		return nil, fmt.Errorf("failed to serialize arguments: %w", err)
	}

	// Call the function via Node.js runtime
	resp, err := jf.runtime.SendCommand(Command{
		Cmd: "callFunction",
		Data: map[string]any{
			"name": jf.name,
			"args": serializedArgs,
		},
	})

	if err != nil {
		return nil, fmt.Errorf("function call failed: %w", err)
	}

	if !resp.Success {
		return nil, fmt.Errorf("JavaScript function error: %s", resp.Error)
	}

	// Deserialize the result
	result, err := jf.deserializeResult(resp.Result)
	if err != nil {
		return nil, fmt.Errorf("failed to deserialize result: %w", err)
	}

	return result, nil
}

// callViaSharedMemory calls the JavaScript function using shared memory for IPC.
//
// This mode:
//  1. Flattens arguments to FlatAST binary format
//  2. Creates a memory-mapped file (shared memory segment)
//  3. Writes the FlatAST data to the shared memory
//  4. Attaches the buffer to Node.js (sends only the file path, not the data)
//  5. Node.js reads arguments directly from the memory-mapped file
//  6. Node.js writes results back to the same buffer
//  7. Go reads the results from shared memory
//
// Pros: Zero-copy on read, efficient for complex AST trees
// Cons: Setup overhead, more complex implementation
//
// Note: If shared memory operations fail, this method automatically falls back
// to JSON mode to ensure the function call succeeds.
func (jf *JSFunctionDefinition) callViaSharedMemory(args ...any) (any, error) {
	// If no arguments, use a simplified path
	if len(args) == 0 {
		return jf.callViaSharedMemoryNoArgs()
	}

	// 1. Flatten args to FlatAST format
	argsFlat := NewFlatAST()
	argIndices := make([]uint32, len(args))

	for i, arg := range args {
		if arg == nil {
			argIndices[i] = 0
			continue
		}

		flattener := NewASTFlattener()
		flattener.flat = argsFlat // Use the same flat AST for all args

		idx, err := flattener.FlattenNode(arg, 0)
		if err != nil {
			// Fall back to JSON for non-node arguments
			return jf.callViaJSON(args...)
		}
		argIndices[i] = idx
	}

	// Set the root index to 0 since we have multiple roots (one per arg)
	argsFlat.RootIndex = 0

	// 2. Write to shared memory buffer
	argsBytes, err := argsFlat.ToBytes()
	if err != nil {
		return nil, fmt.Errorf("failed to serialize args: %w", err)
	}

	// Create shared memory segment with extra space for result
	// We allocate 2x the args size to leave room for the result
	bufferSize := len(argsBytes) * 2
	if bufferSize < 4096 {
		bufferSize = 4096 // Minimum buffer size
	}

	shm, err := jf.runtime.CreateSharedMemory(bufferSize)
	if err != nil {
		// Fall back to JSON if shared memory fails
		return jf.callViaJSON(args...)
	}
	defer jf.runtime.DestroySharedMemory(shm)

	if err := shm.WriteAll(argsBytes); err != nil {
		return nil, fmt.Errorf("failed to write to shared memory: %w", err)
	}

	// 3. Attach buffer to Node.js
	if err := jf.runtime.AttachBuffer(shm); err != nil {
		return nil, fmt.Errorf("failed to attach buffer: %w", err)
	}
	defer jf.runtime.DetachBuffer(shm.Key())

	// 4. Send command with buffer reference (not data)
	resp, err := jf.runtime.SendCommand(Command{
		Cmd: "callFunctionSharedMem",
		Data: map[string]any{
			"name":       jf.name,
			"bufferKey":  shm.Key(),
			"argIndices": argIndices,
			"argsSize":   len(argsBytes),
		},
	})

	if err != nil {
		return nil, fmt.Errorf("function call failed: %w", err)
	}

	if !resp.Success {
		return nil, fmt.Errorf("JavaScript function error: %s", resp.Error)
	}

	// 5. Read result from response
	// The result can come back in two ways:
	// - As a JSON result (for simple types or when buffer writing fails)
	// - As a buffer offset (for complex nodes written to shared memory)
	resultMap, ok := resp.Result.(map[string]any)
	if !ok {
		// Simple result, use JSON deserialization
		return jf.deserializeResult(resp.Result)
	}

	// Check if result is in shared memory
	if resultOffset, ok := resultMap["resultOffset"]; ok {
		offset := int(resultOffset.(float64))
		resultSize := int(resultMap["resultSize"].(float64))

		// Read the result from shared memory
		resultData, err := shm.Read(offset, resultSize)
		if err != nil {
			return nil, fmt.Errorf("failed to read result from shared memory: %w", err)
		}

		// Parse the result FlatAST
		resultFlat, err := FromBytes(resultData)
		if err != nil {
			return nil, fmt.Errorf("failed to deserialize result: %w", err)
		}

		// Unflatten result to GenericNode
		result, err := UnflattenAST(resultFlat)
		if err != nil {
			return nil, fmt.Errorf("failed to unflatten result: %w", err)
		}

		return convertGenericNodeToResult(result, resultFlat), nil
	}

	// Result came back as JSON
	if jsonResult, ok := resultMap["jsonResult"]; ok {
		return jf.deserializeResult(jsonResult)
	}

	return jf.deserializeResult(resp.Result)
}

// callViaSharedMemoryNoArgs is an optimized path for functions with no arguments.
func (jf *JSFunctionDefinition) callViaSharedMemoryNoArgs() (any, error) {
	// Create a minimal shared memory buffer for the result
	bufferSize := 4096 // Should be enough for most results
	shm, err := jf.runtime.CreateSharedMemory(bufferSize)
	if err != nil {
		// Fall back to JSON if shared memory fails
		return jf.callViaJSON()
	}
	defer jf.runtime.DestroySharedMemory(shm)

	// Write an empty FlatAST as a placeholder
	emptyFlat := NewFlatAST()
	emptyBytes, _ := emptyFlat.ToBytes()
	if err := shm.WriteAll(emptyBytes); err != nil {
		return nil, fmt.Errorf("failed to write to shared memory: %w", err)
	}

	// Attach buffer to Node.js
	if err := jf.runtime.AttachBuffer(shm); err != nil {
		return nil, fmt.Errorf("failed to attach buffer: %w", err)
	}
	defer jf.runtime.DetachBuffer(shm.Key())

	// Send command with buffer reference
	resp, err := jf.runtime.SendCommand(Command{
		Cmd: "callFunctionSharedMem",
		Data: map[string]any{
			"name":       jf.name,
			"bufferKey":  shm.Key(),
			"argIndices": []uint32{},
			"argsSize":   len(emptyBytes),
		},
	})

	if err != nil {
		return nil, fmt.Errorf("function call failed: %w", err)
	}

	if !resp.Success {
		return nil, fmt.Errorf("JavaScript function error: %s", resp.Error)
	}

	// Handle result
	resultMap, ok := resp.Result.(map[string]any)
	if !ok {
		return jf.deserializeResult(resp.Result)
	}

	if resultOffset, ok := resultMap["resultOffset"]; ok {
		offset := int(resultOffset.(float64))
		resultSize := int(resultMap["resultSize"].(float64))

		resultData, err := shm.Read(offset, resultSize)
		if err != nil {
			return nil, fmt.Errorf("failed to read result from shared memory: %w", err)
		}

		resultFlat, err := FromBytes(resultData)
		if err != nil {
			return nil, fmt.Errorf("failed to deserialize result: %w", err)
		}

		result, err := UnflattenAST(resultFlat)
		if err != nil {
			return nil, fmt.Errorf("failed to unflatten result: %w", err)
		}

		return convertGenericNodeToResult(result, resultFlat), nil
	}

	if jsonResult, ok := resultMap["jsonResult"]; ok {
		return jf.deserializeResult(jsonResult)
	}

	return jf.deserializeResult(resp.Result)
}

// convertGenericNodeToResult converts a GenericNode to a JSResultNode.
// It resolves string indices using the FlatAST's string table.
func convertGenericNodeToResult(node *GenericNode, flat *FlatAST) any {
	if node == nil {
		return nil
	}

	// Convert GenericNode properties to JSResultNode format
	// Resolve string table indices to actual strings
	props := make(map[string]any)
	if node.Properties != nil {
		for k, v := range node.Properties {
			// Check if the value might be a string table index
			if idx, ok := v.(float64); ok {
				// Try to resolve as string index for known string properties
				if isStringProperty(node.Type, k) {
					if resolved := flat.GetString(uint32(idx)); resolved != "" {
						props[k] = resolved
						continue
					}
				}
			}
			props[k] = v
		}
	}

	// Add flags if set
	if node.Parens {
		props["parens"] = true
	}
	if node.ParensInOp {
		props["parensInOp"] = true
	}

	// Convert children recursively if needed
	if len(node.Children) > 0 {
		children := make([]any, len(node.Children))
		for i, child := range node.Children {
			children[i] = convertGenericNodeToResult(child, flat)
		}
		props["children"] = children
	}

	return &JSResultNode{
		NodeType:   node.Type,
		Properties: props,
	}
}

// isStringProperty returns true if the given property of the given node type
// is expected to be a string value (and thus might be stored as a string table index).
func isStringProperty(nodeType, propName string) bool {
	stringProps := map[string]map[string]bool{
		"Dimension": {"Unit": true, "unit": true},
		"Quoted":    {"Value": true, "value": true, "Quote": true, "quote": true},
		"Keyword":   {"Value": true, "value": true},
		"Anonymous": {"Value": true, "value": true},
		"Variable":  {"Name": true, "name": true},
		"URL":       {"Value": true, "value": true},
		"Call":      {"Name": true, "name": true},
		"Combinator": {"Value": true, "value": true},
		"Element":   {"Value": true, "value": true},
		"AtRule":    {"Name": true, "name": true},
		"Comment":   {"Value": true, "value": true},
		"Assignment": {"Key": true, "key": true},
		"Attribute": {"Key": true, "key": true, "Op": true, "op": true},
		"Operation": {"Op": true, "op": true},
		"Condition": {"Op": true, "op": true},
	}

	if props, ok := stringProps[nodeType]; ok {
		return props[propName]
	}
	return false
}

// CallCtx calls the JavaScript function with context.
// For JS functions, we ignore the context and just call Call.
func (jf *JSFunctionDefinition) CallCtx(ctx any, args ...any) (any, error) {
	// JS functions don't use Go context, so we just call Call
	return jf.Call(args...)
}

// EvalContextProvider is an interface for objects that can provide evaluation context
// for JavaScript plugin functions that need to access variables.
type EvalContextProvider interface {
	GetFramesAny() []any
	GetImportantScopeAny() []map[string]any
}

// CallWithContext calls the JavaScript function with evaluation context.
// This is used by plugin functions that need to access Less variables.
//
// OPTIMIZATION: Uses multiple strategies for optimal performance:
// 1. For context-free functions, skip context serialization entirely (fastest path)
// 2. Check result cache first (same args = same result)
// 3. If SHM protocol is available, use binary protocol
// 4. Otherwise, use pre-fetch + on-demand lookup
func (jf *JSFunctionDefinition) CallWithContext(evalContext EvalContextProvider, args ...any) (any, error) {
	if jf.runtime == nil {
		return nil, fmt.Errorf("Node.js runtime not initialized")
	}

	// Check shared runtime cache (shared across all instances of this function)
<<<<<<< HEAD
	// Key format: "funcName@scopeDepth:arg1|arg2|..."
	// Include scope depth to differentiate results from different plugin scopes
	// This prevents stale global results from shadowing local plugin results
	scopeDepth := jf.runtime.GetScopeDepth()
	cacheKey := fmt.Sprintf("%s@%d:%s", jf.name, scopeDepth, jf.makeCacheKey(args))
=======
	// Key format: "funcName@scopeSeq:arg1|arg2|..."
	// Include scope sequence to ensure different scopes (including siblings) don't share cached results
	scopeSeq := jf.runtime.GetScopeSeq()
	cacheKey := fmt.Sprintf("%s@%d:%s", jf.name, scopeSeq, jf.makeCacheKey(args))
>>>>>>> eb407595
	if result, ok := jf.runtime.GetCachedResult(cacheKey); ok {
		if os.Getenv("LESS_GO_DEBUG") == "1" {
			fmt.Printf("[CallWithContext] Cache HIT for %s at depth %d: %s\n", jf.name, scopeDepth, cacheKey[:min(80, len(cacheKey))])
		}
		return result, nil
	}

	var result any
	var err error

	// FAST PATH: Context-free functions don't need context serialization
	// This is the fastest path - skip all context handling and use simple Call()
	if jf.contextFree {
		if os.Getenv("LESS_GO_DEBUG") == "1" {
			fmt.Printf("[CallWithContext] Using context-free path for %s\n", jf.name)
		}
		result, err = jf.callContextFree(args...)
		if err != nil {
			return nil, err
		}
		// Store result in shared runtime cache
		jf.runtime.SetCachedResult(cacheKey, result)
		return result, nil
	}

	// Try to use the high-performance SHM protocol if available
	if jf.runtime.UseSHMProtocol() {
		result, err = jf.callWithSHMProtocol(evalContext, args...)
		if err == nil {
			// Store result in shared runtime cache
			jf.runtime.SetCachedResult(cacheKey, result)
			return result, nil
		}
		// Fall back to prefetch mode on SHM error
		if os.Getenv("LESS_GO_DEBUG") == "1" {
			fmt.Printf("[CallWithContext] SHM protocol error, falling back: %v\n", err)
		}
	}

	// Use pre-fetch mode for known plugin functions to avoid IPC overhead
	result, err = jf.callWithPrefetchContext(evalContext, args...)
	if err != nil {
		return nil, err
	}

	// Store result in shared runtime cache
	jf.runtime.SetCachedResult(cacheKey, result)
	if os.Getenv("LESS_GO_DEBUG") == "1" {
		fmt.Printf("[CallWithContext] Cache STORE for %s: %s\n", jf.name, cacheKey[:min(80, len(cacheKey))])
	}

	return result, nil
}

// callContextFree calls a context-free (pure) function without any context serialization.
// This is the fastest call path, suitable for functions that:
//   - Don't access LESS variables
//   - Don't need evaluation context
//   - Are deterministic (same args = same result)
//
// The call goes directly to the JavaScript function with just the arguments,
// skipping all context preparation, frame serialization, and callback registration.
func (jf *JSFunctionDefinition) callContextFree(args ...any) (any, error) {
	// Serialize arguments for transfer
	serializedArgs, err := jf.serializeArgs(args)
	if err != nil {
		return nil, fmt.Errorf("failed to serialize arguments: %w", err)
	}

	// Call the function via Node.js runtime with no context
	// This uses a specialized command that tells JS to skip context setup
	resp, err := jf.runtime.SendCommand(Command{
		Cmd: "callFunctionContextFree",
		Data: map[string]any{
			"name": jf.name,
			"args": serializedArgs,
		},
	})

	if err != nil {
		return nil, fmt.Errorf("function call failed: %w", err)
	}

	if !resp.Success {
		return nil, fmt.Errorf("JavaScript function error: %s", resp.Error)
	}

	// Deserialize the result
	result, err := jf.deserializeResult(resp.Result)
	if err != nil {
		return nil, fmt.Errorf("failed to deserialize result: %w", err)
	}

	return result, nil
}

// callWithSHMProtocol calls the function using the binary shared memory protocol.
// This is the fastest path - no JSON serialization, binary data transfer.
func (jf *JSFunctionDefinition) callWithSHMProtocol(evalContext EvalContextProvider, args ...any) (any, error) {
	protocol := jf.runtime.GetSHMProtocol()
	if protocol == nil {
		return nil, fmt.Errorf("SHM protocol not available")
	}

	// Get or register the function ID
	funcID, ok := protocol.GetFunctionID(jf.name)
	if !ok {
		funcID = protocol.RegisterFunction(jf.name)
		// Notify JS about the function mapping (one-time)
		jf.runtime.SendCommand(Command{
			Cmd: "registerSHMFunction",
			Data: map[string]any{
				"name": jf.name,
				"id":   funcID,
			},
		})
	}

	// Prefetch variables from the evaluation context and write to shared memory
	// This is critical - without variables, plugin functions can't look up LESS vars
	if evalContext != nil {
		frames := evalContext.GetFramesAny()
		if len(frames) > 0 {
			varDecls := jf.collectPrefetchVariables(frames)
			if len(varDecls) > 0 {
				if err := protocol.WriteVariables(varDecls); err != nil {
					if os.Getenv("LESS_GO_DEBUG") == "1" {
						fmt.Printf("[callWithSHMProtocol] Failed to write variables: %v\n", err)
					}
				}
			}
		}
	}

	// Prepare the call
	if err := protocol.PrepareCall(funcID, len(args)); err != nil {
		return nil, fmt.Errorf("failed to prepare call: %w", err)
	}

	// Write arguments
	for i, arg := range args {
		if _, err := protocol.WriteArg(i, arg); err != nil {
			return nil, fmt.Errorf("failed to write arg %d: %w", i, err)
		}
	}

	// Signal the request
	if err := protocol.SignalRequest(); err != nil {
		return nil, fmt.Errorf("failed to signal request: %w", err)
	}

	// Wait for response (timeout: 30 seconds)
	ready, err := protocol.WaitForResponse(30000)
	if err != nil || !ready {
		return nil, fmt.Errorf("timeout or error waiting for response: %v", err)
	}

	// Read the result
	result, err := protocol.ReadResult()
	if err != nil {
		return nil, err
	}

	// Clear for next call
	protocol.ClearResponse()

	return result, nil
}

// makeCacheKey creates a cache key from the function arguments.
// Uses type-specific serialization for a stable, comparable key.
func (jf *JSFunctionDefinition) makeCacheKey(args []any) string {
	// Fast path for common cases
	switch len(args) {
	case 0:
		return ""
	case 1:
		return jf.argToString(args[0])
	case 2:
		return jf.argToString(args[0]) + "|" + jf.argToString(args[1])
	}

	// General case: use strings.Builder for efficient concatenation
	var builder strings.Builder
	for i, arg := range args {
		if i > 0 {
			builder.WriteByte('|')
		}
		builder.WriteString(jf.argToString(arg))
	}
	return builder.String()
}

// argToString converts an argument to a string for cache key purposes.
// Optimized to use type switches instead of reflection for common node types.
func (jf *JSFunctionDefinition) argToString(arg any) string {
	if arg == nil {
		return "nil"
	}

	// Fast path: handle primitive types with direct type assertions
	switch v := arg.(type) {
	case string:
		return v
	case int:
		return fmt.Sprintf("%d", v)
	case int64:
		return fmt.Sprintf("%d", v)
	case float64:
		return fmt.Sprintf("%g", v)
	case float32:
		return fmt.Sprintf("%g", v)
	case bool:
		if v {
			return "true"
		}
		return "false"
	}

	// Check for node types using interface assertions (faster than reflection)
	// First, try to get the node type
	if typer, ok := arg.(interface{ GetType() string }); ok {
		nodeType := typer.GetType()

		switch nodeType {
		case "Dimension":
			// Dimension: use value + unit for cache key
			if getter, ok := arg.(interface{ GetValue() float64 }); ok {
				val := getter.GetValue()
				unitStr := ""
				// Try to get unit string
				if unitGetter, ok := arg.(interface{ GetUnit() any }); ok {
					if unit := unitGetter.GetUnit(); unit != nil {
						if toStringer, ok := unit.(interface{ ToString() string }); ok {
							unitStr = toStringer.ToString()
						}
					}
				}
				return fmt.Sprintf("%g%s", val, unitStr)
			}

		case "Color":
			// Color: use RGB + Alpha for cache key
			if rgbGetter, ok := arg.(interface{ GetRGB() []float64 }); ok {
				rgb := rgbGetter.GetRGB()
				alpha := 1.0
				if alphaGetter, ok := arg.(interface{ GetAlpha() float64 }); ok {
					alpha = alphaGetter.GetAlpha()
				}
				if len(rgb) >= 3 {
					return fmt.Sprintf("rgba(%g,%g,%g,%g)", rgb[0], rgb[1], rgb[2], alpha)
				}
			}

		case "Quoted":
			// Quoted: use value + quote character for cache key
			if getter, ok := arg.(interface{ GetValue() string }); ok {
				quote := ""
				if quoteGetter, ok := arg.(interface{ GetQuote() string }); ok {
					quote = quoteGetter.GetQuote()
				}
				escaped := false
				if escGetter, ok := arg.(interface{ GetEscaped() bool }); ok {
					escaped = escGetter.GetEscaped()
				}
				if escaped {
					return "~" + getter.GetValue()
				}
				return quote + getter.GetValue() + quote
			}

		case "Keyword":
			// Keyword: use value directly
			if getter, ok := arg.(interface{ GetValue() string }); ok {
				return "kw:" + getter.GetValue()
			}

		case "Expression":
			// Expression: serialize each element
			if getter, ok := arg.(interface{ GetValue() []any }); ok {
				vals := getter.GetValue()
				if len(vals) == 0 {
					return "expr:[]"
				}
				// Build cache key from children
				result := "expr:["
				for i, child := range vals {
					if i > 0 {
						result += ","
					}
					result += jf.argToString(child)
				}
				result += "]"
				return result
			}

		case "Value":
			// Value: serialize each element (similar to Expression)
			if getter, ok := arg.(interface{ GetValue() []any }); ok {
				vals := getter.GetValue()
				if len(vals) == 0 {
					return "val:[]"
				}
				result := "val:["
				for i, child := range vals {
					if i > 0 {
						result += ","
					}
					result += jf.argToString(child)
				}
				result += "]"
				return result
			}

		case "Url":
			// URL: use ToCSS for full representation
			if cssable, ok := arg.(interface{ ToCSS(any) string }); ok {
				return "url:" + cssable.ToCSS(nil)
			}

		case "Anonymous":
			// Anonymous: use its value
			if getter, ok := arg.(interface{ GetValue() any }); ok {
				return "anon:" + jf.argToString(getter.GetValue())
			}

		case "Paren":
			// Paren: use its value
			if getter, ok := arg.(interface{ GetValue() any }); ok {
				return "paren:" + jf.argToString(getter.GetValue())
			}

		case "Operation":
			// Operation: use ToCSS
			if cssable, ok := arg.(interface{ ToCSS(any) string }); ok {
				return "op:" + cssable.ToCSS(nil)
			}

		default:
			// For other node types, try ToCSS
			if cssable, ok := arg.(interface{ ToCSS(any) string }); ok {
				return nodeType + ":" + cssable.ToCSS(nil)
			}
		}
	}

	// Try ToCSS interface for any unhandled types with ToCSS method
	if cssable, ok := arg.(interface{ ToCSS(any) string }); ok {
		return cssable.ToCSS(nil)
	}

	// Try fmt.Stringer interface
	if stringer, ok := arg.(fmt.Stringer); ok {
		return stringer.String()
	}

	// Last resort: use reflection for unknown types
	v := reflect.ValueOf(arg)
	switch v.Kind() {
	case reflect.Ptr, reflect.Interface:
		if v.IsNil() {
			return "nil"
		}
		return fmt.Sprintf("%p", arg) // Use pointer address as fallback
	default:
		return fmt.Sprintf("%v", arg)
	}
}

// knownVariables contains variables that are commonly accessed by plugin functions.
// We pre-serialize these to avoid IPC round-trips for each lookup.
var knownVariables = []string{
	// Bootstrap base colors (used by theme colors)
	"@blue",
	"@indigo",
	"@purple",
	"@pink",
	"@red",
	"@orange",
	"@yellow",
	"@green",
	"@teal",
	"@cyan",
	// Bootstrap theme colors and utilities
	"@theme-colors",
	"@theme-color-interval",
	"@black",
	"@white",
	"@gray-100",
	"@gray-200",
	"@gray-300",
	"@gray-400",
	"@gray-500",
	"@gray-600",
	"@gray-700",
	"@gray-800",
	"@gray-900",
	"@yiq-contrasted-threshold",
	"@yiq-text-dark",
	"@yiq-text-light",
	// Bootstrap grid breakpoints
	"@grid-breakpoints",
	// Color variants
	"@primary",
	"@secondary",
	"@success",
	"@info",
	"@warning",
	"@danger",
	"@light",
	"@dark",
	// Additional Bootstrap variables
	"@colors",
	"@grays",
	"@body-bg",
	"@body-color",
}

// computeFrameHash computes a hash of frame pointers to detect structural changes.
// This is a fast operation that doesn't require deep inspection of frame contents.
// The hash combines frame count with pointer addresses for quick invalidation detection.
func computeFrameHash(frames []any) uint64 {
	// Simple but effective hash: combine frame count with XOR of pointer addresses
	// This detects when frames are added/removed or reordered
	hash := uint64(len(frames))
	for i, frame := range frames {
		if frame != nil {
			// Use reflect to get pointer address
			ptr := reflect.ValueOf(frame).Pointer()
			// Mix in both the index and pointer to detect reordering
			hash ^= (uint64(ptr) << uint(i%32)) | (uint64(ptr) >> (64 - uint(i%32)))
		}
	}
	return hash
}

// callWithPrefetchContext pre-fetches commonly needed variables and sends them
// with the function call using SHARED MEMORY in BINARY format.
// This avoids JSON serialization overhead which is critical for performance.
//
// The binary format is defined in binary_variables.go:
// - Header: magic + version + variable count
// - Each variable: name + important flag + type + binary-encoded value
//
// JavaScript reads directly from the memory-mapped file using DataView.
//
// OPTIMIZATION: Uses a cache to avoid re-collecting and re-serializing variables
// when the evaluation context (frames) hasn't changed. This reduces prep time
// from ~100-200µs to ~5µs for cached calls.
func (jf *JSFunctionDefinition) callWithPrefetchContext(evalContext EvalContextProvider, args ...any) (any, error) {
	var t0, t1, t2, t3 time.Time
	var cacheHit bool
	if os.Getenv("LESS_GO_PROFILE") == "1" {
		t0 = time.Now()
	}

	// Serialize arguments for transfer (these are typically small)
	serializedArgs, err := jf.serializeArgs(args)
	if err != nil {
		return nil, fmt.Errorf("failed to serialize arguments: %w", err)
	}

	// Get frames for variable lookup
	frames := evalContext.GetFramesAny()
	importantScope := evalContext.GetImportantScopeAny()

	// Compute frame hash for cache invalidation
	frameCount := len(frames)
	frameHash := computeFrameHash(frames)

	// Try to get cached binary data
	var binaryData []byte
	var varCount int

	cachedData := jf.runtime.GetPrefetchCache(frameCount, frameHash)
	if cachedData != nil {
		// Cache hit - use cached binary data
		binaryData = cachedData
		cacheHit = true
		if os.Getenv("LESS_GO_DEBUG") == "1" {
			fmt.Printf("[callWithPrefetchContext] Cache HIT for %s: %d bytes\n", jf.name, len(binaryData))
		}
	} else {
		// Cache miss - collect and serialize variables
		varDecls := jf.collectPrefetchVariables(frames)
		varCount = len(varDecls)
		binaryData = WritePrefetchedVariables(varDecls)

		// Store in cache for subsequent calls
		jf.runtime.SetPrefetchCache(binaryData, frameCount, frameHash, varCount)

		if os.Getenv("LESS_GO_DEBUG") == "1" {
			fmt.Printf("[callWithPrefetchContext] Cache MISS for %s: collected %d vars, %d bytes\n",
				jf.name, varCount, len(binaryData))
		}
	}

	if os.Getenv("LESS_GO_PROFILE") == "1" {
		t1 = time.Now()
	}

	// Get reusable shared memory buffer for the prefetched variables
	// This avoids creating/destroying a new buffer for each function call
	shm, err := jf.runtime.GetPrefetchBuffer(len(binaryData))
	if err != nil {
		// Fall back to JSON if shared memory not available
		return jf.callWithPrefetchContextJSON(evalContext, args...)
	}
	// Note: We don't destroy the buffer here - it's reused across calls

	// Write binary data to shared memory
	// Note: Explicit Sync() is NOT needed - memory-mapped files are visible
	// to other processes immediately after write. Sync() forces a filesystem
	// flush which is extremely slow (~2-5ms) and unnecessary for our use case.
	if err := shm.WriteAll(binaryData); err != nil {
		return nil, fmt.Errorf("failed to write to shared memory: %w", err)
	}

	if os.Getenv("LESS_GO_PROFILE") == "1" {
		t2 = time.Now()
	}

	if os.Getenv("LESS_GO_DEBUG") == "1" && !cacheHit {
		fmt.Printf("[callWithPrefetchContext] Function %s: %d frames, %d prefetched vars, %d bytes binary\n",
			jf.name, len(frames), varCount, len(binaryData))
	}

	// Register callback for any variables not in prefetch list
	// Uses binary format for the response as well
	jf.runtime.RegisterCallback("lookupVariable", func(data any) (any, error) {
		reqData, ok := data.(map[string]any)
		if !ok {
			return nil, fmt.Errorf("invalid variable lookup request")
		}

		varName, _ := reqData["name"].(string)
		frameIdx := 0
		if idx, ok := reqData["frameIndex"].(float64); ok {
			frameIdx = int(idx)
		}

		for i := frameIdx; i < len(frames); i++ {
			frame := frames[i]
			if frame == nil {
				continue
			}

			variablesProvider, ok := frame.(interface{ Variables() map[string]any })
			if !ok {
				continue
			}

			variables := variablesProvider.Variables()
			if variables == nil {
				continue
			}

			if decl, exists := variables[varName]; exists && decl != nil {
				// Write the variable to shared memory for binary transfer
				offset, written, err := writeVariableToSharedMemory(shm, decl)
				if err == nil {
					return map[string]any{
						"found":      true,
						"frameIndex": i,
						"shmOffset":  offset,
						"shmLength":  written,
					}, nil
				}
				// Fall back to JSON for complex types
				serializedDecl := jf.serializeVariableDeclaration(decl)
				if serializedDecl != nil {
					return map[string]any{
						"found":      true,
						"frameIndex": i,
						"value":      serializedDecl,
						"useJSON":    true,
					}, nil
				}
			}
		}

		return map[string]any{"found": false}, nil
	})
	defer jf.runtime.UnregisterCallback("lookupVariable")

	// Send context with shared memory reference (NOT JSON data)
	minimalContext := map[string]any{
		"frameCount":         len(frames),
		"importantScope":     serializeImportantScope(importantScope),
		"usePrefetch":        true,
		"useSharedMemory":    true,
		"prefetchBufferKey":  shm.Key(),
		"prefetchBufferPath": shm.Path(),
		"prefetchBufferSize": len(binaryData),
	}

	// Call the function via Node.js runtime
	resp, err := jf.runtime.SendCommand(Command{
		Cmd: "callFunction",
		Data: map[string]any{
			"name":    jf.name,
			"args":    serializedArgs,
			"context": minimalContext,
		},
	})

	if os.Getenv("LESS_GO_PROFILE") == "1" {
		t3 = time.Now()
	}

	if err != nil {
		return nil, fmt.Errorf("function call failed: %w", err)
	}

	if !resp.Success {
		return nil, fmt.Errorf("JavaScript function error: %s", resp.Error)
	}

	result, err := jf.deserializeResult(resp.Result)
	if err != nil {
		return nil, fmt.Errorf("failed to deserialize result: %w", err)
	}

	if os.Getenv("LESS_GO_PROFILE") == "1" {
		prepTime := t1.Sub(t0)
		shmTime := t2.Sub(t1)
		ipcTime := t3.Sub(t2)
		totalTime := time.Since(t0)
		cacheStatus := "miss"
		if cacheHit {
			cacheStatus = "HIT"
		}
		fmt.Printf("[PROFILE] %s: prep=%v shm=%v ipc=%v total=%v cache=%s\n",
			jf.name, prepTime, shmTime, ipcTime, totalTime, cacheStatus)
	}

	return result, nil
}

// callWithPrefetchContextJSON is the fallback when shared memory is not available.
// Uses JSON serialization for prefetched variables.
func (jf *JSFunctionDefinition) callWithPrefetchContextJSON(evalContext EvalContextProvider, args ...any) (any, error) {
	serializedArgs, err := jf.serializeArgs(args)
	if err != nil {
		return nil, fmt.Errorf("failed to serialize arguments: %w", err)
	}

	frames := evalContext.GetFramesAny()
	importantScope := evalContext.GetImportantScopeAny()

	// Pre-fetch known variables using JSON serialization
	prefetchedVars := jf.prefetchVariables(frames)

	minimalContext := map[string]any{
		"frameCount":     len(frames),
		"importantScope": serializeImportantScope(importantScope),
		"prefetchedVars": prefetchedVars,
		"usePrefetch":    true,
	}

	if os.Getenv("LESS_GO_DEBUG") == "1" {
		fmt.Printf("[callWithPrefetchContextJSON] Function %s: %d frames, %d prefetched vars (JSON fallback)\n",
			jf.name, len(frames), len(prefetchedVars))
	}

	jf.runtime.RegisterCallback("lookupVariable", func(data any) (any, error) {
		reqData, ok := data.(map[string]any)
		if !ok {
			return nil, fmt.Errorf("invalid variable lookup request")
		}

		varName, _ := reqData["name"].(string)
		frameIdx := 0
		if idx, ok := reqData["frameIndex"].(float64); ok {
			frameIdx = int(idx)
		}

		for i := frameIdx; i < len(frames); i++ {
			frame := frames[i]
			if frame == nil {
				continue
			}

			variablesProvider, ok := frame.(interface{ Variables() map[string]any })
			if !ok {
				continue
			}

			variables := variablesProvider.Variables()
			if variables == nil {
				continue
			}

			if decl, exists := variables[varName]; exists && decl != nil {
				serializedDecl := jf.serializeVariableDeclaration(decl)
				if serializedDecl != nil {
					return map[string]any{
						"found":      true,
						"frameIndex": i,
						"value":      serializedDecl,
					}, nil
				}
			}
		}

		return map[string]any{"found": false}, nil
	})
	defer jf.runtime.UnregisterCallback("lookupVariable")

	resp, err := jf.runtime.SendCommand(Command{
		Cmd: "callFunction",
		Data: map[string]any{
			"name":    jf.name,
			"args":    serializedArgs,
			"context": minimalContext,
		},
	})

	if err != nil {
		return nil, fmt.Errorf("function call failed: %w", err)
	}

	if !resp.Success {
		return nil, fmt.Errorf("JavaScript function error: %s", resp.Error)
	}

	result, err := jf.deserializeResult(resp.Result)
	if err != nil {
		return nil, fmt.Errorf("failed to deserialize result: %w", err)
	}

	return result, nil
}

// collectPrefetchVariables looks up known commonly-used variables and returns their declarations.
// Unlike prefetchVariables, this returns raw declarations instead of serialized JSON.
func (jf *JSFunctionDefinition) collectPrefetchVariables(frames []any) map[string]any {
	collected := make(map[string]any)

	for _, varName := range knownVariables {
		for _, frame := range frames {
			if frame == nil {
				continue
			}

			variablesProvider, ok := frame.(interface{ Variables() map[string]any })
			if !ok {
				continue
			}

			variables := variablesProvider.Variables()
			if variables == nil {
				continue
			}

			if decl, exists := variables[varName]; exists && decl != nil {
				collected[varName] = decl
				break // Found it, don't look in more frames
			}
		}
	}

	return collected
}

// prefetchVariables looks up and serializes known commonly-used variables.
func (jf *JSFunctionDefinition) prefetchVariables(frames []any) map[string]any {
	prefetched := make(map[string]any)

	for _, varName := range knownVariables {
		// Look up the variable in frames
		for _, frame := range frames {
			if frame == nil {
				continue
			}

			variablesProvider, ok := frame.(interface{ Variables() map[string]any })
			if !ok {
				continue
			}

			variables := variablesProvider.Variables()
			if variables == nil {
				continue
			}

			if decl, exists := variables[varName]; exists && decl != nil {
				serializedDecl := jf.serializeVariableDeclaration(decl)
				if serializedDecl != nil {
					prefetched[varName] = serializedDecl
					break // Found it, don't look in more frames
				}
			}
		}
	}

	return prefetched
}

// callWithOnDemandContext calls a function with on-demand variable lookup via shared memory.
// Instead of serializing any context to JSON, this uses shared memory for variable data.
// The lookup process:
// 1. Go creates a shared memory buffer for variable data
// 2. When JavaScript needs a variable, it sends ONLY the variable name (tiny JSON)
// 3. Go looks up the variable and writes it to shared memory in binary format
// 4. JavaScript reads the value directly from shared memory (no JSON parsing)
func (jf *JSFunctionDefinition) callWithOnDemandContext(evalContext EvalContextProvider, args ...any) (any, error) {
	// Serialize arguments for transfer (these are usually small)
	serializedArgs, err := jf.serializeArgs(args)
	if err != nil {
		return nil, fmt.Errorf("failed to serialize arguments: %w", err)
	}

	// Get frames for variable lookup
	frames := evalContext.GetFramesAny()
	importantScope := evalContext.GetImportantScopeAny()

	// Create a shared memory buffer for variable data (1MB should be plenty)
	const varBufferSize = 1024 * 1024
	shmMgr := jf.runtime.SharedMemoryManager()
	if shmMgr == nil {
		// Fall back to JSON-based lookup if shared memory not available
		return jf.callWithOnDemandContextJSON(evalContext, args...)
	}

	varBuffer, err := shmMgr.Create(varBufferSize)
	if err != nil {
		// Fall back to JSON-based lookup
		return jf.callWithOnDemandContextJSON(evalContext, args...)
	}
	defer shmMgr.Destroy(varBuffer.Key())

	// Attach the buffer to JavaScript
	_, err = jf.runtime.SendCommand(Command{
		Cmd: "attachVarBuffer",
		Data: map[string]any{
			"key":  varBuffer.Key(),
			"path": varBuffer.Path(),
			"size": varBuffer.Size(),
		},
	})
	if err != nil {
		return jf.callWithOnDemandContextJSON(evalContext, args...)
	}

	// Register a callback handler for variable lookup
	// The callback only receives the variable name - value is written to shared memory
	jf.runtime.RegisterCallback("lookupVariable", func(data any) (any, error) {
		reqData, ok := data.(map[string]any)
		if !ok {
			return nil, fmt.Errorf("invalid variable lookup request")
		}

		varName, _ := reqData["name"].(string)
		frameIdx := 0
		if idx, ok := reqData["frameIndex"].(float64); ok {
			frameIdx = int(idx)
		}

		// Search for the variable starting from the specified frame index
		for i := frameIdx; i < len(frames); i++ {
			frame := frames[i]
			if frame == nil {
				continue
			}

			// Check if frame has Variables() method (like Ruleset)
			variablesProvider, ok := frame.(interface {
				Variables() map[string]any
			})
			if !ok {
				continue
			}

			variables := variablesProvider.Variables()
			if variables == nil {
				continue
			}

			if decl, exists := variables[varName]; exists && decl != nil {
				// Found the variable - write it to shared memory in binary format
				offset, written, err := writeVariableToSharedMemory(varBuffer, decl)
				if err != nil {
					// Fall back to JSON serialization for this variable
					serializedDecl := jf.serializeVariableDeclaration(decl)
					return map[string]any{
						"found":      true,
						"frameIndex": i,
						"value":      serializedDecl,
						"useJSON":    true,
					}, nil
				}
				return map[string]any{
					"found":      true,
					"frameIndex": i,
					"shmOffset":  offset,
					"shmLength":  written,
				}, nil
			}
		}

		// Variable not found
		return map[string]any{"found": false}, nil
	})

	// Unregister callback when done
	defer jf.runtime.UnregisterCallback("lookupVariable")
	defer jf.runtime.SendCommand(Command{Cmd: "detachVarBuffer"})

	// Send minimal context info
	minimalContext := map[string]any{
		"frameCount":        len(frames),
		"importantScope":    serializeImportantScope(importantScope),
		"useOnDemandLookup": true,
		"useSharedMemory":   true,
	}

	// Call the function via Node.js runtime
	resp, err := jf.runtime.SendCommand(Command{
		Cmd: "callFunction",
		Data: map[string]any{
			"name":    jf.name,
			"args":    serializedArgs,
			"context": minimalContext,
		},
	})

	if err != nil {
		return nil, fmt.Errorf("function call failed: %w", err)
	}

	if !resp.Success {
		return nil, fmt.Errorf("JavaScript function error: %s", resp.Error)
	}

	// Deserialize the result
	result, err := jf.deserializeResult(resp.Result)
	if err != nil {
		return nil, fmt.Errorf("failed to deserialize result: %w", err)
	}

	return result, nil
}

// callWithOnDemandContextJSON is the fallback when shared memory is not available.
func (jf *JSFunctionDefinition) callWithOnDemandContextJSON(evalContext EvalContextProvider, args ...any) (any, error) {
	serializedArgs, err := jf.serializeArgs(args)
	if err != nil {
		return nil, fmt.Errorf("failed to serialize arguments: %w", err)
	}

	frames := evalContext.GetFramesAny()
	importantScope := evalContext.GetImportantScopeAny()

	jf.runtime.RegisterCallback("lookupVariable", func(data any) (any, error) {
		reqData, ok := data.(map[string]any)
		if !ok {
			return nil, fmt.Errorf("invalid variable lookup request")
		}

		varName, _ := reqData["name"].(string)
		frameIdx := 0
		if idx, ok := reqData["frameIndex"].(float64); ok {
			frameIdx = int(idx)
		}

		for i := frameIdx; i < len(frames); i++ {
			frame := frames[i]
			if frame == nil {
				continue
			}

			variablesProvider, ok := frame.(interface{ Variables() map[string]any })
			if !ok {
				continue
			}

			variables := variablesProvider.Variables()
			if variables == nil {
				continue
			}

			if decl, exists := variables[varName]; exists && decl != nil {
				serializedDecl := jf.serializeVariableDeclaration(decl)
				if serializedDecl != nil {
					return map[string]any{
						"found":      true,
						"frameIndex": i,
						"value":      serializedDecl,
					}, nil
				}
			}
		}

		return map[string]any{"found": false}, nil
	})

	defer jf.runtime.UnregisterCallback("lookupVariable")

	minimalContext := map[string]any{
		"frameCount":        len(frames),
		"importantScope":    serializeImportantScope(importantScope),
		"useOnDemandLookup": true,
	}

	resp, err := jf.runtime.SendCommand(Command{
		Cmd: "callFunction",
		Data: map[string]any{
			"name":    jf.name,
			"args":    serializedArgs,
			"context": minimalContext,
		},
	})

	if err != nil {
		return nil, fmt.Errorf("function call failed: %w", err)
	}

	if !resp.Success {
		return nil, fmt.Errorf("JavaScript function error: %s", resp.Error)
	}

	result, err := jf.deserializeResult(resp.Result)
	if err != nil {
		return nil, fmt.Errorf("failed to deserialize result: %w", err)
	}

	return result, nil
}

// writeVariableToSharedMemory writes a variable declaration to shared memory in binary format.
// Returns the offset and number of bytes written.
//
// Binary format:
// [1 byte: type] [4 bytes: value length] [value data...]
//
// Types:
// 0 = null/undefined
// 1 = Dimension (8 bytes float64 value + 4 bytes unit length + unit string)
// 2 = Color (8 bytes r, g, b, alpha as float64s = 32 bytes)
// 3 = Quoted (4 bytes length + string + 1 byte quote char)
// 4 = Keyword (4 bytes length + string)
// 5 = Expression (serialized as JSON for now - complex)
// 255 = fallback to JSON
func writeVariableToSharedMemory(shm *SharedMemory, decl any) (int, int, error) {
	if decl == nil {
		return 0, 0, fmt.Errorf("nil declaration")
	}

	// Get the value from the declaration
	valueProvider, ok := decl.(interface{ GetValue() any })
	if !ok {
		return 0, 0, fmt.Errorf("declaration has no GetValue")
	}
	value := valueProvider.GetValue()
	if value == nil {
		return 0, 0, fmt.Errorf("nil value")
	}

	// Get important flag
	important := false
	if ip, ok := decl.(interface{ GetImportant() bool }); ok {
		important = ip.GetImportant()
	}

	// Write to shared memory buffer
	// Start at offset 0 for simplicity (could use a write pointer for multiple values)
	offset := 0
	buf := make([]byte, 0, 256)

	// Write important flag
	if important {
		buf = append(buf, 1)
	} else {
		buf = append(buf, 0)
	}

	// Write value based on type
	switch v := value.(type) {
	case interface{ GetType() string }:
		nodeType := v.GetType()
		switch nodeType {
		case "Dimension":
			buf = append(buf, 1) // type = Dimension
			// Get value
			if valGetter, ok := v.(interface{ GetValue() float64 }); ok {
				val := valGetter.GetValue()
				buf = appendFloat64(buf, val)
			} else {
				return 0, 0, fmt.Errorf("Dimension has no GetValue")
			}
			// Get unit
			if unitGetter, ok := v.(interface{ GetUnit() any }); ok {
				unit := unitGetter.GetUnit()
				unitStr := ""
				if unit != nil {
					if s, ok := unit.(fmt.Stringer); ok {
						unitStr = s.String()
					} else if s, ok := unit.(interface{ ToString() string }); ok {
						unitStr = s.ToString()
					}
				}
				buf = appendString(buf, unitStr)
			} else {
				buf = appendString(buf, "")
			}

		case "Color":
			buf = append(buf, 2) // type = Color
			if rgbGetter, ok := v.(interface{ GetRGB() []float64 }); ok {
				rgb := rgbGetter.GetRGB()
				for _, c := range rgb {
					buf = appendFloat64(buf, c)
				}
				// Pad to 3 values if needed
				for i := len(rgb); i < 3; i++ {
					buf = appendFloat64(buf, 0)
				}
			} else {
				buf = appendFloat64(buf, 0)
				buf = appendFloat64(buf, 0)
				buf = appendFloat64(buf, 0)
			}
			if alphaGetter, ok := v.(interface{ GetAlpha() float64 }); ok {
				buf = appendFloat64(buf, alphaGetter.GetAlpha())
			} else {
				buf = appendFloat64(buf, 1)
			}

		case "Quoted":
			buf = append(buf, 3) // type = Quoted
			if valGetter, ok := v.(interface{ GetValue() string }); ok {
				buf = appendString(buf, valGetter.GetValue())
			} else {
				buf = appendString(buf, "")
			}
			if quoteGetter, ok := v.(interface{ GetQuote() string }); ok {
				q := quoteGetter.GetQuote()
				if len(q) > 0 {
					buf = append(buf, q[0])
				} else {
					buf = append(buf, '"')
				}
			} else {
				buf = append(buf, '"')
			}

		case "Keyword":
			buf = append(buf, 4) // type = Keyword
			if valGetter, ok := v.(interface{ GetValue() string }); ok {
				buf = appendString(buf, valGetter.GetValue())
			} else {
				buf = appendString(buf, "")
			}

		default:
			// Unsupported type - signal to use JSON fallback
			return 0, 0, fmt.Errorf("unsupported type: %s", nodeType)
		}

	default:
		return 0, 0, fmt.Errorf("value is not a node")
	}

	// Write to shared memory
	if err := shm.Write(offset, buf); err != nil {
		return 0, 0, err
	}

	return offset, len(buf), nil
}

// appendFloat64 appends a float64 to a byte slice in little-endian format.
func appendFloat64(buf []byte, v float64) []byte {
	bits := *(*uint64)(unsafe.Pointer(&v))
	return append(buf,
		byte(bits),
		byte(bits>>8),
		byte(bits>>16),
		byte(bits>>24),
		byte(bits>>32),
		byte(bits>>40),
		byte(bits>>48),
		byte(bits>>56),
	)
}

// appendString appends a length-prefixed string to a byte slice.
func appendString(buf []byte, s string) []byte {
	length := uint32(len(s))
	buf = append(buf,
		byte(length),
		byte(length>>8),
		byte(length>>16),
		byte(length>>24),
	)
	return append(buf, s...)
}

// serializeImportantScope serializes the important scope array.
func serializeImportantScope(scope []map[string]any) []map[string]any {
	result := make([]map[string]any, len(scope))
	for i, s := range scope {
		result[i] = make(map[string]any)
		for k, v := range s {
			result[i][k] = v
		}
	}
	return result
}

// callViaJSONWithContext calls the JavaScript function with context using JSON serialization.
func (jf *JSFunctionDefinition) callViaJSONWithContext(evalContext EvalContextProvider, args ...any) (any, error) {
	// Serialize arguments for transfer
	serializedArgs, err := jf.serializeArgs(args)
	if err != nil {
		return nil, fmt.Errorf("failed to serialize arguments: %w", err)
	}

	// Serialize the evaluation context
	serializedContext := jf.serializeEvalContext(evalContext)

	// Debug: log context info
	if os.Getenv("LESS_GO_DEBUG") == "1" && serializedContext != nil {
		if frames, ok := serializedContext["frames"].([]map[string]any); ok {
			fmt.Printf("[callViaJSONWithContext] Function %s: context has %d frames\n", jf.name, len(frames))
		} else {
			fmt.Printf("[callViaJSONWithContext] Function %s: context frames not available (type: %T)\n", jf.name, serializedContext["frames"])
		}
	} else if os.Getenv("LESS_GO_DEBUG") == "1" {
		fmt.Printf("[callViaJSONWithContext] Function %s: context is nil\n", jf.name)
	}

	// Call the function via Node.js runtime with context
	resp, err := jf.runtime.SendCommand(Command{
		Cmd: "callFunction",
		Data: map[string]any{
			"name":    jf.name,
			"args":    serializedArgs,
			"context": serializedContext,
		},
	})

	if err != nil {
		return nil, fmt.Errorf("function call failed: %w", err)
	}

	if !resp.Success {
		return nil, fmt.Errorf("JavaScript function error: %s", resp.Error)
	}

	// Deserialize the result
	result, err := jf.deserializeResult(resp.Result)
	if err != nil {
		return nil, fmt.Errorf("failed to deserialize result: %w", err)
	}

	return result, nil
}

// contextCache stores the last serialized context to avoid re-serialization
// when the context hasn't changed between consecutive function calls.
type contextCache struct {
	serialized map[string]any
	frameCount int
	version    uint64
}

// Global context cache (thread-safe via sync.Once pattern in usage)
var (
	contextCacheMu    sync.RWMutex
	lastContextCache  *contextCache
	contextVersion    uint64 = 0
)

// ====================================================================================
// JSFunctionDefinition Global Cache
// ====================================================================================
//
// This cache stores JSFunctionDefinition objects keyed by (runtime pointer + function name).
// This dramatically reduces memory allocations during compilation - instead of creating
// over 1 million new objects (as seen in Bootstrap4 compilation), we reuse existing ones.
//
// The cache is thread-safe and supports concurrent access from multiple goroutines.
// ====================================================================================

// jsFuncDefCache is a two-level cache for JSFunctionDefinition objects.
// First level: keyed by runtime pointer (avoids string allocation for pointer)
// Second level: keyed by function name (reuses existing string, no allocation)
//
// OPTIMIZATION: Using a two-level map avoids creating a new string key on every
// lookup. This eliminated ~1 million allocations during Bootstrap4 compilation.
var (
	jsFuncDefCache   = make(map[*NodeJSRuntime]map[string]*JSFunctionDefinition)
	jsFuncDefCacheMu sync.RWMutex
)

// GetOrCreateJSFunctionDefinition retrieves a cached JSFunctionDefinition or creates a new one.
// This is the primary function to use when you need a JSFunctionDefinition - it ensures
// that the same object is reused for the same (runtime, name) combination.
//
// Thread-safe: Uses read lock for cache hits, write lock only for cache misses.
//
// OPTIMIZATION: Uses a two-level map (runtime -> name -> definition) to avoid
// creating string keys on every lookup. The function name string is reused directly.
func GetOrCreateJSFunctionDefinition(name string, runtime *NodeJSRuntime, opts ...JSFunctionOption) *JSFunctionDefinition {
	// Fast path: check if already cached (read lock)
	jsFuncDefCacheMu.RLock()
	if runtimeCache, ok := jsFuncDefCache[runtime]; ok {
		if fn, ok := runtimeCache[name]; ok {
			jsFuncDefCacheMu.RUnlock()
			return fn
		}
	}
	jsFuncDefCacheMu.RUnlock()

	// Slow path: create new and cache (write lock)
	jsFuncDefCacheMu.Lock()
	defer jsFuncDefCacheMu.Unlock()

	// Ensure runtime-level map exists
	runtimeCache, ok := jsFuncDefCache[runtime]
	if !ok {
		runtimeCache = make(map[string]*JSFunctionDefinition)
		jsFuncDefCache[runtime] = runtimeCache
	}

	// Double-check after acquiring write lock (another goroutine may have created it)
	if fn, ok := runtimeCache[name]; ok {
		return fn
	}

	// Create new JSFunctionDefinition
	fn := NewJSFunctionDefinition(name, runtime, opts...)
	runtimeCache[name] = fn
	return fn
}

// ClearJSFunctionDefinitionCache clears all cached JSFunctionDefinition objects.
// This should be called when shutting down or when you need to force fresh objects.
func ClearJSFunctionDefinitionCache() {
	jsFuncDefCacheMu.Lock()
	defer jsFuncDefCacheMu.Unlock()
	jsFuncDefCache = make(map[*NodeJSRuntime]map[string]*JSFunctionDefinition)
}

// ClearJSFunctionDefinitionCacheForRuntime clears cached JSFunctionDefinition objects
// for a specific runtime instance. This should be called when a runtime is stopped.
func ClearJSFunctionDefinitionCacheForRuntime(runtime *NodeJSRuntime) {
	jsFuncDefCacheMu.Lock()
	defer jsFuncDefCacheMu.Unlock()
	delete(jsFuncDefCache, runtime)
}

// GetJSFunctionDefinitionCacheStats returns the number of cached JSFunctionDefinition objects.
func GetJSFunctionDefinitionCacheStats() int {
	jsFuncDefCacheMu.RLock()
	defer jsFuncDefCacheMu.RUnlock()
	total := 0
	for _, runtimeCache := range jsFuncDefCache {
		total += len(runtimeCache)
	}
	return total
}

// IncrementContextVersion should be called when frames are pushed/popped
// to invalidate the context cache.
func IncrementContextVersion() {
	contextCacheMu.Lock()
	contextVersion++
	contextCacheMu.Unlock()
}

// GetContextVersion returns the current context version.
func GetContextVersion() uint64 {
	contextCacheMu.RLock()
	defer contextCacheMu.RUnlock()
	return contextVersion
}

// serializeEvalContext serializes the evaluation context for JavaScript.
// This includes frames with their variables so plugin functions can look up values.
//
// OPTIMIZATION: Uses lazy serialization to avoid serializing all frames upfront:
// 1. Only the first MAX_SERIALIZED_FRAMES frames are fully serialized
// 2. For remaining frames, only variable names are serialized (not values)
// 3. JavaScript can request specific variable values on-demand
func (jf *JSFunctionDefinition) serializeEvalContext(evalContext EvalContextProvider) map[string]any {
	if evalContext == nil {
		return nil
	}

	frames := evalContext.GetFramesAny()
	importantScope := evalContext.GetImportantScopeAny()

	// Check if we can use cached context
	contextCacheMu.RLock()
	currentVersion := contextVersion
	cache := lastContextCache
	contextCacheMu.RUnlock()

	if cache != nil && cache.version == currentVersion && cache.frameCount == len(frames) {
		// Context hasn't changed, reuse cached serialization
		if os.Getenv("LESS_GO_DEBUG") == "1" {
			fmt.Printf("[serializeEvalContext] Using cached context (version=%d, frames=%d)\n", currentVersion, len(frames))
		}
		return cache.serialized
	}

	// Limit on how many frames to fully serialize
	// Most variable lookups find the variable in the first few frames
	const MAX_SERIALIZED_FRAMES = 50

	// Serialize frames with their variables
	serializedFrames := make([]map[string]any, 0, len(frames))
	for i, frame := range frames {
		var serializedFrame map[string]any
		if i < MAX_SERIALIZED_FRAMES {
			// Fully serialize the first N frames
			serializedFrame = jf.serializeFrame(frame)
		} else {
			// For remaining frames, only serialize variable names (not values)
			// This allows JavaScript to know which variables exist but defer value lookup
			serializedFrame = jf.serializeFrameNamesOnly(frame)
		}
		if serializedFrame != nil {
			serializedFrame["_frameIndex"] = i
			serializedFrames = append(serializedFrames, serializedFrame)
		}
	}

	// Serialize important scope
	serializedImportantScope := make([]map[string]any, len(importantScope))
	for i, scope := range importantScope {
		serializedImportantScope[i] = make(map[string]any)
		for k, v := range scope {
			serializedImportantScope[i][k] = v
		}
	}

	result := map[string]any{
		"frames":         serializedFrames,
		"importantScope": serializedImportantScope,
		"totalFrames":    len(frames),
	}

	// Cache the serialized context
	contextCacheMu.Lock()
	lastContextCache = &contextCache{
		serialized: result,
		frameCount: len(frames),
		version:    currentVersion,
	}
	contextCacheMu.Unlock()

	if os.Getenv("LESS_GO_DEBUG") == "1" {
		fmt.Printf("[serializeEvalContext] Serialized %d frames (full: %d, names-only: %d)\n",
			len(serializedFrames), min(len(frames), MAX_SERIALIZED_FRAMES), max(0, len(frames)-MAX_SERIALIZED_FRAMES))
	}

	return result
}

// min returns the smaller of two integers
func min(a, b int) int {
	if a < b {
		return a
	}
	return b
}

// max returns the larger of two integers
func max(a, b int) int {
	if a > b {
		return a
	}
	return b
}

// serializeFrameNamesOnly serializes only the variable names from a frame.
// This is used for frames beyond the MAX_SERIALIZED_FRAMES threshold to allow
// JavaScript to know which variables exist without the overhead of serializing values.
func (jf *JSFunctionDefinition) serializeFrameNamesOnly(frame any) map[string]any {
	if frame == nil {
		return nil
	}

	// Check if frame has Variables() method (like Ruleset)
	variablesProvider, ok := frame.(interface {
		Variables() map[string]any
	})
	if !ok {
		return nil
	}

	variables := variablesProvider.Variables()
	if variables == nil {
		return map[string]any{"variables": map[string]any{}, "_lazyLoad": true}
	}

	// Only serialize variable names (set value to nil to indicate lazy loading)
	varNames := make(map[string]any)
	for name := range variables {
		varNames[name] = nil // nil indicates value needs to be fetched
	}

	return map[string]any{
		"variables": varNames,
		"_lazyLoad": true,
	}
}

// serializeFrame serializes a single frame (typically a Ruleset) with its variables.
func (jf *JSFunctionDefinition) serializeFrame(frame any) map[string]any {
	if frame == nil {
		return nil
	}

	// Check if frame has Variables() method (like Ruleset)
	variablesProvider, ok := frame.(interface {
		Variables() map[string]any
	})
	if !ok {
		return nil
	}

	variables := variablesProvider.Variables()
	if variables == nil {
		return map[string]any{"variables": map[string]any{}}
	}

	// Serialize each variable declaration
	serializedVars := make(map[string]any)
	for name, decl := range variables {
		serializedDecl := jf.serializeVariableDeclaration(decl)
		if serializedDecl != nil {
			serializedVars[name] = serializedDecl
		}
	}

	return map[string]any{
		"variables": serializedVars,
	}
}

// serializeVariableDeclaration serializes a variable declaration.
func (jf *JSFunctionDefinition) serializeVariableDeclaration(decl any) map[string]any {
	if decl == nil {
		return nil
	}

	// Try to get value from declaration
	valueProvider, ok := decl.(interface {
		GetValue() any
	})
	if !ok {
		// Try alternate interface
		if declMap, ok := decl.(map[string]any); ok {
			return declMap
		}
		return nil
	}

	value := valueProvider.GetValue()

	// Check for important flag
	important := false
	if importantProvider, ok := decl.(interface{ GetImportant() bool }); ok {
		important = importantProvider.GetImportant()
	} else if importantProvider, ok := decl.(interface{ GetImportant() string }); ok {
		important = importantProvider.GetImportant() != ""
	}

	return map[string]any{
		"value":     serializeNode(value),
		"important": important,
	}
}

// serializeArgs serializes Go AST nodes to a format suitable for JSON transfer.
func (jf *JSFunctionDefinition) serializeArgs(args []any) ([]any, error) {
	serialized := make([]any, len(args))
	for i, arg := range args {
		serialized[i] = serializeNode(arg)
	}
	return serialized, nil
}

// deserializeResult deserializes a JavaScript node result back to a Go node.
func (jf *JSFunctionDefinition) deserializeResult(result any) (any, error) {
	if result == nil {
		return nil, nil
	}

	// Handle primitive results (numbers, strings, booleans)
	switch v := result.(type) {
	case float64, int, int64:
		// Return as-is for now (will be wrapped in Anonymous by caller)
		return v, nil
	case string:
		return v, nil
	case bool:
		return v, nil
	}

	// Handle node objects (maps from JSON)
	if nodeMap, ok := result.(map[string]any); ok {
		return deserializeNodeMap(nodeMap)
	}

	// Return as-is for other types
	return result, nil
}

// serializeNode serializes a Go AST node to a map for JSON transfer.
func serializeNode(node any) any {
	if node == nil {
		return nil
	}

	// Handle primitive types
	switch v := node.(type) {
	case string, float64, int, int64, bool:
		return v
	}

	// Try to serialize as a node with GetType method
	if typer, ok := node.(interface{ GetType() string }); ok {
		nodeType := typer.GetType()
		nodeMap := map[string]any{
			"_type": nodeType,
		}

		// Extract common node properties based on type
		switch nodeType {
		case "Dimension":
			if getter, ok := node.(interface{ GetValue() float64 }); ok {
				nodeMap["value"] = getter.GetValue()
			}
			if getter, ok := node.(interface{ GetUnit() any }); ok {
				nodeMap["unit"] = serializeUnit(getter.GetUnit())
			}
		case "Color":
			// Try GetRGB method first, then fall back to field access
			if getter, ok := node.(interface{ GetRGB() []float64 }); ok {
				nodeMap["rgb"] = getter.GetRGB()
			} else if colorNode, ok := node.(interface{ GetColorRGB() []float64 }); ok {
				// Alternative method name
				nodeMap["rgb"] = colorNode.GetColorRGB()
			} else {
				// Try to access RGB field via reflection as last resort
				// For less_go.Color, RGB is a public field
				if hasRGB := extractFieldByName(node, "RGB"); hasRGB != nil {
					nodeMap["rgb"] = hasRGB
				}
			}
			if getter, ok := node.(interface{ GetAlpha() float64 }); ok {
				nodeMap["alpha"] = getter.GetAlpha()
			} else {
				// Try to access Alpha field
				if alpha := extractFieldByName(node, "Alpha"); alpha != nil {
					nodeMap["alpha"] = alpha
				}
			}
		case "Quoted":
			if getter, ok := node.(interface{ GetValue() string }); ok {
				nodeMap["value"] = getter.GetValue()
			}
			if getter, ok := node.(interface{ GetQuote() string }); ok {
				nodeMap["quote"] = getter.GetQuote()
			}
			if getter, ok := node.(interface{ GetEscaped() bool }); ok {
				nodeMap["escaped"] = getter.GetEscaped()
			}
		case "Keyword":
			if getter, ok := node.(interface{ GetValue() string }); ok {
				nodeMap["value"] = getter.GetValue()
			}
		case "Anonymous":
			if getter, ok := node.(interface{ GetValue() any }); ok {
				nodeMap["value"] = getter.GetValue()
			}
		case "Expression", "Value":
			if getter, ok := node.(interface{ GetValue() []any }); ok {
				vals := getter.GetValue()
				serialized := make([]any, len(vals))
				for i, v := range vals {
					serialized[i] = serializeNode(v)
				}
				nodeMap["value"] = serialized
			}
		}

		return nodeMap
	}

	// Fallback: try JSON marshaling
	data, err := json.Marshal(node)
	if err != nil {
		return fmt.Sprintf("%v", node)
	}
	var result any
	if err := json.Unmarshal(data, &result); err != nil {
		return fmt.Sprintf("%v", node)
	}
	return result
}

// serializeUnit serializes a Unit to a string or map.
func serializeUnit(unit any) any {
	if unit == nil {
		return ""
	}
	if s, ok := unit.(string); ok {
		return s
	}
	if stringer, ok := unit.(fmt.Stringer); ok {
		return stringer.String()
	}
	// Check for ToString method (for Unit type)
	if toStringer, ok := unit.(interface{ ToString() string }); ok {
		return toStringer.ToString()
	}
	// Fallback - but avoid printing Go struct syntax
	return ""
}

// extractFieldByName uses reflection to extract a field value by name from a struct.
// Returns nil if the field doesn't exist or isn't accessible.
func extractFieldByName(node any, fieldName string) any {
	if node == nil {
		return nil
	}
	v := reflect.ValueOf(node)
	// Dereference pointer if needed
	if v.Kind() == reflect.Ptr {
		if v.IsNil() {
			return nil
		}
		v = v.Elem()
	}
	if v.Kind() != reflect.Struct {
		return nil
	}
	field := v.FieldByName(fieldName)
	if !field.IsValid() || !field.CanInterface() {
		return nil
	}
	return field.Interface()
}

// deserializeNodeMap deserializes a JavaScript node map to a JSResultNode.
func deserializeNodeMap(nodeMap map[string]any) (any, error) {
	nodeType, ok := nodeMap["_type"].(string)
	if !ok {
		// Not a typed node, return as-is
		return nodeMap, nil
	}

	// Create a JSResultNode that can be used by the Go evaluator
	return &JSResultNode{
		NodeType:   nodeType,
		Properties: nodeMap,
	}, nil
}

// JSResultNode represents a result from a JavaScript function.
// It implements common node interfaces so it can be used by the Go evaluator.
type JSResultNode struct {
	NodeType   string
	Properties map[string]any
}

// GetType returns the node type.
func (n *JSResultNode) GetType() string {
	return n.NodeType
}

// GetValue returns the node's value property.
func (n *JSResultNode) GetValue() any {
	if v, ok := n.Properties["value"]; ok {
		return v
	}
	return nil
}

// ToCSS returns a CSS string representation.
func (n *JSResultNode) ToCSS() string {
	switch n.NodeType {
	case "Dimension":
		value := n.getFloat("value")
		unit := n.getString("unit")
		if unit == "" {
			return fmt.Sprintf("%g", value)
		}
		return fmt.Sprintf("%g%s", value, unit)
	case "Color":
		rgb := n.getRGBArray("rgb")
		alpha := n.getFloat("alpha")
		if alpha < 1.0 {
			return fmt.Sprintf("rgba(%d, %d, %d, %g)", int(rgb[0]), int(rgb[1]), int(rgb[2]), alpha)
		}
		return fmt.Sprintf("rgb(%d, %d, %d)", int(rgb[0]), int(rgb[1]), int(rgb[2]))
	case "Quoted":
		value := n.getString("value")
		quote := n.getString("quote")
		escaped := n.getBool("escaped")
		if escaped {
			return value
		}
		return quote + value + quote
	case "Keyword":
		return n.getString("value")
	case "Anonymous":
		if v := n.Properties["value"]; v != nil {
			return fmt.Sprintf("%v", v)
		}
		return ""
	default:
		if v := n.Properties["value"]; v != nil {
			return fmt.Sprintf("%v", v)
		}
		return ""
	}
}

// GenCSS generates CSS output for the node.
func (n *JSResultNode) GenCSS(context any, output interface {
	Add(string, any, any)
}) {
	output.Add(n.ToCSS(), nil, nil)
}

// Helper methods for property access

func (n *JSResultNode) getFloat(key string) float64 {
	if v, ok := n.Properties[key]; ok {
		switch f := v.(type) {
		case float64:
			return f
		case int:
			return float64(f)
		case int64:
			return float64(f)
		}
	}
	return 0
}

func (n *JSResultNode) getString(key string) string {
	if v, ok := n.Properties[key]; ok {
		if s, ok := v.(string); ok {
			return s
		}
	}
	return ""
}

func (n *JSResultNode) getBool(key string) bool {
	if v, ok := n.Properties[key]; ok {
		if b, ok := v.(bool); ok {
			return b
		}
	}
	return false
}

func (n *JSResultNode) getRGBArray(key string) []float64 {
	if v, ok := n.Properties[key]; ok {
		switch arr := v.(type) {
		case []any:
			result := make([]float64, len(arr))
			for i, val := range arr {
				switch f := val.(type) {
				case float64:
					result[i] = f
				case int:
					result[i] = float64(f)
				}
			}
			return result
		case []float64:
			return arr
		}
	}
	return []float64{0, 0, 0}
}

// PluginFunctionRegistry provides a unified interface for both built-in Go functions
// and JavaScript plugin functions.
type PluginFunctionRegistry struct {
	builtinRegistry any               // The built-in Go function registry
	jsRuntime       *NodeJSRuntime    // Node.js runtime for JS functions
	jsFunctions     map[string]*JSFunctionDefinition
	mu              sync.RWMutex
}

// NewPluginFunctionRegistry creates a new PluginFunctionRegistry.
func NewPluginFunctionRegistry(builtinRegistry any, runtime *NodeJSRuntime) *PluginFunctionRegistry {
	return &PluginFunctionRegistry{
		builtinRegistry: builtinRegistry,
		jsRuntime:       runtime,
		jsFunctions:     make(map[string]*JSFunctionDefinition),
	}
}

// RegisterJSFunction registers a JavaScript function by name.
// OPTIMIZATION: Uses GetOrCreateJSFunctionDefinition to reuse cached objects.
func (r *PluginFunctionRegistry) RegisterJSFunction(name string) {
	r.mu.Lock()
	defer r.mu.Unlock()
	r.jsFunctions[name] = GetOrCreateJSFunctionDefinition(name, r.jsRuntime)
}

// RegisterJSFunctions registers multiple JavaScript functions by name.
// OPTIMIZATION: Uses GetOrCreateJSFunctionDefinition to reuse cached objects.
func (r *PluginFunctionRegistry) RegisterJSFunctions(names []string) {
	r.mu.Lock()
	defer r.mu.Unlock()
	for _, name := range names {
		r.jsFunctions[name] = GetOrCreateJSFunctionDefinition(name, r.jsRuntime)
	}
}

// Get retrieves a function definition by name.
// JavaScript functions take precedence over built-in functions (shadowing).
func (r *PluginFunctionRegistry) Get(name string) any {
	r.mu.RLock()
	defer r.mu.RUnlock()

	// Check JS functions first (allows shadowing built-ins)
	if jsFn, ok := r.jsFunctions[name]; ok {
		return jsFn
	}

	// Fall back to built-in registry
	if r.builtinRegistry != nil {
		if getter, ok := r.builtinRegistry.(interface{ Get(string) any }); ok {
			return getter.Get(name)
		}
	}

	return nil
}

// HasJSFunction checks if a JavaScript function is registered.
func (r *PluginFunctionRegistry) HasJSFunction(name string) bool {
	r.mu.RLock()
	defer r.mu.RUnlock()
	_, ok := r.jsFunctions[name]
	return ok
}

// GetJSFunctionNames returns the names of all registered JavaScript functions.
func (r *PluginFunctionRegistry) GetJSFunctionNames() []string {
	r.mu.RLock()
	defer r.mu.RUnlock()
	names := make([]string, 0, len(r.jsFunctions))
	for name := range r.jsFunctions {
		names = append(names, name)
	}
	return names
}

// GetBuiltinRegistry returns the underlying built-in registry.
func (r *PluginFunctionRegistry) GetBuiltinRegistry() any {
	return r.builtinRegistry
}

// ClearJSFunctions removes all registered JavaScript functions.
func (r *PluginFunctionRegistry) ClearJSFunctions() {
	r.mu.Lock()
	defer r.mu.Unlock()
	r.jsFunctions = make(map[string]*JSFunctionDefinition)
}

// RefreshFromRuntime queries the Node.js runtime for registered functions
// and updates the registry.
// OPTIMIZATION: Uses GetOrCreateJSFunctionDefinition to reuse cached objects.
func (r *PluginFunctionRegistry) RefreshFromRuntime() error {
	if r.jsRuntime == nil {
		return fmt.Errorf("Node.js runtime not initialized")
	}

	resp, err := r.jsRuntime.SendCommand(Command{
		Cmd: "getRegisteredFunctions",
	})
	if err != nil {
		return err
	}

	if !resp.Success {
		return fmt.Errorf("failed to get registered functions: %s", resp.Error)
	}

	// Parse function names from response
	if funcs, ok := resp.Result.([]any); ok {
		r.mu.Lock()
		defer r.mu.Unlock()
		for _, f := range funcs {
			if name, ok := f.(string); ok {
				if _, exists := r.jsFunctions[name]; !exists {
					r.jsFunctions[name] = GetOrCreateJSFunctionDefinition(name, r.jsRuntime)
				}
			}
		}
	}

	return nil
}<|MERGE_RESOLUTION|>--- conflicted
+++ resolved
@@ -703,21 +703,13 @@
 	}
 
 	// Check shared runtime cache (shared across all instances of this function)
-<<<<<<< HEAD
-	// Key format: "funcName@scopeDepth:arg1|arg2|..."
-	// Include scope depth to differentiate results from different plugin scopes
-	// This prevents stale global results from shadowing local plugin results
-	scopeDepth := jf.runtime.GetScopeDepth()
-	cacheKey := fmt.Sprintf("%s@%d:%s", jf.name, scopeDepth, jf.makeCacheKey(args))
-=======
 	// Key format: "funcName@scopeSeq:arg1|arg2|..."
 	// Include scope sequence to ensure different scopes (including siblings) don't share cached results
 	scopeSeq := jf.runtime.GetScopeSeq()
 	cacheKey := fmt.Sprintf("%s@%d:%s", jf.name, scopeSeq, jf.makeCacheKey(args))
->>>>>>> eb407595
 	if result, ok := jf.runtime.GetCachedResult(cacheKey); ok {
 		if os.Getenv("LESS_GO_DEBUG") == "1" {
-			fmt.Printf("[CallWithContext] Cache HIT for %s at depth %d: %s\n", jf.name, scopeDepth, cacheKey[:min(80, len(cacheKey))])
+			fmt.Printf("[CallWithContext] Cache HIT for %s at seq %d: %s\n", jf.name, scopeSeq, cacheKey[:min(80, len(cacheKey))])
 		}
 		return result, nil
 	}
