--- conflicted
+++ resolved
@@ -342,32 +342,20 @@
 
 // Eval evaluates the media rule - matching JavaScript implementation closely
 func (m *Media) Eval(context any) (any, error) {
-<<<<<<< HEAD
 	if context == nil {
 		return nil, fmt.Errorf("context is required for Media.Eval")
 	}
 
-	// Accept both *Eval and map[string]any contexts (like Ruleset does)
-=======
 	// Accept both *Eval and map[string]any contexts
->>>>>>> 90347934
 	var ctx map[string]any
 	var evalCtx *Eval
 
 	if ec, ok := context.(*Eval); ok {
 		evalCtx = ec
-<<<<<<< HEAD
-		// Create a minimal map for state tracking (mediaBlocks, mediaPath, etc.)
-		// We'll pass the original context to child evaluations
-		ctx = make(map[string]any)
-		// Copy frames from *Eval to ctx for compatibility
-		ctx["frames"] = ec.Frames
-=======
 		// Create a map that wraps the *Eval context for media-specific state
 		ctx = map[string]any{
 			"frames": ec.Frames,
 		}
->>>>>>> 90347934
 	} else if mapCtx, ok := context.(map[string]any); ok {
 		ctx = mapCtx
 	} else {
@@ -439,19 +427,12 @@
 			newFrames := make([]any, len(frames)+1)
 			newFrames[0] = ruleset
 			copy(newFrames[1:], frames)
-<<<<<<< HEAD
-			ctx["frames"] = newFrames
-			// If we have an *Eval context, update its Frames field too
-			if evalCtx != nil {
-				evalCtx.Frames = newFrames
-=======
 
 			// Update frames in the appropriate location
 			if evalCtx != nil {
 				evalCtx.Frames = newFrames
 			} else {
 				ctx["frames"] = newFrames
->>>>>>> 90347934
 			}
 
 			// Match JavaScript: media.rules = [this.rules[0].eval(context)];
@@ -468,10 +449,6 @@
 				}
 			} else if currentFrames, ok := ctx["frames"].([]any); ok && len(currentFrames) > 0 {
 				ctx["frames"] = currentFrames[1:]
-				// If we have an *Eval context, update its Frames field too
-				if evalCtx != nil {
-					evalCtx.Frames = currentFrames[1:]
-				}
 			}
 		}
 	}
