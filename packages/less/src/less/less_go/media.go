--- conflicted
+++ resolved
@@ -792,17 +792,10 @@
 		evalCtx.MediaPath = evalCtx.MediaPath[:len(evalCtx.MediaPath)-1]
 	}
 
-<<<<<<< HEAD
-	// NOTE: Do NOT call BubbleSelectors here! JavaScript's Media.eval() does NOT call bubbleSelectors.
-	// Instead, Ruleset.eval() calls bubbleSelectors on all media blocks after evaluating its rules.
-	// This ensures proper selector accumulation through nested levels.
-	// See JavaScript: ruleset.js lines 219-223
-=======
 	// NOTE: Do NOT call BubbleSelectors here. In JavaScript, bubbleSelectors is ONLY called
 	// from Ruleset.eval at the end, after all rules are evaluated. Calling it here causes
 	// duplicate selector wrapping (e.g., "header header" instead of "header") when detached
 	// rulesets are evaluated inside media queries.
->>>>>>> 5c0bbaef
 
 	// Match JavaScript: return context.mediaPath.length === 0 ? media.evalTop(context) : media.evalNested(context);
 	if len(evalCtx.MediaPath) == 0 {
