package less_go

import (
	"fmt"
	"os"
)

// Media represents a media query node in the Less AST
type Media struct {
	*AtRule
	Features any
	Rules    []any
	DebugInfo any
<<<<<<< HEAD
	// evaluated marks this Media node as already evaluated (features merged by evalNested)
	// This prevents double-merging when the node is re-evaluated
	evaluated bool
=======
	selectorsBubbled bool // Track if BubbleSelectors was already called
>>>>>>> add049d4
}

// NewMedia creates a new Media instance
func NewMedia(value any, features any, index int, currentFileInfo map[string]any, visibilityInfo map[string]any) *Media {
	// Match JavaScript: (new Selector([], null, null, this._index, this._fileInfo)).createEmptySelectors()
	selector, _ := NewSelector([]any{}, nil, nil, index, currentFileInfo, nil)
	emptySelectors, _ := selector.CreateEmptySelectors()
	
	// Convert selectors to []any for Ruleset
	selectors := make([]any, len(emptySelectors))
	for i, sel := range emptySelectors {
		selectors[i] = sel
	}

	// Match JavaScript: this.features = new Value(features)
	featuresValue, _ := NewValue(features)

	// Match JavaScript: this.rules = [new Ruleset(selectors, value)]
	// Convert value to []any for Ruleset
	var rules []any
	if value != nil {
		if valueSlice, ok := value.([]any); ok {
			rules = valueSlice
		} else {
			rules = []any{value}
		}
	}
	ruleset := NewRuleset(selectors, rules, false, visibilityInfo)
	ruleset.AllowImports = true

	// Create Media instance
	media := &Media{
		AtRule:   NewAtRule("@media", nil, nil, index, currentFileInfo, nil, false, visibilityInfo),
		Features: featuresValue,
		Rules:    []any{ruleset},
	}

	// Match JavaScript: this.allowRoot = true
	media.AllowRoot = true
	media.CopyVisibilityInfo(visibilityInfo)

	// Match JavaScript: this.setParent calls
	media.SetParent(selectors, media.AtRule.Node)
	media.SetParent(media.Features, media.AtRule.Node)
	media.SetParent(media.Rules, media.AtRule.Node)

	return media
}

// GetType returns the type of the node
func (m *Media) GetType() string {
	return "Media"
}

// Type returns the type of the node (for compatibility)
func (m *Media) Type() string {
	return "Media"
}

// GetTypeIndex returns the type index for visitor pattern
func (m *Media) GetTypeIndex() int {
	return GetTypeIndexForNodeType("Media")
}

// GetRules returns the rules for this media query
func (m *Media) GetRules() []any {
	return m.Rules
}

// IsRulesetLike returns true (implementing NestableAtRulePrototype)
func (m *Media) IsRulesetLike() bool {
	return true
}

// Accept visits the node with a visitor (implementing NestableAtRulePrototype)
func (m *Media) Accept(visitor any) {
	if m.Features != nil {
		if v, ok := visitor.(interface{ Visit(any) any }); ok {
			m.Features = v.Visit(m.Features)
		}
	}
	if m.Rules != nil {
		// Try variadic bool version first (like Ruleset.Accept)
		if v, ok := visitor.(interface{ VisitArray([]any, ...bool) []any }); ok {
			m.Rules = v.VisitArray(m.Rules)
		} else if v, ok := visitor.(interface{ VisitArray([]any, bool) []any }); ok {
			m.Rules = v.VisitArray(m.Rules, false)
		} else if v, ok := visitor.(interface{ VisitArray([]any) []any }); ok {
			m.Rules = v.VisitArray(m.Rules)
		}
	}
}

// EvalTop evaluates the media rule at the top level (implementing NestableAtRulePrototype)
func (m *Media) EvalTop(context any) any {
	if os.Getenv("LESS_GO_TRACE") != "" || os.Getenv("LESS_GO_DEBUG") == "1" {
		fmt.Fprintf(os.Stderr, "[MEDIA.EvalTop] Starting\n")
	}

	var result any = m

	// Handle both *Eval and map[string]any contexts
	var mediaBlocks []any
	var hasMediaBlocks bool

	if evalCtx, ok := context.(*Eval); ok {
		mediaBlocks = evalCtx.MediaBlocks
		hasMediaBlocks = len(mediaBlocks) > 0

		if os.Getenv("LESS_GO_TRACE") != "" || os.Getenv("LESS_GO_DEBUG") == "1" {
			fmt.Fprintf(os.Stderr, "[MEDIA.EvalTop] mediaBlocks count: %d\n", len(mediaBlocks))
			for i, mb := range mediaBlocks {
				fmt.Fprintf(os.Stderr, "[MEDIA.EvalTop]   mediaBlock[%d]: type=%T\n", i, mb)
			}
		}

		// Render all dependent Media blocks
		if hasMediaBlocks && len(mediaBlocks) > 1 {
			if os.Getenv("LESS_GO_DEBUG") == "1" {
				fmt.Fprintf(os.Stderr, "[MEDIA.EvalTop] Creating MultiMedia Ruleset with %d media blocks\n", len(mediaBlocks))
				for i, mb := range mediaBlocks {
					if media, ok := mb.(*Media); ok {
						fmt.Fprintf(os.Stderr, "[MEDIA.EvalTop]   Media[%d]: Rules count=%d\n", i, len(media.Rules))
						if len(media.Rules) > 0 {
							if innerRs, ok := media.Rules[0].(*Ruleset); ok {
								fmt.Fprintf(os.Stderr, "[MEDIA.EvalTop]     Media[%d] inner ruleset has %d rules\n", i, len(innerRs.Rules))
								for j, r := range innerRs.Rules {
									fmt.Fprintf(os.Stderr, "[MEDIA.EvalTop]       inner rule[%d]: type=%T\n", j, r)
								}
							}
						}
					}
				}
			}

			// Create empty selectors
			selector, err := NewSelector(nil, nil, nil, m.GetIndex(), m.FileInfo(), nil)
			if err != nil {
				return result
			}
			emptySelectors, err := selector.CreateEmptySelectors()
			if err != nil {
				return result
			}

			// Create new Ruleset - convert selectors to []any
			selectors := make([]any, len(emptySelectors))
			for i, sel := range emptySelectors {
				selectors[i] = sel
			}
			// Create MultiMedia Ruleset with root=true so inner Media nodes are not extracted by ToCSSVisitor
			ruleset := NewRuleset(selectors, mediaBlocks, false, m.VisibilityInfo())
			ruleset.MultiMedia = true // Set MultiMedia to true for multiple media blocks
			ruleset.Root = true       // Set Root to true so ToCSSVisitor doesn't extract inner Media nodes
			ruleset.CopyVisibilityInfo(m.VisibilityInfo())
			m.SetParent(ruleset.Node, m.Node)
			if os.Getenv("LESS_GO_DEBUG") == "1" {
				fmt.Fprintf(os.Stderr, "[MEDIA.EvalTop] MultiMedia Ruleset created, returning it\n")
			}
			result = ruleset
		}

		// Clear mediaBlocks and mediaPath from context
		evalCtx.MediaBlocks = nil
		evalCtx.MediaPath = nil

		return result
	}

	// Handle map[string]any context (for backward compatibility)
	ctx, ok := context.(map[string]any)
	if !ok {
		return result
	}

	mediaBlocks, hasMediaBlocks = ctx["mediaBlocks"].([]any)
	if hasMediaBlocks && len(mediaBlocks) > 1 {
		// Create empty selectors
		selector, err := NewSelector(nil, nil, nil, m.GetIndex(), m.FileInfo(), nil)
		if err != nil {
			return result
		}
		emptySelectors, err := selector.CreateEmptySelectors()
		if err != nil {
			return result
		}

		// Create new Ruleset - convert selectors to []any
		selectors := make([]any, len(emptySelectors))
		for i, sel := range emptySelectors {
			selectors[i] = sel
		}
		// Create MultiMedia Ruleset with root=true so inner Media nodes are not extracted by ToCSSVisitor
		ruleset := NewRuleset(selectors, mediaBlocks, false, m.VisibilityInfo())
		ruleset.MultiMedia = true // Set MultiMedia to true for multiple media blocks
		ruleset.Root = true       // Set Root to true so ToCSSVisitor doesn't extract inner Media nodes
		ruleset.CopyVisibilityInfo(m.VisibilityInfo())
		m.SetParent(ruleset.Node, m.Node)
		result = ruleset
	}

	// Delete mediaBlocks and mediaPath from context
	delete(ctx, "mediaBlocks")
	delete(ctx, "mediaPath")

	return result
}

// EvalNested evaluates the media rule in a nested context (implementing NestableAtRulePrototype)
func (m *Media) EvalNested(context any) any {
	// Handle both *Eval and map[string]any contexts
	var mediaPath []any
	var hasMediaPath bool

	if evalCtx, ok := context.(*Eval); ok {
		mediaPath = evalCtx.MediaPath
		hasMediaPath = len(mediaPath) > 0
	} else if ctx, ok := context.(map[string]any); ok {
		mediaPath, hasMediaPath = ctx["mediaPath"].([]any)
	} else {
		return m
	}

	if !hasMediaPath {
		mediaPath = []any{}
	}

	// Create path with current node - MUST make a copy to avoid modifying mediaPath
	// In JavaScript, concat() creates a new array. In Go, append() may share the
	// underlying array if there's capacity. Since evalNested modifies path[i] to
	// convert Media nodes to feature arrays, we must ensure path doesn't share
	// its backing array with mediaPath.
	path := make([]any, len(mediaPath)+1)
	copy(path, mediaPath)
	path[len(mediaPath)] = m

	// Debug: trace path contents
	if os.Getenv("LESS_GO_TRACE") != "" {
		selfCSS := ""
		if gen, ok := m.Features.(interface{ ToCSS(any) string }); ok {
			selfCSS = gen.ToCSS(nil)
		}
		fmt.Fprintf(os.Stderr, "[Media.EvalNested] SELF=%p features=%q path len=%d mediaPath len=%d\n", m, selfCSS, len(path), len(mediaPath))
		// Also log PATH contents (after adding self)
		for i, p := range path {
			pCSS := "<unknown>"
			if media, ok := p.(*Media); ok {
				if gen, ok := media.Features.(interface{ ToCSS(any) string }); ok {
					pCSS = gen.ToCSS(nil)
				}
			}
			fmt.Fprintf(os.Stderr, "[Media.EvalNested]   path[%d]=%p features=%q\n", i, p, pCSS)
		}
	}

	// Extract the media-query conditions separated with `,` (OR)
	for i := 0; i < len(path); i++ {
		var pathType string
		switch p := path[i].(type) {
		case *Media:
			pathType = p.GetType()
		case interface{ GetType() string }:
			pathType = p.GetType()
		default:
			continue
		}

		if pathType != m.GetType() {
			// Remove from mediaBlocks if types don't match
			if evalCtx, ok := context.(*Eval); ok {
				if i < len(evalCtx.MediaBlocks) {
					evalCtx.MediaBlocks = append(evalCtx.MediaBlocks[:i], evalCtx.MediaBlocks[i+1:]...)
				}
			} else if ctx, ok := context.(map[string]any); ok {
				if mediaBlocks, hasMediaBlocks := ctx["mediaBlocks"].([]any); hasMediaBlocks && i < len(mediaBlocks) {
					ctx["mediaBlocks"] = append(mediaBlocks[:i], mediaBlocks[i+1:]...)
				}
			}
			return m
		}

		var value any
		var features any

		// Get features from the path item
		if media, ok := path[i].(*Media); ok {
			features = media.Features
		}

		if valueNode, ok := features.(*Value); ok {
			value = valueNode.Value
		} else {
			value = features
		}

		// Convert to array if needed
		if arr, ok := value.([]any); ok {
			path[i] = arr
		} else {
			path[i] = []any{value}
		}

	}

	// Trace all permutations to generate the resulting media-query
	permuteResult := m.Permute(path)
	if permuteResult == nil {
		return m
	}

	permuteArray, ok := permuteResult.([]any)
	if !ok {
		return m
	}

	// Ensure every path is an array before mapping
	for _, p := range permuteArray {
		if _, ok := p.([]any); !ok {
			return m
		}
	}

	// Map paths to expressions
	expressions := make([]any, len(permuteArray))
	for idx, pathItem := range permuteArray {
		pathArray, ok := pathItem.([]any)
		if !ok {
			continue
		}

		// Convert fragments
		mappedPath := make([]any, len(pathArray))
		for i, fragment := range pathArray {
			if _, ok := fragment.(interface{ ToCSS(any) string }); ok {
				mappedPath[i] = fragment
			} else {
				mappedPath[i] = NewAnonymous(fragment, 0, nil, false, false, nil)
			}
		}

		// Insert 'and' between fragments
		for i := len(mappedPath) - 1; i > 0; i-- {
			andAnon := NewAnonymous("and", 0, nil, false, false, nil)
			mappedPath = append(mappedPath[:i], append([]any{andAnon}, mappedPath[i:]...)...)
		}

		expr, err := NewExpression(mappedPath, false)
		if err != nil {
			continue
		}
		expressions[idx] = expr
	}

	// Create new Value with expressions
	newValue, err := NewValue(expressions)
	if err == nil {
		m.Features = newValue
		m.SetParent(m.Features, m.Node)
	}

	// Mark this node as evaluated to prevent double-merging if re-evaluated
	m.evaluated = true

	// Return fake tree-node that doesn't output anything
	return NewRuleset([]any{}, []any{}, false, nil)
}

// Permute creates permutations of the given array (implementing NestableAtRulePrototype)
func (m *Media) Permute(arr []any) any {
	if len(arr) == 0 {
		return []any{}
	} else if len(arr) == 1 {
		return arr[0]
	} else {
		result := []any{}
		rest := m.Permute(arr[1:])
		
		restArray, ok := rest.([]any)
		if !ok {
			return nil
		}

		firstArray, ok := arr[0].([]any)
		if !ok {
			return nil
		}

		for i := 0; i < len(restArray); i++ {
			restItem, ok := restArray[i].([]any)
			if !ok {
				restItem = []any{restArray[i]}
			}
			
			for j := 0; j < len(firstArray); j++ {
				combined := append([]any{firstArray[j]}, restItem...)
				result = append(result, combined)
			}
		}
		return result
	}
}

// hasOnlyEmptyContent recursively checks if rules contain only empty content
func hasOnlyEmptyContent(rules []any) bool {
	if len(rules) == 0 {
		return true
	}

	for _, rule := range rules {
		// Check if it's a Ruleset
		if rs, ok := rule.(*Ruleset); ok {
			// AllowImports rulesets are considered to have content
			// even if they appear empty (they're structural wrappers)
			if rs.AllowImports {
				return false
			}
			// If it has selectors with content, it's not empty
			if len(rs.Selectors) > 0 && len(rs.Rules) > 0 && !hasOnlyEmptyContent(rs.Rules) {
				return false
			}
			// Recursively check nested rulesets
			if !hasOnlyEmptyContent(rs.Rules) {
				return false
			}
		} else if media, ok := rule.(*Media); ok {
			// Check if nested media has content
			if len(media.Rules) > 0 {
				if rs, ok := media.Rules[0].(*Ruleset); ok {
					if !hasOnlyEmptyContent(rs.Rules) {
						return false
					}
				} else {
					// Media has non-Ruleset content
					return false
				}
			}
		} else if _, ok := rule.(*Declaration); ok {
			// Declarations are content
			return false
		} else if _, ok := rule.(*Comment); ok {
			// Comments might be considered content in some contexts
			// For now, we'll consider them as non-content for empty detection
			continue
		} else if _, ok := rule.(*VariableCall); ok {
			// VariableCall nodes don't have GenCSS, so they output nothing
			// They should have been evaluated during Eval, but if they're still here
			// at GenCSS time, treat them as empty
			continue
		} else if _, ok := rule.(*MixinCall); ok {
			// MixinCall nodes don't have GenCSS either
			continue
		} else {
			// Any other rule type is considered content
			return false
		}
	}

	return true
}

// BubbleSelectors bubbles selectors up the tree (implementing NestableAtRulePrototype)
func (m *Media) BubbleSelectors(selectors any) {
	if os.Getenv("LESS_GO_TRACE") != "" || os.Getenv("LESS_GO_DEBUG") == "1" {
		// Print features to identify which media this is
		var featuresStr string
		if m.Features != nil {
			if val, ok := m.Features.(*Value); ok && len(val.Value) > 0 {
				featuresStr = fmt.Sprintf("%v", val.Value)
			} else {
				featuresStr = fmt.Sprintf("%T", m.Features)
			}
		}
		fmt.Fprintf(os.Stderr, "[MEDIA.BubbleSelectors] Features: %s, selectors: %v, alreadyBubbled: %v\n", featuresStr, selectors, m.selectorsBubbled)
		fmt.Fprintf(os.Stderr, "[MEDIA.BubbleSelectors] m.Rules count: %d\n", len(m.Rules))
		if len(m.Rules) > 0 {
			if innerRs, ok := m.Rules[0].(*Ruleset); ok {
				fmt.Fprintf(os.Stderr, "[MEDIA.BubbleSelectors] innerRuleset.Rules count: %d\n", len(innerRs.Rules))
				for i, r := range innerRs.Rules {
					fmt.Fprintf(os.Stderr, "[MEDIA.BubbleSelectors]   innerRuleset.Rules[%d]: type=%T\n", i, r)
				}
			}
		}
	}

	// Idempotency check: if selectors were already bubbled, skip to avoid creating
	// duplicate wrapper Rulesets that would lose their Paths from JoinSelectorVisitor
	if m.selectorsBubbled {
		if os.Getenv("LESS_GO_TRACE") != "" || os.Getenv("LESS_GO_DEBUG") == "1" {
			fmt.Fprintf(os.Stderr, "[MEDIA.BubbleSelectors] Skipping - already bubbled\n")
		}
		return
	}

	if selectors == nil {
		return
	}
	if len(m.Rules) == 0 {
		return
	}

	// Handle both []*Selector and []any types
	var anySelectors []any

	switch s := selectors.(type) {
	case []*Selector:
		// Skip if empty selectors - no need to wrap
		if len(s) == 0 {
			return
		}
		copiedSelectors := make([]*Selector, len(s))
		copy(copiedSelectors, s)

		// Convert selectors to []any
		anySelectors = make([]any, len(copiedSelectors))
		for i, sel := range copiedSelectors {
			anySelectors[i] = sel
		}
	case []any:
		// Skip if empty selectors - no need to wrap
		if len(s) == 0 {
			return
		}
		// Copy the slice
		anySelectors = make([]any, len(s))
		copy(anySelectors, s)
	default:
		return
	}

<<<<<<< HEAD
	if os.Getenv("LESS_GO_DEBUG") == "1" {
		fmt.Fprintf(os.Stderr, "[MEDIA.BubbleSelectors] Before wrap, m.Rules[0] type=%T\n", m.Rules[0])
		if rs, ok := m.Rules[0].(*Ruleset); ok {
			fmt.Fprintf(os.Stderr, "[MEDIA.BubbleSelectors]   m.Rules[0] Ruleset: Selectors=%d, Rules=%d\n", len(rs.Selectors), len(rs.Rules))
			for i, r := range rs.Rules {
				fmt.Fprintf(os.Stderr, "[MEDIA.BubbleSelectors]     Rules[%d]: type=%T\n", i, r)
			}
		}
	}
	newRuleset := NewRuleset(anySelectors, []any{m.Rules[0]}, false, nil)
	m.Rules = []any{newRuleset}
	m.SetParent(m.Rules, m.Node)
	if os.Getenv("LESS_GO_DEBUG") == "1" {
		fmt.Fprintf(os.Stderr, "[MEDIA.BubbleSelectors] After wrap, m.Rules[0] type=%T\n", m.Rules[0])
		if rs, ok := m.Rules[0].(*Ruleset); ok {
			fmt.Fprintf(os.Stderr, "[MEDIA.BubbleSelectors]   newRuleset: Selectors=%d, Rules=%d\n", len(rs.Selectors), len(rs.Rules))
		}
	}
=======
	// Get the rules from the inner ruleset to avoid keeping the & placeholder selector
	// Instead of wrapping the entire inner ruleset, we extract its rules and create
	// a new wrapper with the parent selectors
	var innerRules []any
	if innerRuleset, ok := m.Rules[0].(*Ruleset); ok {
		innerRules = innerRuleset.Rules
	} else {
		// Fallback: wrap the entire rule
		innerRules = []any{m.Rules[0]}
	}

	newRuleset := NewRuleset(anySelectors, innerRules, false, nil)
	if os.Getenv("LESS_GO_DEBUG") == "1" {
		fmt.Fprintf(os.Stderr, "[MEDIA.BubbleSelectors] Created newRuleset with %d selectors and %d rules\n", len(anySelectors), len(innerRules))
		for i, sel := range anySelectors {
			fmt.Fprintf(os.Stderr, "[MEDIA.BubbleSelectors]   selector[%d]: type=%T\n", i, sel)
		}
	}
	m.Rules = []any{newRuleset}
	m.SetParent(m.Rules, m.Node)
	m.selectorsBubbled = true
>>>>>>> add049d4
}

// GenCSS generates CSS representation
func (m *Media) GenCSS(context any, output *CSSOutput) {
	// Match JavaScript: Media nodes are always output
	// Visibility filtering happens at the rule level inside the media block, not at the media block itself
	// JavaScript media.genCSS() has no visibility check

	if os.Getenv("LESS_GO_DEBUG") == "1" {
		fmt.Fprintf(os.Stderr, "[Media.GenCSS] Called, Rules count=%d\n", len(m.Rules))
	}

	// Skip media queries with empty rulesets (happens when nested media queries are merged)
	// When evalNested merges nested media queries, it returns an empty Ruleset as a placeholder
	// but the Media node itself should not be output if it has no content
	if len(m.Rules) == 0 {
		// No rules at all, skip
		if os.Getenv("LESS_GO_DEBUG") == "1" {
			fmt.Fprintf(os.Stderr, "[Media.GenCSS] Skipping - no rules\n")
		}
		return
	}

	if ruleset, ok := m.Rules[0].(*Ruleset); ok {
		// Check if the ruleset has only empty content (regardless of selectors)
		// A ruleset with selectors but no actual declarations/rules should not be output
		if hasOnlyEmptyContent(ruleset.Rules) {
			if os.Getenv("LESS_GO_DEBUG") == "1" {
				fmt.Fprintf(os.Stderr, "[Media.GenCSS] Skipping - empty content (Rules=%d)\n", len(ruleset.Rules))
			}
			return // Skip empty media blocks
		}
	}

	output.Add("@media ", m.FileInfo(), m.GetIndex())

	if m.Features != nil {
		if gen, ok := m.Features.(interface{ GenCSS(any, *CSSOutput) }); ok {
			gen.GenCSS(context, output)
		}
	}

	m.OutputRuleset(context, output, m.Rules)
}

// Eval evaluates the media rule - matching JavaScript implementation closely
func (m *Media) Eval(context any) (any, error) {
	if context == nil {
		return nil, fmt.Errorf("context is required for Media.Eval")
	}

	// If this Media node was already evaluated (by evalNested), return an empty Ruleset
	// as a placeholder. This prevents double-merging of features when the node is
	// re-evaluated by a parent context. The actual content is in mediaBlocks and will
	// be output from there.
	if m.evaluated {
		if os.Getenv("LESS_GO_TRACE") != "" {
			origFeatures := ""
			if gen, ok := m.Features.(interface{ ToCSS(any) string }); ok {
				origFeatures = gen.ToCSS(nil)
			}
			fmt.Fprintf(os.Stderr, "[MEDIA.Eval] Skipping already-evaluated node m=%p features=%q, returning empty Ruleset\n", m, origFeatures)
		}
		// Return empty Ruleset as placeholder - the actual content is in mediaBlocks
		return NewRuleset([]any{}, []any{}, false, nil), nil
	}

	if os.Getenv("LESS_GO_TRACE") != "" {
		// Log original AST node's features
		origFeatures := ""
		if gen, ok := m.Features.(interface{ ToCSS(any) string }); ok {
			origFeatures = gen.ToCSS(nil)
		}
		fmt.Fprintf(os.Stderr, "[MEDIA.Eval] Starting eval, m=%p features=%q\n", m, origFeatures)
	}

	// Convert to *Eval context if needed
	var evalCtx *Eval
	if ec, ok := context.(*Eval); ok {
		evalCtx = ec
	} else if mapCtx, ok := context.(map[string]any); ok {
		// For backward compatibility with map-based contexts
		// This path is used by EvalTop and EvalNested
		return m.evalWithMapContext(mapCtx)
	} else {
		return nil, fmt.Errorf("context must be *Eval or map[string]any, got %T", context)
	}

	// Match JavaScript: if (!context.mediaBlocks) { context.mediaBlocks = []; context.mediaPath = []; }
	if evalCtx.MediaBlocks == nil {
		evalCtx.MediaBlocks = []any{}
		evalCtx.MediaPath = []any{}
	}

	// Match JavaScript: const media = new Media(null, [], this._index, this._fileInfo, this.visibilityInfo())
	media := NewMedia(nil, []any{}, m.GetIndex(), m.FileInfo(), m.VisibilityInfo())

	if os.Getenv("LESS_GO_TRACE") != "" {
		fmt.Fprintf(os.Stderr, "[MEDIA.Eval] Created NEW media=%p, mediaPath len=%d\n", media, len(evalCtx.MediaPath))
	}

	// Match JavaScript: if (this.debugInfo) { this.rules[0].debugInfo = this.debugInfo; media.debugInfo = this.debugInfo; }
	if m.DebugInfo != nil {
		if len(m.Rules) > 0 {
			if ruleset, ok := m.Rules[0].(*Ruleset); ok {
				ruleset.DebugInfo = m.DebugInfo
			}
		}
		media.DebugInfo = m.DebugInfo
	}

	// Match JavaScript: media.features = this.features.eval(context)
	if m.Features != nil {
		if eval, ok := m.Features.(interface{ Eval(any) (any, error) }); ok {
			evaluated, err := eval.Eval(context)
			if err != nil {
				return nil, err
			}
			media.Features = evaluated
		} else if eval, ok := m.Features.(interface{ Eval(any) any }); ok {
			media.Features = eval.Eval(context)
		}

		// CRITICAL: After evaluating features, ensure we deeply evaluate all nested values
		// This is necessary for media queries with namespace calls that return expressions
		// containing variables from the mixin scope
		media.Features = m.deeplyEvaluateFeatures(media.Features, context)

		if os.Getenv("LESS_GO_TRACE") != "" {
			featureCSS := ""
			if gen, ok := media.Features.(interface{ ToCSS(any) string }); ok {
				featureCSS = gen.ToCSS(nil)
			}
			fmt.Fprintf(os.Stderr, "[MEDIA.Eval] After feature eval, media=%p features=%q\n", media, featureCSS)
		}
	}

	// Match JavaScript: context.mediaPath.push(media); context.mediaBlocks.push(media);
	evalCtx.MediaPath = append(evalCtx.MediaPath, media)
	evalCtx.MediaBlocks = append(evalCtx.MediaBlocks, media)

	// Match JavaScript: this.rules[0].functionRegistry = context.frames[0].functionRegistry.inherit();
	if len(m.Rules) > 0 {
		if ruleset, ok := m.Rules[0].(*Ruleset); ok {
			// Set AllowImports=true so the inner ruleset is considered visible even without selectors
			// This matches JavaScript behavior where Media inner rulesets don't need visible selectors
			ruleset.AllowImports = true

			// Handle function registry inheritance if frames exist
			if len(evalCtx.Frames) > 0 {
				if frameRuleset, ok := evalCtx.Frames[0].(*Ruleset); ok && frameRuleset.FunctionRegistry != nil {
					// Stub: ruleset.FunctionRegistry = frameRuleset.FunctionRegistry.Inherit()
					ruleset.FunctionRegistry = frameRuleset.FunctionRegistry
				}
			}

			// Match JavaScript: context.frames.unshift(this.rules[0]);
			newFrames := make([]any, len(evalCtx.Frames)+1)
			newFrames[0] = ruleset
			copy(newFrames[1:], evalCtx.Frames)
			evalCtx.Frames = newFrames

			// Match JavaScript: media.rules = [this.rules[0].eval(context)];
			evaluated, err := ruleset.Eval(context)
			if err != nil {
				return nil, err
			}
			media.Rules = []any{evaluated}

			if os.Getenv("LESS_GO_DEBUG") == "1" {
				fmt.Fprintf(os.Stderr, "[MEDIA.Eval] After setting media.Rules, evaluated type=%T\n", evaluated)
				if evalRS, ok := evaluated.(*Ruleset); ok {
					fmt.Fprintf(os.Stderr, "[MEDIA.Eval]   Evaluated Ruleset: Selectors=%d, Rules=%d\n", len(evalRS.Selectors), len(evalRS.Rules))
					for i, r := range evalRS.Rules {
						fmt.Fprintf(os.Stderr, "[MEDIA.Eval]     Rules[%d]: type=%T\n", i, r)
					}
				}
			}

			// Propagate AllowImports to direct children to preserve them during ToCSSVisitor
			// This ensures that rulesets like .my-selector inside detached rulesets are kept
			if evaluatedRuleset, ok := evaluated.(*Ruleset); ok {
				for _, child := range evaluatedRuleset.Rules {
					if childRuleset, ok := child.(*Ruleset); ok {
						childRuleset.AllowImports = true
					}
				}
			}

			// Match JavaScript: context.frames.shift();
			if len(evalCtx.Frames) > 0 {
				evalCtx.Frames = evalCtx.Frames[1:]
			}
		}
	}

	// Match JavaScript: context.mediaPath.pop();
	if len(evalCtx.MediaPath) > 0 {
		evalCtx.MediaPath = evalCtx.MediaPath[:len(evalCtx.MediaPath)-1]
	}

	// Bubble selectors from parent frames into the Media content
	// This ensures that when Media is nested inside a selector (e.g., .body { @media print { ... } }),
	// the parent selector (.body) is preserved inside the Media's content.
	// Note: BubbleSelectors has an idempotency check, so calling it again from Ruleset.Eval is safe.
	if len(evalCtx.Frames) > 0 {
		// Collect selectors from the first parent frame that has real selectors
		var parentSelectors []any
		for i := 0; i < len(evalCtx.Frames); i++ {
			if rs, ok := evalCtx.Frames[i].(*Ruleset); ok {
				// Skip AllowImports rulesets - these are wrapper rulesets from media/container
				if rs.AllowImports {
					continue
				}
				// Only include rulesets that have selectors (not root rulesets)
				if len(rs.Selectors) > 0 {
					for _, sel := range rs.Selectors {
						if s, ok := sel.(*Selector); ok {
							// Skip MediaEmpty selectors - they're placeholders, not real parent selectors
							if !s.MediaEmpty {
								parentSelectors = append(parentSelectors, sel)
							}
						}
					}
					if len(parentSelectors) > 0 {
						break
					}
				}
			}
		}
		if len(parentSelectors) > 0 {
			if os.Getenv("LESS_GO_DEBUG") == "1" {
				fmt.Fprintf(os.Stderr, "[MEDIA.Eval] Bubbling %d parent selectors into media\n", len(parentSelectors))
			}
			media.BubbleSelectors(parentSelectors)
		}
	}

	// Match JavaScript: return context.mediaPath.length === 0 ? media.evalTop(context) : media.evalNested(context);
	if len(evalCtx.MediaPath) == 0 {
		if os.Getenv("LESS_GO_TRACE") != "" {
			fmt.Fprintf(os.Stderr, "[MEDIA.Eval] Calling evalTop, mediaBlocks count: %d\n", len(evalCtx.MediaBlocks))
		}
		return media.EvalTop(evalCtx), nil
	} else {
		if os.Getenv("LESS_GO_TRACE") != "" {
			fmt.Fprintf(os.Stderr, "[MEDIA.Eval] Calling evalNested, mediaPath length: %d\n", len(evalCtx.MediaPath))
		}
		return media.EvalNested(evalCtx), nil
	}
}

// deeplyEvaluateFeatures recursively evaluates all nodes in features to ensure
// variables are fully resolved. This is critical for media queries created from
// namespace calls where variables from mixin scope need to be resolved.
func (m *Media) deeplyEvaluateFeatures(features any, context any) any {
	if features == nil {
		return features
	}

	// For Value nodes, evaluate each value in the array
	if valueNode, ok := features.(*Value); ok {
		if len(valueNode.Value) == 0 {
			return features
		}
		evaluatedValues := make([]any, len(valueNode.Value))
		for i, val := range valueNode.Value {
			evaluatedValues[i] = m.deeplyEvaluateFeatures(val, context)
		}
		newValue, _ := NewValue(evaluatedValues)
		return newValue
	}

	// For Expression nodes, evaluate each value
	if exprNode, ok := features.(*Expression); ok {
		evaluatedValues := make([]any, len(exprNode.Value))
		for i, val := range exprNode.Value {
			evaluatedValues[i] = m.deeplyEvaluateFeatures(val, context)
		}
		newExpr, _ := NewExpression(evaluatedValues, exprNode.NoSpacing)
		if newExpr != nil {
			newExpr.Parens = exprNode.Parens
			newExpr.ParensInOp = exprNode.ParensInOp
		}
		return newExpr
	}

	// For Paren nodes, evaluate the inner value
	if parenNode, ok := features.(*Paren); ok {
		evaluatedValue := m.deeplyEvaluateFeatures(parenNode.Value, context)
		return NewParen(evaluatedValue)
	}

	// For Anonymous nodes, evaluate the inner value if it's evaluable
	if anonNode, ok := features.(*Anonymous); ok {
		if anonNode.Value != nil {
			evaluatedValue := m.deeplyEvaluateFeatures(anonNode.Value, context)
			// If the evaluation changed the value, create a new Anonymous with the evaluated value
			if evaluatedValue != anonNode.Value {
				return NewAnonymous(evaluatedValue, anonNode.Index, anonNode.FileInfo, anonNode.MapLines, anonNode.RulesetLike, anonNode.VisibilityInfo())
			}
		}
		return features
	}

	// For Variable nodes, try to evaluate them
	if _, ok := features.(*Variable); ok {
		if evalNode, ok := features.(interface{ Eval(any) (any, error) }); ok {
			if result, err := evalNode.Eval(context); err == nil && result != nil {
				// Recursively evaluate the result in case it contains more variables
				return m.deeplyEvaluateFeatures(result, context)
			}
		}
		return features
	}

	// For any other Evaluable node, try to evaluate
	if evalNode, ok := features.(interface{ Eval(any) (any, error) }); ok {
		if result, err := evalNode.Eval(context); err == nil && result != nil {
			return result
		}
	} else if evalNode, ok := features.(interface{ Eval(any) any }); ok {
		if result := evalNode.Eval(context); result != nil {
			return result
		}
	}

	return features
}

// evalWithMapContext handles evaluation with map-based context (for backward compatibility)
func (m *Media) evalWithMapContext(ctx map[string]any) (any, error) {
	// Match JavaScript: if (!context.mediaBlocks) { context.mediaBlocks = []; context.mediaPath = []; }
	if ctx["mediaBlocks"] == nil {
		ctx["mediaBlocks"] = []any{}
		ctx["mediaPath"] = []any{}
	}

	// Match JavaScript: const media = new Media(null, [], this._index, this._fileInfo, this.visibilityInfo())
	media := NewMedia(nil, []any{}, m.GetIndex(), m.FileInfo(), m.VisibilityInfo())

	// Match JavaScript: if (this.debugInfo) { this.rules[0].debugInfo = this.debugInfo; media.debugInfo = this.debugInfo; }
	if m.DebugInfo != nil {
		if len(m.Rules) > 0 {
			if ruleset, ok := m.Rules[0].(*Ruleset); ok {
				ruleset.DebugInfo = m.DebugInfo
			}
		}
		media.DebugInfo = m.DebugInfo
	}

	// Match JavaScript: media.features = this.features.eval(context)
	if m.Features != nil {
		if eval, ok := m.Features.(interface{ Eval(any) (any, error) }); ok {
			evaluated, err := eval.Eval(ctx)
			if err != nil {
				return nil, err
			}
			media.Features = evaluated
		} else if eval, ok := m.Features.(interface{ Eval(any) any }); ok {
			media.Features = eval.Eval(ctx)
		}

		// CRITICAL: After evaluating features, ensure we deeply evaluate all nested values
		// This is necessary for media queries with namespace calls that return expressions
		// containing variables from the mixin scope
		media.Features = m.deeplyEvaluateFeatures(media.Features, ctx)
	}

	// Match JavaScript: context.mediaPath.push(media); context.mediaBlocks.push(media);
	if mediaPath, ok := ctx["mediaPath"].([]any); ok {
		ctx["mediaPath"] = append(mediaPath, media)
	}
	if mediaBlocks, ok := ctx["mediaBlocks"].([]any); ok {
		ctx["mediaBlocks"] = append(mediaBlocks, media)
	}

	// Match JavaScript: this.rules[0].functionRegistry = context.frames[0].functionRegistry.inherit();
	if len(m.Rules) > 0 {
		if ruleset, ok := m.Rules[0].(*Ruleset); ok {
			var frames []any
			if f, ok := ctx["frames"].([]any); ok {
				frames = f
			} else {
				return nil, fmt.Errorf("frames is required for media evaluation")
			}

			// Handle function registry inheritance if frames exist
			if len(frames) > 0 {
				if frameRuleset, ok := frames[0].(*Ruleset); ok && frameRuleset.FunctionRegistry != nil {
					ruleset.FunctionRegistry = frameRuleset.FunctionRegistry
				}
			}

			// Match JavaScript: context.frames.unshift(this.rules[0]);
			newFrames := make([]any, len(frames)+1)
			newFrames[0] = ruleset
			copy(newFrames[1:], frames)
			ctx["frames"] = newFrames

			// Match JavaScript: media.rules = [this.rules[0].eval(context)];
			evaluated, err := ruleset.Eval(ctx)
			if err != nil {
				return nil, err
			}
			media.Rules = []any{evaluated}

			// Match JavaScript: context.frames.shift();
			if currentFrames, ok := ctx["frames"].([]any); ok && len(currentFrames) > 0 {
				ctx["frames"] = currentFrames[1:]
			}
		}
	}

	// Match JavaScript: context.mediaPath.pop();
	if mediaPath, ok := ctx["mediaPath"].([]any); ok && len(mediaPath) > 0 {
		ctx["mediaPath"] = mediaPath[:len(mediaPath)-1]
	}

	// Match JavaScript: return context.mediaPath.length === 0 ? media.evalTop(context) : media.evalNested(context);
	if mediaPath, ok := ctx["mediaPath"].([]any); ok {
		if len(mediaPath) == 0 {
			result := media.EvalTop(ctx)
			return result, nil
		} else {
			return media.EvalNested(ctx), nil
		}
	}

	return media.EvalTop(ctx), nil
} <|MERGE_RESOLUTION|>--- conflicted
+++ resolved
@@ -11,13 +11,10 @@
 	Features any
 	Rules    []any
 	DebugInfo any
-<<<<<<< HEAD
 	// evaluated marks this Media node as already evaluated (features merged by evalNested)
 	// This prevents double-merging when the node is re-evaluated
 	evaluated bool
-=======
 	selectorsBubbled bool // Track if BubbleSelectors was already called
->>>>>>> add049d4
 }
 
 // NewMedia creates a new Media instance
@@ -547,26 +544,6 @@
 		return
 	}
 
-<<<<<<< HEAD
-	if os.Getenv("LESS_GO_DEBUG") == "1" {
-		fmt.Fprintf(os.Stderr, "[MEDIA.BubbleSelectors] Before wrap, m.Rules[0] type=%T\n", m.Rules[0])
-		if rs, ok := m.Rules[0].(*Ruleset); ok {
-			fmt.Fprintf(os.Stderr, "[MEDIA.BubbleSelectors]   m.Rules[0] Ruleset: Selectors=%d, Rules=%d\n", len(rs.Selectors), len(rs.Rules))
-			for i, r := range rs.Rules {
-				fmt.Fprintf(os.Stderr, "[MEDIA.BubbleSelectors]     Rules[%d]: type=%T\n", i, r)
-			}
-		}
-	}
-	newRuleset := NewRuleset(anySelectors, []any{m.Rules[0]}, false, nil)
-	m.Rules = []any{newRuleset}
-	m.SetParent(m.Rules, m.Node)
-	if os.Getenv("LESS_GO_DEBUG") == "1" {
-		fmt.Fprintf(os.Stderr, "[MEDIA.BubbleSelectors] After wrap, m.Rules[0] type=%T\n", m.Rules[0])
-		if rs, ok := m.Rules[0].(*Ruleset); ok {
-			fmt.Fprintf(os.Stderr, "[MEDIA.BubbleSelectors]   newRuleset: Selectors=%d, Rules=%d\n", len(rs.Selectors), len(rs.Rules))
-		}
-	}
-=======
 	// Get the rules from the inner ruleset to avoid keeping the & placeholder selector
 	// Instead of wrapping the entire inner ruleset, we extract its rules and create
 	// a new wrapper with the parent selectors
@@ -588,7 +565,6 @@
 	m.Rules = []any{newRuleset}
 	m.SetParent(m.Rules, m.Node)
 	m.selectorsBubbled = true
->>>>>>> add049d4
 }
 
 // GenCSS generates CSS representation
