--- conflicted
+++ resolved
@@ -121,16 +121,14 @@
 	return fmt.Sprintf("%s: %s", le.Type, le.Message)
 }
 
-<<<<<<< HEAD
-// ErrorType returns the error type (e.g., "Argument", "Syntax", "Runtime")
-// This method allows extracting the error type for proper error formatting
-func (le *LessError) ErrorType() string {
-	return le.Type
-}
-
-=======
 // GetErrorType returns the error type.
 func (le *LessError) GetErrorType() string {
+	return le.Type
+}
+
+// ErrorType returns the error type (e.g., "Argument", "Syntax", "Runtime")
+// Deprecated: Use GetErrorType() instead. Kept for backward compatibility.
+func (le *LessError) ErrorType() string {
 	return le.Type
 }
 
@@ -152,7 +150,6 @@
 	return le.Line != nil
 }
 
->>>>>>> dfec77bf
 // StylizeFunc defines the signature for a function that can apply styles (e.g., colors).
 type StylizeFunc func(str string, style string) string
 
