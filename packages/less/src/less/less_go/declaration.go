package less_go

import (
	"fmt"
	"os"
	"strings"
)

// Declaration represents a declaration node in the Less AST
type Declaration struct {
	*Node
	name      any
	Value     *Value
	important string
	merge     any // Can be bool or string ('+' for comma merge)
	inline    bool
	variable  bool
}

// NewDeclaration creates a new Declaration instance
func NewDeclaration(name any, value any, important any, merge any, index int, fileInfo map[string]any, inline bool, variable any) (*Declaration, error) {
	node := NewNode()
	node.TypeIndex = GetTypeIndexForNodeType("Declaration")

	d := &Declaration{
		Node:      node,
		name:      name,
		important: "",
		merge:     merge,
		inline:    inline || false,
		variable:  false,
	}

	// Set index and fileInfo
	d.Index = index
	d.SetFileInfo(fileInfo)

	// Handle important flag
	if important != nil {
		if str, ok := important.(string); ok {
			// Match JavaScript: always prepend a space to the trimmed important string
			// JavaScript: this.important = important ? ` ${important.trim()}` : '';
			str = strings.TrimSpace(str)
			if str != "" {
				d.important = " " + str
			}
		}
	}

	// Handle value - match JavaScript logic: (value instanceof Node) ? value : new Value([value ? new Anonymous(value) : null])
	if val, ok := value.(*Value); ok {
		d.Value = val
	} else {
		// Check if value is already a Node type (matches JavaScript: value instanceof Node)
		isNode := false
		switch value.(type) {
		case *Node, *Color, *Dimension, *Quoted, *Anonymous, *Keyword, *Expression, *Call, *Ruleset, *Declaration:
			isNode = true
		case interface{ GetType() string }:
			// Has GetType method, likely a node
			isNode = true
		}
		
		if isNode {
			// Value is already a Node, wrap it in Value([node])
			newValue, err := NewValue([]any{value})
			if err != nil {
				return nil, err
			}
			d.Value = newValue
		} else {
			// Value is not a Node, wrap in Value([Anonymous(value)])
			var anonymousValue any
			if value != nil {
				anonymousValue = NewAnonymous(value, 0, nil, false, false, nil)
			} else {
				anonymousValue = nil
			}
			newValue, err := NewValue([]any{anonymousValue})
			if err != nil {
				return nil, err
			}
			d.Value = newValue
		}
	}

	// Handle variable flag
	if variable != nil {
		if v, ok := variable.(bool); ok {
			d.variable = v
		}
	} else {
		// Check if name starts with '@'
		if str, ok := name.(string); ok {
			d.variable = len(str) > 0 && str[0] == '@'
		}
	}

	// Set allowRoot through the Node interface
	if n, ok := interface{}(d.Node).(interface{ SetAllowRoot(bool) }); ok {
		n.SetAllowRoot(true)
	}
	d.SetParent(d.Value, d.Node)

	return d, nil
}

// GetType returns the type of the node
func (d *Declaration) GetType() string {
	return "Declaration"
}

// GetTypeIndex returns the type index for visitor pattern
func (d *Declaration) GetTypeIndex() int {
	// Return from Node field if set, otherwise get from registry
	if d.Node != nil && d.Node.TypeIndex != 0 {
		return d.Node.TypeIndex
	}
	return GetTypeIndexForNodeType("Declaration")
}

// GetVariable returns whether this is a variable declaration
func (d *Declaration) GetVariable() bool {
	return d.variable
}

// GetName returns the declaration name
func (d *Declaration) GetName() string {
	if nameStr, ok := d.name.(string); ok {
		return nameStr
	}
	return fmt.Sprintf("%v", d.name)
}

// GetMerge returns the merge flag
func (d *Declaration) GetMerge() any {
	return d.merge
}

// MergeType returns the type of merge (true for space, "+" for comma)
func (d *Declaration) MergeType() string {
	switch m := d.merge.(type) {
	case string:
		return m
	case bool:
		if m {
			return "true" // space separated
		}
	}
	return ""
}

// GetImportant returns whether this declaration is important
func (d *Declaration) GetImportant() bool {
	return d.important != ""
}

// GetValue returns the value of the declaration
func (d *Declaration) GetValue() any {
	return d.Value
}

// SetValue sets the value of the declaration
func (d *Declaration) SetValue(value any) {
	if v, ok := value.(*Value); ok {
		d.Value = v
	}
}

// SetImportant sets the important flag
func (d *Declaration) SetImportant(important bool) {
	if important {
		// Match JavaScript: always prepend a space
		d.important = " !important"
	} else {
		d.important = ""
	}
}

// evalName evaluates the name of the declaration
func evalName(context any, name []any) (string, error) {
	value := ""
	output := &CSSOutput{
		Add: func(chunk any, fileInfo any, index any) {
			if chunk != nil {
				switch v := chunk.(type) {
				case string:
					value += v
				case *Keyword:
					value += v.value
				default:
					value += fmt.Sprintf("%v", v)
				}
			}
		},
	}

	// JavaScript always evaluates each name element first
	for _, n := range name {
		// Always evaluate first, matching JavaScript behavior
		var evaluated any = n
		if evaluator, ok := n.(Evaluator); ok {
			evald, err := evaluator.Eval(context)
			if err != nil {
<<<<<<< HEAD
				// Propagate evaluation errors (e.g., undefined variables in interpolation)
=======
				// Propagate errors from variable evaluation (e.g., undefined variables in interpolation)
>>>>>>> f8b76cb3
				return "", err
			}
			if evald != nil {
				evaluated = evald
			}
		}

		// Then generate CSS
		if generator, ok := evaluated.(CSSGenerator); ok {
			generator.GenCSS(context, output)
		} else {
			// Handle simple types
			switch v := evaluated.(type) {
			case *Keyword:
				output.Add(v.value, nil, nil)
			case *Anonymous:
				output.Add(v.Value, nil, nil)
			default:
				output.Add(v, nil, nil)
			}
		}
	}

	return value, nil
}

// Accept visits the declaration value with a visitor
// This matches JavaScript Node's accept method: this.value = visitor.visit(this.value)
func (d *Declaration) Accept(visitor any) {
	if v, ok := visitor.(interface{ Visit(any) any }); ok && d.Value != nil {
		result := v.Visit(d.Value)
		if resultValue, ok := result.(*Value); ok {
			d.Value = resultValue
		}
	}
}

// Eval evaluates the declaration
func (d *Declaration) Eval(context any) (any, error) {
	if context == nil {
		return nil, fmt.Errorf("context is required for Declaration.Eval")
	}

	mathBypass := false
	var prevMath any
	var name any = d.name
	variable := d.variable

	// Handle name evaluation
	if str, ok := name.(string); !ok {
		nameArr, ok := name.([]any)
		if ok && len(nameArr) == 1 {
			if keyword, ok := nameArr[0].(*Keyword); ok {
				name = keyword.value
			} else {
				evaluatedName, err := evalName(context, nameArr)
				if err != nil {
					return nil, err
				}
				name = evaluatedName
			}
		} else if ok {
			evaluatedName, err := evalName(context, nameArr)
			if err != nil {
				return nil, err
			}
			name = evaluatedName
		}
		variable = false
	} else {
		name = str
	}

	// Handle font and math context
	if name == "font" {
		if ctx, ok := context.(map[string]any); ok {
			if mathVal, ok := ctx["math"]; ok {
				if os.Getenv("LESS_GO_TRACE") == "1" {
					fmt.Printf("[DECL-DEBUG] Font declaration: current math=%v\n", mathVal)
				}
				if mathVal == Math.Always {
					mathBypass = true
					prevMath = mathVal
					ctx["math"] = Math.ParensDivision
					if os.Getenv("LESS_GO_TRACE") == "1" {
						fmt.Printf("[DECL-DEBUG] Changed math from Always to ParensDivision for font\n")
					}
				}
			}
		}
	}

	// Create important scope
	if evalCtx, ok := context.(*Eval); ok {
		// For *Eval context, append to ImportantScope directly
		evalCtx.ImportantScope = append(evalCtx.ImportantScope, map[string]any{})
	} else if ctx, ok := context.(map[string]any); ok {
		// For map context, manage importantScope in the map
		if importantScope, ok := ctx["importantScope"].([]any); ok {
			ctx["importantScope"] = append(importantScope, map[string]any{})
		} else {
			// Initialize importantScope if it doesn't exist
			ctx["importantScope"] = []any{map[string]any{}}
		}
	}

	// Evaluate value
	var evaldValue any
	var err error
	evaldValue, err = d.Value.Eval(context)
	if err != nil {
		return nil, err
	}

	// Check for detached ruleset
	if !d.variable {
		if val, ok := evaldValue.(map[string]any); ok {
			if val["type"] == "DetachedRuleset" {
				return nil, &ValueError{
					Message: "Rulesets cannot be evaluated on a property",
				}
			}
		}
	}

	// Handle important flag
	important := d.important
	if evalCtx, ok := context.(*Eval); ok {
		// For *Eval context, pop from ImportantScope directly
		if len(evalCtx.ImportantScope) > 0 {
			lastScope := evalCtx.ImportantScope[len(evalCtx.ImportantScope)-1]
			evalCtx.ImportantScope = evalCtx.ImportantScope[:len(evalCtx.ImportantScope)-1]

			// Check if we should use the important flag from the scope
			if important == "" && lastScope != nil {
				if imp, ok := lastScope["important"].(string); ok && imp != "" {
					important = imp
				}
			}
		}
	} else if ctx, ok := context.(map[string]any); ok {
		// For map context, pop from importantScope in the map
		if importantScope, ok := ctx["importantScope"].([]any); ok && len(importantScope) > 0 {
			// Pop the scope
			lastScope := importantScope[len(importantScope)-1]
			ctx["importantScope"] = importantScope[:len(importantScope)-1]

			// Check if we should use the important flag from the scope
			if important == "" && lastScope != nil {
				if scope, ok := lastScope.(map[string]any); ok {
					if imp, ok := scope["important"].(string); ok && imp != "" {
						important = imp
					}
				}
			}
		}
	}

	// Restore math context
	if mathBypass {
		if ctx, ok := context.(map[string]any); ok {
			if os.Getenv("LESS_GO_TRACE") == "1" {
				fmt.Printf("[DECL-DEBUG] Restoring math to %v after font declaration\n", prevMath)
			}
			ctx["math"] = prevMath
		}
	}

	newDecl, err := NewDeclaration(name, evaldValue, important, d.merge, d.Index, d.FileInfo(), d.inline, variable)
	if err != nil {
		return nil, err
	}

	return newDecl, nil
}

// GenCSS generates CSS representation
func (d *Declaration) GenCSS(context any, output *CSSOutput) {
	// Check visibility - skip if node blocks visibility and is not explicitly visible
	// Also skip if this is a variable declaration (variables are not output as CSS)
	if d.variable {
		return
	}
	if d.Node != nil && d.Node.BlocksVisibility() {
		nodeVisible := d.Node.IsVisible()
		if nodeVisible == nil || !*nodeVisible {
			// Node blocks visibility and is not explicitly visible, skip output
			return
		}
	}

	compress := false
	if ctx, ok := context.(map[string]any); ok {
		if c, ok := ctx["compress"].(bool); ok {
			compress = c
		}
	}

	// Format name as string for CSS output
	nameStr := ""
	switch n := d.name.(type) {
	case string:
		nameStr = n
	case *Keyword:
		nameStr = n.value
	case *Anonymous:
		nameStr = fmt.Sprintf("%v", n.Value)
	case []any:
<<<<<<< HEAD
		// Note: This should not fail if Eval() was called first
		// If it does fail, we'll use the fallback string representation
		evaluatedName, err := evalName(context, n)
		if err != nil {
			// Cannot propagate error from GenCSS, use fallback
			nameStr = fmt.Sprintf("%v", n)
		} else {
			nameStr = evaluatedName
		}
=======
		evaluatedName, err := evalName(context, n)
		if err != nil {
			// Panic to be caught by defer/recover above
			panic(err)
		}
		nameStr = evaluatedName
>>>>>>> f8b76cb3
	default:
		nameStr = fmt.Sprintf("%v", n)
	}

	// Add name
	if compress {
		output.Add(nameStr, d.FileInfo(), d.GetIndex())
		output.Add(":", d.FileInfo(), d.GetIndex())
	} else {
		output.Add(nameStr, d.FileInfo(), d.GetIndex())
		output.Add(": ", d.FileInfo(), d.GetIndex())
	}

	// Add value with error handling to match JavaScript
	// Use defer/recover to catch panics and convert to proper errors
	defer func() {
		if r := recover(); r != nil {
			// Convert panic to error with proper index and filename information
			var errMsg string
			switch e := r.(type) {
			case error:
				errMsg = e.Error()
			default:
				errMsg = fmt.Sprintf("%v", e)
			}
			
			// Create an error with index and filename similar to JavaScript
			filename := ""
			if d.FileInfo() != nil {
				if f, ok := d.FileInfo()["filename"].(string); ok {
					filename = f
				}
			}
			
			// Re-panic with enhanced error message
			panic(fmt.Errorf("%s (index: %d, filename: %s)", errMsg, d.GetIndex(), filename))
		}
	}()

	// For inline declarations (e.g., in media features), ensure Variables are fully evaluated
	// This handles cases where variables are nested in declarations within parens
	if d.inline {
		// Try to evaluate the value to resolve any nested variables
		if evaluated, err := d.Value.Eval(context); err == nil && evaluated != nil {
			// Use the evaluated value instead
			if gen, ok := evaluated.(interface{ GenCSS(any, *CSSOutput) }); ok {
				gen.GenCSS(context, output)
			} else {
				output.Add(fmt.Sprintf("%v", evaluated), d.FileInfo(), d.GetIndex())
			}
		} else {
			// Fall back to normal GenCSS if evaluation fails
			d.Value.GenCSS(context, output)
		}
	} else {
		// Normal (non-inline) declarations use the standard GenCSS
		d.Value.GenCSS(context, output)
	}

	// Add important and semicolon
	if d.important != "" {
		output.Add(d.important, d.FileInfo(), d.GetIndex())
	}

	if !d.inline && !(compress && isLastRule(context)) {
		output.Add(";", d.FileInfo(), d.GetIndex())
	} else {
		output.Add("", d.FileInfo(), d.GetIndex())
	}
}


// isLastRule checks if this is the last rule in the context
func isLastRule(context any) bool {
	if ctx, ok := context.(map[string]any); ok {
		if lastRule, ok := ctx["lastRule"].(bool); ok {
			return lastRule
		}
	}
	return false
}

// IsVisible returns whether this declaration should be visible in CSS output
// Following JavaScript implementation: declarations are visible by default
func (d *Declaration) IsVisible() bool {
	// In JavaScript, nodeVisible is undefined for declarations, meaning they inherit
	// parent visibility. For practical purposes, declarations are visible unless
	// explicitly hidden, so we return true by default.
	return true
}

// MakeImportant creates a new Declaration with important flag
func (d *Declaration) MakeImportant() any {
	// If already important, preserve the existing important value
	importantValue := "!important"
	if d.important != "" {
		importantValue = strings.TrimSpace(d.important)
	}
	newDecl, _ := NewDeclaration(d.name, d.Value, importantValue, d.merge, d.GetIndex(), d.FileInfo(), d.inline, d.variable)
	return newDecl
}

// ToCSS generates CSS string representation
func (d *Declaration) ToCSS(context any) string {
	var strs []string
	output := &CSSOutput{
		Add: func(chunk any, fileInfo any, index any) {
			strs = append(strs, fmt.Sprintf("%v", chunk))
		},
		IsEmpty: func() bool {
			return len(strs) == 0
		},
	}
	d.GenCSS(context, output)
	return strings.Join(strs, "")
} <|MERGE_RESOLUTION|>--- conflicted
+++ resolved
@@ -202,11 +202,7 @@
 		if evaluator, ok := n.(Evaluator); ok {
 			evald, err := evaluator.Eval(context)
 			if err != nil {
-<<<<<<< HEAD
-				// Propagate evaluation errors (e.g., undefined variables in interpolation)
-=======
 				// Propagate errors from variable evaluation (e.g., undefined variables in interpolation)
->>>>>>> f8b76cb3
 				return "", err
 			}
 			if evald != nil {
@@ -415,24 +411,12 @@
 	case *Anonymous:
 		nameStr = fmt.Sprintf("%v", n.Value)
 	case []any:
-<<<<<<< HEAD
-		// Note: This should not fail if Eval() was called first
-		// If it does fail, we'll use the fallback string representation
-		evaluatedName, err := evalName(context, n)
-		if err != nil {
-			// Cannot propagate error from GenCSS, use fallback
-			nameStr = fmt.Sprintf("%v", n)
-		} else {
-			nameStr = evaluatedName
-		}
-=======
 		evaluatedName, err := evalName(context, n)
 		if err != nil {
 			// Panic to be caught by defer/recover above
 			panic(err)
 		}
 		nameStr = evaluatedName
->>>>>>> f8b76cb3
 	default:
 		nameStr = fmt.Sprintf("%v", n)
 	}
