--- conflicted
+++ resolved
@@ -1933,13 +1933,6 @@
 	case "@document", "@supports":
 		hasUnknown = true
 		isRooted = false
-	case "@starting-style":
-		// @starting-style should stay nested (CSS native nesting), not bubble up
-		isRooted = false
-	case "@layer":
-		// @layer should allow selector bubbling when nested inside rulesets
-		hasUnknown = true
-		isRooted = false
 	default:
 		hasUnknown = true
 	}
@@ -2226,22 +2219,13 @@
 	var e any
 	var prop any
 	var rangeProp any
-<<<<<<< HEAD
-	spacing := false // Tracks if there's whitespace before '('
-=======
 	spacing := false // Tracks if there was whitespace before '(' in the input
->>>>>>> 0b246ea1
 
 	p.parser.parserInput.Save()
 
 	for {
-<<<<<<< HEAD
-		// Check if there's whitespace before a potential '('
-		// This matches JavaScript: parserInput.$re(/^[0-9a-z-]*\s+\(/)
-=======
 		// Check if there's spacing before '(' - this is a look-ahead to detect
 		// patterns like "and (" vs "layer(" to preserve original spacing
->>>>>>> 0b246ea1
 		p.parser.parserInput.Save()
 		if p.parser.parserInput.Re(reSpacingBeforeParen) != nil {
 			spacing = true
@@ -2294,7 +2278,6 @@
 			}
 
 			if p.parser.parserInput.Char(')') != nil {
-				var paren *Paren
 				if prop != nil && e == nil {
 					// Create QueryInParens node
 					var queryInParens any
@@ -2309,31 +2292,6 @@
 						}
 						queryInParens = NewQueryInParens(condition.Op, condition.Lvalue, condition.Rvalue, rangeOp, rangeValue, condition.Index)
 					}
-<<<<<<< HEAD
-					paren = NewParen(queryInParens)
-					e = prop
-				} else if prop != nil && e != nil {
-					decl, _ := NewDeclaration(prop, e, nil, false, p.parser.parserInput.GetIndex()+p.parser.currentIndex, p.parser.fileInfo, true, false)
-					paren = NewParen(decl)
-					// When there's no spacing before paren, set NoSpacing
-					if !spacing {
-						paren.NoSpacing = true
-					}
-					spacing = false // Reset for next iteration
-				} else if e != nil {
-					paren = NewParen(e)
-					// When there's no spacing before paren, set NoSpacing
-					if !spacing {
-						paren.NoSpacing = true
-					}
-					spacing = false // Reset for next iteration
-				} else {
-					p.parser.error("badly formed media feature definition", "")
-				}
-				if paren != nil {
-					nodes = append(nodes, paren)
-				}
-=======
 					// Set NoSpacing=true if there was no whitespace before '(' in the input
 					nodes = append(nodes, NewParenWithSpacing(queryInParens, !spacing))
 					e = prop
@@ -2349,7 +2307,6 @@
 				}
 				// Reset spacing for next paren
 				spacing = false
->>>>>>> 0b246ea1
 			} else {
 				p.parser.error("Missing closing ')'", "Parse")
 			}
