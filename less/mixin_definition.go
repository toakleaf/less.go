package less_go

import (
	"fmt"
	"os"
)

<<<<<<< HEAD
=======
// NOTE: Slice/map pooling was considered but is not used because:
// - arguments slice is retained by NewExpression
// - mixinFrames slice is stored in evalContext["frames"]
// - evalFrames slice is stored in evalContext["frames"]
// Instead, we optimize via pre-allocation with exact capacity.

>>>>>>> 9506f270
// toCSS converts a value to its CSS string representation
func toCSS(val any, context any) string {
	if cssGenerator, ok := val.(interface{ ToCSS(any) string }); ok {
		return cssGenerator.ToCSS(context)
	}
	return fmt.Sprintf("%v", val)
}

// continueEvaluatingVariables continues evaluating if the result is a Variable
// This handles cases where a Variable's value is another Variable (e.g., nested mixin parameters)
func continueEvaluatingVariables(val any, context any) any {
	seen := make(map[*Variable]bool)
	for {
		if varResult, ok := val.(*Variable); ok {
			// Avoid infinite loops - if we've seen this variable before, stop
			if seen[varResult] {
				break
			}
			seen[varResult] = true
			if evalVar, ok := val.(interface{ Eval(any) any }); ok {
				val = evalVar.Eval(context)
			} else {
				break
			}
		} else {
			break
		}
	}
	return val
}

// MixinDefinition represents a mixin definition node in the Less AST
type MixinDefinition struct {
	*Ruleset
	Name               string
	Params             []any
	Condition          any
	Variadic           bool
	Arity              int
	Lookups            map[string][]any
	Required           int
	OptionalParameters []string
	Frames             []any
}

// NewMixinDefinition creates a new MixinDefinition instance
func NewMixinDefinition(name string, params []any, rules []any, condition any, variadic bool, frames []any, visibilityInfo map[string]any) (*MixinDefinition, error) {
	// Handle default name
	if name == "" {
		name = "anonymous mixin"
	}
	name = Intern(name)

	// Create selectors array with single selector containing element
	element := NewElement(nil, name, false, 0, make(map[string]any), nil)
	selector, err := NewSelector([]*Element{element}, nil, nil, 0, make(map[string]any), visibilityInfo)
	if err != nil {
		return nil, err
	}

	// Create base ruleset
	ruleset := NewRuleset([]any{selector}, rules, false, visibilityInfo)
	ruleset.AllowRoot = true

	// NOTE: We do NOT mark nested rulesets as InsideMixinDefinition here.
	// This is because NewMixinDefinition is used for two cases:
	// 1. Creating real mixin definitions from source (parser.go) - needs marking
	// 2. Wrapping existing rulesets to call them as mixins (mixin_call.go) - should NOT be marked
	//
	// The marking is done in the parser where the mixin definition is created from source.

	// Calculate arity
	arity := 0
	if params != nil {
		arity = len(params)
	}

	// Calculate required parameters and collect optional ones
	required := 0
	optionalParameters := []string{}
	
	for _, p := range params {
		if param, ok := p.(map[string]any); ok {
			paramName := param["name"]
			paramValue := param["value"]
			
			// Extract name string from either string or Variable
			var nameStr string
			if s, ok := paramName.(string); ok {
				nameStr = s
			} else if v, ok := paramName.(*Variable); ok {
				nameStr = v.GetName()
			}
			
			// JavaScript logic: !p.name || (p.name && !p.value)
			// Required if: no name OR empty string name OR (has name but no value)
			if paramName == nil || nameStr == "" || (paramName != nil && paramValue == nil) {
				required++
			} else {
				// Has both name and value - it's optional
				if nameStr != "" {
					optionalParameters = append(optionalParameters, nameStr)
				}
			}
		}
	}

	md := &MixinDefinition{
		Ruleset:            ruleset,
		Name:               name,
		Params:             params,
		Condition:          condition,
		Variadic:           variadic,
		Arity:              arity,
		Lookups:            make(map[string][]any),
		Required:           required,
		OptionalParameters: optionalParameters,
		Frames:             frames,
	}

	return md, nil
}

// GetType returns the type of the node
func (md *MixinDefinition) GetType() string {
	return "MixinDefinition"
}

// Type returns the type of the node (for compatibility)
func (md *MixinDefinition) Type() string {
	return "MixinDefinition"
}

// EvalFirst indicates this node should be evaluated first
func (md *MixinDefinition) EvalFirst() bool {
	return true
}

// IsRuleset returns true (MixinDefinition inherits from Ruleset in JavaScript)
func (md *MixinDefinition) IsRuleset() bool {
	return true
}

// Accept visits the mixin definition with a visitor
func (md *MixinDefinition) Accept(visitor any) {
	// Try the variadic signature first (matches Visitor.VisitArray signature)
	if v, ok := visitor.(interface{ VisitArray([]any, ...bool) []any }); ok {
		if len(md.Params) > 0 {
			md.Params = v.VisitArray(md.Params)
		}
		if md.Rules != nil {
			md.Rules = v.VisitArray(md.Rules)
		}
	} else if v, ok := visitor.(interface{ VisitArray([]any) []any }); ok {
		// Fallback to non-variadic signature for compatibility
		if len(md.Params) > 0 {
			md.Params = v.VisitArray(md.Params)
		}
		if md.Rules != nil {
			md.Rules = v.VisitArray(md.Rules)
		}
	}

	if v, ok := visitor.(interface{ Visit(any) any }); ok {
		if md.Condition != nil {
			md.Condition = v.Visit(md.Condition)
		}
	}
}

// EvalParams evaluates mixin parameters and creates parameter frame
func (md *MixinDefinition) EvalParams(context any, mixinEnv any, args []any, evaldArguments []any) (*Ruleset, error) {
	frame := NewRuleset(nil, nil, false, nil)
	
	
	var varargs []any
	var arg any
	params := md.Params // No need to copy - params are only read, not modified
	var val any
	var name string
	var isNamedFound bool
	argIndex := 0
	argsLength := 0
	
	// Set up function registry inheritance
	if env, ok := mixinEnv.(map[string]any); ok {
		if frames, ok := env["frames"].([]any); ok && len(frames) > 0 {
			if frameMap, ok := frames[0].(map[string]any); ok {
				if funcRegistry, ok := frameMap["functionRegistry"]; ok {
					frame.FunctionRegistry = funcRegistry
				}
			}
		}
	}

	// Create new evaluation context
	// Pre-calculate frames capacity and use copy instead of append
	var newFrames []any
	if env, ok := mixinEnv.(map[string]any); ok {
		if frames, ok := env["frames"].([]any); ok {
			newFrames = make([]any, 1+len(frames))
			newFrames[0] = frame
			copy(newFrames[1:], frames)
		} else {
			newFrames = []any{frame}
		}
	} else {
		newFrames = []any{frame}
	}

	// Use pool for evalContext to reduce allocations
	evalContext := GetContextMapFromPool()
	defer ReleaseContextMap(evalContext)
	evalContext["frames"] = newFrames
	if env, ok := mixinEnv.(map[string]any); ok {
		for k, v := range env {
			if k != "frames" {
				evalContext[k] = v
			}
		}
	}
	// else: evalContext just has frames, which is already set

	if args != nil {
		args = CopyArray(args)
		argsLength = len(args)

		// Process named arguments first
		for i := 0; i < argsLength; i++ {
			if argMap, ok := args[i].(map[string]any); ok {
				if argName, ok := argMap["name"].(string); ok && argName != "" {
					name = argName
					isNamedFound = false
					
					// Ensure evaldArguments has enough slots
					for len(evaldArguments) < len(params) {
						evaldArguments = append(evaldArguments, nil)
					}
					
					for j := 0; j < len(params); j++ {
						if evaldArguments[j] != nil {
							continue
						}
						
						if paramMap, ok := params[j].(map[string]any); ok {
							// Handle both string names and Variable objects
							var paramNameStr string
							if paramName, ok := paramMap["name"].(string); ok {
								paramNameStr = paramName
							} else if paramVar, ok := paramMap["name"].(*Variable); ok {
								paramNameStr = paramVar.GetName()
							}
							
							
							if paramNameStr != "" && name == paramNameStr {
								// Handle values that implement Eval with error return
								if argValue, ok := argMap["value"].(interface{ Eval(any) (any, error) }); ok {
									evalResult, err := argValue.Eval(context)
									if err != nil {
										return nil, err
									}
									// Continue evaluating if result is still a Variable
									evalResult = continueEvaluatingVariables(evalResult, context)
									evaldArguments[j] = evalResult
									// Create declaration and prepend to frame
									decl, err := NewDeclaration(name, evaldArguments[j], nil, false, 0, nil, false, true)
									if err != nil {
										return nil, err
									}
									frame.PrependRule(decl)
									isNamedFound = true
									break
								} else if argValue, ok := argMap["value"].(interface{ Eval(any) any }); ok {
									// Handle values that implement Eval without error return
									evalResult := argValue.Eval(context)
									// Continue evaluating if result is still a Variable
									evalResult = continueEvaluatingVariables(evalResult, context)
									evaldArguments[j] = evalResult
									// Create declaration and prepend to frame
									decl, err := NewDeclaration(name, evaldArguments[j], nil, false, 0, nil, false, true)
									if err != nil {
										return nil, err
									}
									frame.PrependRule(decl)
									isNamedFound = true
									break
								} else {
									// If value doesn't implement Eval, use it directly
									evaldArguments[j] = argMap["value"]
									// Create declaration and prepend to frame
									decl, err := NewDeclaration(name, evaldArguments[j], nil, false, 0, nil, false, true)
									if err != nil {
										return nil, err
									}
									frame.PrependRule(decl)
									isNamedFound = true
									break
								}
							}
						}
					}
					
					if isNamedFound {
						// Remove processed argument
						newArgs := make([]any, len(args)-1)
						copy(newArgs, args[:i])
						copy(newArgs[i:], args[i+1:])
						args = newArgs
						i--
						argsLength--
						continue
					} else {
						return nil, fmt.Errorf("named argument for %s %s not found", md.Name, name)
					}
				}
			}
		}
	}

	// Process positional arguments  
	argIndex = 0
	for i := 0; i < len(params); i++ {
		if i < len(evaldArguments) && evaldArguments[i] != nil {
			continue
		}

		arg = nil
		if args != nil && argIndex < len(args) {
			arg = args[argIndex]
		}

		if paramMap, ok := params[i].(map[string]any); ok {
			// Extract name string from either string or Variable
			var paramNameStr string
			if s, ok := paramMap["name"].(string); ok {
				paramNameStr = s
			} else if v, ok := paramMap["name"].(*Variable); ok {
				paramNameStr = v.GetName()
			}
			
			if paramNameStr != "" {
				name = paramNameStr
				// Debug: check if name has @ prefix
				// fmt.Printf("DEBUG: Parameter name: %s\n", name)
				
				if variadic, ok := paramMap["variadic"].(bool); ok && variadic {
					varargs = make([]any, 0, argsLength-argIndex)
					for j := argIndex; j < argsLength; j++ {
						if argMap, ok := args[j].(map[string]any); ok {
							argValue := argMap["value"]
							// Try to evaluate the value - handle both Eval signatures
							// Match JavaScript: args[j].value.eval(context)
							if evalMethod, ok := argValue.(interface{ Eval(any) (any, error) }); ok {
								evaluated, err := evalMethod.Eval(context)
								if err == nil {
									argValue = evaluated
								}
								// If error, use unevaluated value
							} else if evalMethod, ok := argValue.(interface{ Eval(any) any }); ok {
								argValue = evalMethod.Eval(context)
							}
							// If no Eval method, use the value as-is (e.g., Keywords)

							// IMPORTANT: Flatten Expression/Value types with multiple items
							// This handles cases like .mixin(a b c d) where space-separated
							// values should become individual arguments for ...
							// BUT: Only flatten if there's a single argument total
							if argsLength == 1 {
								if exprValue, ok := argValue.(*Expression); ok && len(exprValue.Value) > 0 {
									varargs = append(varargs, exprValue.Value...)
								} else if valueValue, ok := argValue.(*Value); ok && len(valueValue.Value) > 0 {
									varargs = append(varargs, valueValue.Value...)
								} else {
									varargs = append(varargs, argValue)
								}
							} else {
								// Multiple arguments - don't flatten
								varargs = append(varargs, argValue)
							}
						}
					}
					expr, err := NewExpression(varargs, false)
					if err != nil {
						return nil, err
					}
					// Match JavaScript: new Expression(varargs).eval(context)
					// Use context, not evalContext, to preserve math mode and other settings
					evalExpr, err := expr.Eval(context)
					if err != nil {
						return nil, err
					}
					decl, err := NewDeclaration(name, evalExpr, nil, false, 0, nil, false, true)
					if err != nil {
						return nil, err
					}
					frame.PrependRule(decl)
				} else {
					// Non-variadic parameter
					if arg != nil {
						if argMap, ok := arg.(map[string]any); ok {
							if argValue, ok := argMap["value"]; ok {
								// Handle detached ruleset
								if argSlice, ok := argValue.([]any); ok {
									ruleset := NewRuleset(nil, argSlice, false, nil)
									val = NewDetachedRuleset(ruleset, nil)
								} else if evalValue, ok := argValue.(interface{ Eval(any) (any, error) }); ok {
									// Check for Eval with error return first (more common in Go)
									// This handles Expression, Variable, and other nodes that return (any, error)
									evalResult, err := evalValue.Eval(context)
									if err != nil {
										return nil, err
									}
									val = evalResult
									// Continue evaluating if result is still a Variable (handles nested variable references)
									val = continueEvaluatingVariables(val, context)
								} else if evalValue, ok := argValue.(interface{ Eval(any) any }); ok {
									// Check for Eval without error return (less common)
									// This handles DetachedRuleset and other nodes that return any
									val = evalValue.Eval(context)
									// Continue evaluating if result is still a Variable (handles nested variable references)
									val = continueEvaluatingVariables(val, context)
								} else {
									val = argValue
								}
							} else {
								// No 'value' key in argMap
							}
						} else {
							// Try to handle direct values
							if evalValue, ok := arg.(interface{ Eval(any) any }); ok {
								val = evalValue.Eval(context)
							} else {
								val = arg
							}
						}
					} else if paramValue, ok := paramMap["value"]; ok && paramValue != nil {
						// Try both Eval signatures
						if evalValue, ok := paramValue.(interface{ Eval(any) (any, error) }); ok {
							// Default parameters should use an environment that includes the frame being built
							// This allows them to reference earlier parameters
							defaultParamEnv := mixinEnv
							if mixinEnvMap, ok := mixinEnv.(map[string]any); ok {
								// Create new environment with frame prepended to frames
								defaultParamEnv = make(map[string]any)
								for k, v := range mixinEnvMap {
									defaultParamEnv.(map[string]any)[k] = v
								}
								if frames, ok := mixinEnvMap["frames"].([]any); ok {
									updatedFrames := []any{frame}
									updatedFrames = append(updatedFrames, frames...)
									defaultParamEnv.(map[string]any)["frames"] = updatedFrames
								}
							}
							evalResult, err := evalValue.Eval(defaultParamEnv)
							if err != nil {
								return nil, err
							}
							// Continue evaluating if result is still a Variable
							evalResult = continueEvaluatingVariables(evalResult, defaultParamEnv)
							val = evalResult
							frame.ResetCache()
						} else if evalValue, ok := paramValue.(interface{ Eval(any) any }); ok {
							// Create updated environment for default parameter evaluation
							defaultParamEnv := mixinEnv
							if mixinEnvMap, ok := mixinEnv.(map[string]any); ok {
								// Create new environment with frame prepended to frames
								defaultParamEnv = make(map[string]any)
								for k, v := range mixinEnvMap {
									defaultParamEnv.(map[string]any)[k] = v
								}
								if frames, ok := mixinEnvMap["frames"].([]any); ok {
									updatedFrames := []any{frame}
									updatedFrames = append(updatedFrames, frames...)
									defaultParamEnv.(map[string]any)["frames"] = updatedFrames
								}
							}
							val = evalValue.Eval(defaultParamEnv)
							// Continue evaluating if result is still a Variable
							val = continueEvaluatingVariables(val, defaultParamEnv)
							frame.ResetCache()
						} else {
						}
					} else {
						return nil, fmt.Errorf("wrong number of arguments for %s (%d for %d)", md.Name, argsLength, md.Arity)
					}

					decl, err := NewDeclaration(name, val, nil, false, 0, nil, false, true)
					if err != nil {
						return nil, err
					}
					frame.PrependRule(decl)
					// Populate evaldArguments if within bounds
					if i < len(evaldArguments) {
						evaldArguments[i] = val
					}
				}
			} else {
				// Handle ... syntax without a parameter name
				if variadic, ok := paramMap["variadic"].(bool); ok && variadic {
					// For anonymous variadic parameters, do NOT populate evaldArguments[i]
					// The individual arguments will be populated later in the variadic handling block (lines 537-561)
					// This matches JavaScript behavior where anonymous variadic params don't set evaldArguments[i]
					// Note: Don't create a parameter declaration since there's no name
					// The @arguments variable will be created later in EvalCall
				}
			}

			// Handle variadic parameter arguments BEFORE incrementing argIndex
			// This matches JavaScript behavior where the variadic handling (lines 130-134)
			// happens before argIndex++ (line 135)
			if variadic, ok := paramMap["variadic"].(bool); ok && variadic && args != nil {
				// For variadic parameters, populate evaldArguments with evaluated args
				// This matches JavaScript lines 130-134
				for j := argIndex; j < argsLength; j++ {
					if j < len(evaldArguments) {
						if argMap, ok := args[j].(map[string]any); ok {
							if argValue, ok := argMap["value"]; ok {
								if evalValue, ok := argValue.(interface{ Eval(any) any }); ok {
									argValue = evalValue.Eval(context)
								}
								// Apply flattening here too
								if exprValue, ok := argValue.(*Expression); ok && len(exprValue.Value) > 0 {
									// Can't easily expand here, just store the Expression
									// The primary handling above should have already flattened
									evaldArguments[j] = argValue
								} else if valueValue, ok := argValue.(*Value); ok && len(valueValue.Value) > 0 {
									evaldArguments[j] = argValue
								} else {
									evaldArguments[j] = argValue
								}
							}
						}
					}
				}
				argIndex = argsLength // Set to end since variadic consumes all remaining
			}

			// Always increment argIndex to match JavaScript behavior (line 135)
			// This happens AFTER variadic handling
			argIndex++
		}
	}

	return frame, nil
}

// MakeImportant creates a new MixinDefinition with important rules
func (md *MixinDefinition) MakeImportant() any {
	var rules []any
	if md.Rules != nil {
		rules = make([]any, len(md.Rules))
		for i, rule := range md.Rules {
			if imp, ok := rule.(interface{ MakeImportant() any }); ok {
				rules[i] = imp.MakeImportant()
			} else {
				rules[i] = rule
			}
		}
	}

	result, _ := NewMixinDefinition(md.Name, md.Params, rules, md.Condition, md.Variadic, md.Frames, md.VisibilityInfo())
	return result
}

// Eval evaluates the mixin definition
func (md *MixinDefinition) Eval(context any) (*MixinDefinition, error) {
	frames := md.Frames
	if frames == nil {
		// Try *Eval context first (most common during evaluation)
		if evalCtx, ok := context.(*Eval); ok {
			if evalCtx.Frames != nil {
				frames = CopyArray(evalCtx.Frames)
			}
		} else if ctx, ok := context.(map[string]any); ok {
			if ctxFrames, ok := ctx["frames"].([]any); ok {
				frames = CopyArray(ctxFrames)
			}
		}
	}

	// Important: Do NOT evaluate the rules here. The rules should only be evaluated
	// when the mixin is called via EvalCall
	// NewMixinDefinition will copy the rules internally via NewRuleset, so no need for CopyArray
	result, err := NewMixinDefinition(md.Name, md.Params, md.Rules, md.Condition, md.Variadic, frames, md.VisibilityInfo())
	if err != nil {
		return nil, err
	}
	return result, nil
}

// EvalCall evaluates a mixin call
func (md *MixinDefinition) EvalCall(context any, args []any, important bool) (*Ruleset, error) {
	// Debug: trace incoming context
	if os.Getenv("LESS_GO_TRACE") != "" {
		switch ctx := context.(type) {
		case *Eval:
			fmt.Fprintf(os.Stderr, "[MixinDefinition.EvalCall] %s: *Eval context, mediaPath len=%d\n", md.Name, len(ctx.MediaPath))
		case map[string]any:
			if mp, ok := ctx["mediaPath"].([]any); ok {
				fmt.Fprintf(os.Stderr, "[MixinDefinition.EvalCall] %s: map context, mediaPath len=%d\n", md.Name, len(mp))
			} else {
				fmt.Fprintf(os.Stderr, "[MixinDefinition.EvalCall] %s: map context, mediaPath is nil\n", md.Name)
			}
		}
	}

	// Arguments array will be populated by EvalParams
	// For variadic mixins, we need to allocate space for all arguments
	// For non-variadic, allocate space for parameters only
	argumentsSize := len(md.Params)
	if md.Variadic && args != nil && len(args) > len(md.Params) {
		argumentsSize = len(args)
	}
	arguments := make([]any, argumentsSize)

	// Determine mixin frames - pre-allocate with exact capacity to avoid reallocation
	var mixinFrames []any
	var ctxFrames []any
	if ctx, ok := context.(map[string]any); ok {
		ctxFrames, _ = ctx["frames"].([]any)
	} else if evalCtx, ok := context.(*Eval); ok {
		ctxFrames = evalCtx.Frames
	}

	if md.Frames != nil {
		if ctxFrames != nil {
			// Pre-allocate with exact capacity
			mixinFrames = make([]any, len(md.Frames)+len(ctxFrames))
			copy(mixinFrames, md.Frames)
			copy(mixinFrames[len(md.Frames):], ctxFrames)
		} else {
			mixinFrames = md.Frames
		}
	} else {
		mixinFrames = ctxFrames
	}

	// Create mixin environment using pool to reduce allocations
	// NOTE: Do NOT copy mediaBlocks/mediaPath from parent context, matching JavaScript's
	// contexts.Eval which doesn't include them in evalCopyProperties
	mixinEnv := GetContextMapFromPool()
	defer ReleaseContextMap(mixinEnv)
	mixinEnv["frames"] = mixinFrames
	if ctx, ok := context.(map[string]any); ok {
		for k, v := range ctx {
			if k != "frames" && k != "mediaBlocks" && k != "mediaPath" {
				mixinEnv[k] = v
			}
		}
	} else if evalCtx, ok := context.(*Eval); ok {
		// Efficiently copy Eval fields to map, but NOT mediaBlocks/mediaPath
		// (matching JavaScript's contexts.Eval which doesn't include them in evalCopyProperties)
		evalCtx.CopyEvalToMap(mixinEnv, false)
	}
	// else: mixinEnv just has frames, which is already set

	// Evaluate parameters
	frame, err := md.EvalParams(context, mixinEnv, args, arguments)
	if err != nil {
		return nil, err
	}

	// Add @arguments declaration
	expr, err := NewExpression(arguments, false)
	if err != nil {
		return nil, err
	}
	evalExpr, err := expr.Eval(context)
	if err != nil {
		return nil, err
	}
	argDecl, err := NewDeclaration("@arguments", evalExpr, nil, false, 0, nil, false, true)
	if err != nil {
		return nil, err
	}
	frame.PrependRule(argDecl)

	// Copy rules
	if os.Getenv("LESS_GO_DEBUG") == "1" {
		fmt.Fprintf(os.Stderr, "[MixinDefinition.EvalCall] %s: md.Rules has %d rules, md=%p\n", md.Name, len(md.Rules), md)
		for i, rule := range md.Rules {
			if imp, ok := rule.(*Import); ok {
				rootType := fmt.Sprintf("%T", imp.root)
				hasInline := imp.getBoolOption("inline")
				fmt.Fprintf(os.Stderr, "[MixinDefinition.EvalCall]   rule[%d] Import=%p: root type=%s, inline=%v, importedFilename=%s\n", i, imp, rootType, hasInline, imp.importedFilename)
			} else if rs, ok := rule.(*Ruleset); ok {
				fmt.Fprintf(os.Stderr, "[MixinDefinition.EvalCall]   rule[%d] Ruleset=%p: %d rules, %d selectors\n", i, rs, len(rs.Rules), len(rs.Selectors))
				// Check for imports inside the ruleset
				for j, innerRule := range rs.Rules {
					if innerImp, ok := innerRule.(*Import); ok {
						innerRootType := fmt.Sprintf("%T", innerImp.root)
						innerHasInline := innerImp.getBoolOption("inline")
						fmt.Fprintf(os.Stderr, "[MixinDefinition.EvalCall]     inner rule[%d] Import=%p: root type=%s, inline=%v\n", j, innerImp, innerRootType, innerHasInline)
					}
				}
			} else {
				fmt.Fprintf(os.Stderr, "[MixinDefinition.EvalCall]   rule[%d] type=%T\n", i, rule)
			}
		}
	}
	// Create result ruleset - NewRuleset will copy the rules internally, so no need for CopyArray
	ruleset := NewRuleset(nil, md.Rules, false, nil)
	// Match JavaScript: ruleset.originalRuleset = this
	// If this MixinDefinition was created as a wrapper for a Ruleset,
	// use the wrapped Ruleset as the originalRuleset for recursion detection.
	// Otherwise, use the MixinDefinition's own Ruleset field.
	if md.OriginalRuleset != nil {
		ruleset.OriginalRuleset = md.OriginalRuleset
	} else {
		ruleset.OriginalRuleset = md.Ruleset
	}

	// Evaluate ruleset with proper context
	// OPTIMIZATION: When context is *Eval, we pass *Eval directly to Ruleset.Eval
	// instead of converting to map[string]any. This saves ~27MB of allocations per profile.
	// Pre-allocate evalFrames with exact size to avoid reallocation
	evalFramesLen := 2 + len(mixinFrames)
	evalFrames := make([]any, evalFramesLen)
	evalFrames[0] = md
	evalFrames[1] = frame
	if len(mixinFrames) > 0 {
		copy(evalFrames[2:], mixinFrames)
	}

	// Re-load plugins from ancestor frames so that mixin body can access plugin functions
	// This is needed because when #ns { @plugin "..."; .mixin() { ... } } is called,
	// the mixin inherits functions from the parent namespace's @plugin
	//
	// We check for Rulesets that have LoadedPluginFunctions stored on them (set during
	// Ruleset.Eval when plugins are loaded).
	//
	// IMPORTANT: We enter a new plugin scope BEFORE re-registering inherited functions.
	// This ensures that inherited functions are scoped to the mixin call and don't leak
	// to the caller's scope when the mixin completes. See Issue: plugin function scoping.
	debug := os.Getenv("LESS_GO_DEBUG") == "1"
	if debug {
		fmt.Fprintf(os.Stderr, "[MixinDefinition.EvalCall] Checking %d mixinFrames for plugins\n", len(mixinFrames))
	}

	// Get plugin bridge from context (handles both *Eval and map contexts)
	var pluginBridge any
	if evalCtx, ok := context.(*Eval); ok {
		if evalCtx.LazyPluginBridge != nil {
			pluginBridge = evalCtx.LazyPluginBridge
		} else if evalCtx.PluginBridge != nil {
			pluginBridge = evalCtx.PluginBridge
		}
	} else if ctx, ok := context.(map[string]any); ok {
		pluginBridge = ctx["pluginBridge"]
	}

	// Enter a new plugin scope for this mixin call to prevent function leakage
	var mixinScopeExitFunc func()
	if pluginBridge != nil {
		if lazyBridge, ok := pluginBridge.(*LazyNodeJSPluginBridge); ok {
			if bridge, err := lazyBridge.GetBridge(); err == nil && bridge != nil {
				bridge.EnterScope()
				mixinScopeExitFunc = func() {
					bridge.ExitScope()
					if debug {
						fmt.Fprintf(os.Stderr, "[MixinDefinition.EvalCall] Exiting mixin plugin scope\n")
					}
				}
				if debug {
					fmt.Fprintf(os.Stderr, "[MixinDefinition.EvalCall] Entered mixin plugin scope\n")
				}
			}
		} else if bridge, ok := pluginBridge.(*NodeJSPluginBridge); ok {
			bridge.EnterScope()
			mixinScopeExitFunc = func() {
				bridge.ExitScope()
				if debug {
					fmt.Fprintf(os.Stderr, "[MixinDefinition.EvalCall] Exiting mixin plugin scope\n")
				}
			}
			if debug {
				fmt.Fprintf(os.Stderr, "[MixinDefinition.EvalCall] Entered mixin plugin scope\n")
			}
		}
	}
	// Ensure we exit the scope when this function returns
	if mixinScopeExitFunc != nil {
		defer mixinScopeExitFunc()
	}

	// Now re-register inherited plugin functions within the mixin's scope
	if pluginBridge != nil {
		for frameIdx, frameAny := range mixinFrames {
			if rs, ok := frameAny.(*Ruleset); ok {
				if debug {
					fmt.Fprintf(os.Stderr, "[MixinDefinition.EvalCall]   Frame %d is *Ruleset, LoadedPluginFunctions=%v\n", frameIdx, rs.LoadedPluginFunctions)
				}
				// If this ruleset loaded plugins, re-load them at the current scope depth
				if rs.LoadedPluginFunctions != nil && len(rs.LoadedPluginFunctions) > 0 {
					if debug {
						fmt.Fprintf(os.Stderr, "[MixinDefinition.EvalCall] Found %d loaded plugin functions in frame %d\n", len(rs.LoadedPluginFunctions), frameIdx)
					}
					// The plugin functions are already registered in the Node.js runtime,
					// we just need to re-add them at the current scope depth (now in mixin's scope)
					if lazyBridge, ok := pluginBridge.(*LazyNodeJSPluginBridge); ok {
						if bridge, err := lazyBridge.GetBridge(); err == nil && bridge != nil {
							for funcName := range rs.LoadedPluginFunctions {
								if debug {
									fmt.Fprintf(os.Stderr, "[MixinDefinition.EvalCall] Re-registering function '%s' at mixin scope\n", funcName)
								}
								// Register the function at the mixin's scope depth
								bridge.AddFunctionToCurrentScope(funcName)
							}
						}
					} else if bridge, ok := pluginBridge.(*NodeJSPluginBridge); ok {
						for funcName := range rs.LoadedPluginFunctions {
							if debug {
								fmt.Fprintf(os.Stderr, "[MixinDefinition.EvalCall] Re-registering function '%s' at mixin scope\n", funcName)
							}
							bridge.AddFunctionToCurrentScope(funcName)
						}
					}
				}
			} else if debug {
				fmt.Fprintf(os.Stderr, "[MixinDefinition.EvalCall]   Frame %d is type %T (not *Ruleset)\n", frameIdx, frameAny)
			}
		}
	} else if debug {
		fmt.Fprintf(os.Stderr, "[MixinDefinition.EvalCall] No pluginBridge in context\n")
	}

	// Create evalContext using pool to reduce allocations
	// Skip "mediaBlocks"/"mediaPath" which should NOT be inherited.
	// In JavaScript's contexts.Eval constructor, mediaBlocks and mediaPath are NOT in
	// evalCopyProperties, meaning mixin body evaluation gets a fresh media context.
	// This is critical for correct media query merging when a mixin contains
	// nested @media rules with detached ruleset calls.
	evalContext := GetContextMapFromPool()
	defer ReleaseContextMap(evalContext)
	evalContext["frames"] = evalFrames
	if ctx, ok := context.(map[string]any); ok {
		for k, v := range ctx {
			if k != "frames" && k != "mediaBlocks" && k != "mediaPath" {
				evalContext[k] = v
			}
		}
	} else if evalCtx, ok := context.(*Eval); ok {
		// Efficiently copy Eval fields to map (with closures for compatibility)
		// Pass false for includeMediaContext to NOT copy mediaBlocks/mediaPath
		evalCtx.CopyEvalToMap(evalContext, false)
	}
	// else: evalContext just has frames, which is already set

	// Debug: trace evalContext mediaPath after copy
	if os.Getenv("LESS_GO_TRACE") != "" {
		if mp, ok := evalContext["mediaPath"].([]any); ok {
			fmt.Fprintf(os.Stderr, "[MixinDefinition.EvalCall] %s: evalContext after copy, mediaPath len=%d\n", md.Name, len(mp))
		} else {
			fmt.Fprintf(os.Stderr, "[MixinDefinition.EvalCall] %s: evalContext after copy, mediaPath is nil/not []any\n", md.Name)
		}
	}

	evaluated, err := ruleset.Eval(evalContext)
	if err != nil {
		return nil, err
	}

	// NOTE: Do NOT propagate mediaBlocks/mediaPath back to parent context.
	// Since the mixin body evaluation now has a fresh media context (matching JavaScript
	// where mediaBlocks/mediaPath are NOT in evalCopyProperties), the media blocks
	// collected in the mixin body are returned as part of the evaluated rules via
	// Media.evalTop's return value (either the single media node or a MultiMedia ruleset).
	// The parent will receive these media nodes as part of the mixin's evaluated rules.

	evaluatedRuleset, ok := evaluated.(*Ruleset)
	if !ok {
		return nil, fmt.Errorf("expected *Ruleset from Eval, got %T", evaluated)
	}

	// NOTE: Visibility handling for mixin content is done in MixinCall.Eval(), not here.
	// This is because we need to know whether the mixin CALL blocks visibility
	// (i.e., whether the call originates from a reference import).
	//
	// MixinCall.Eval() will:
	// 1. Call ensureMixinContentVisibility() if the call does NOT block visibility
	// 2. Call setVisibilityToReplacement() which adds blocks if the call DOES block visibility

	if important {
		importantResult := evaluatedRuleset.MakeImportant()
		if importantRuleset, ok := importantResult.(*Ruleset); ok {
			evaluatedRuleset = importantRuleset
		} else {
			return nil, fmt.Errorf("expected *Ruleset from MakeImportant, got %T", importantResult)
		}
	}

	return evaluatedRuleset, nil
}

// MatchCondition checks if the mixin condition matches
func (md *MixinDefinition) MatchCondition(args []any, context any) bool {
	if md.Condition == nil {
		return true
	}

	// Create evaluation context similar to JavaScript version
	// Match JavaScript: new contexts.Eval(context, this.frames ? this.frames.concat(context.frames) : context.frames)
	// This preserves all context properties (including defaultFunc) while updating frames
	var mixinFrames []any
	var ctxFrames []any
	if ctx, ok := context.(map[string]any); ok {
		ctxFrames, _ = ctx["frames"].([]any)
	} else if evalCtx, ok := context.(*Eval); ok {
		ctxFrames = evalCtx.Frames
	}

	if md.Frames != nil {
		if ctxFrames != nil {
			// Pre-allocate with exact capacity
			mixinFrames = make([]any, len(md.Frames)+len(ctxFrames))
			copy(mixinFrames, md.Frames)
			copy(mixinFrames[len(md.Frames):], ctxFrames)
		} else {
			mixinFrames = md.Frames
		}
	} else {
		mixinFrames = ctxFrames
	}

	// Create new context preserving all properties from original context
	var mixinEnv any
	if evalCtx, ok := context.(*Eval); ok {
		// Preserve *Eval context with DefaultFunc
		newEvalCtx := &Eval{}
		*newEvalCtx = *evalCtx
		newEvalCtx.Frames = mixinFrames
		mixinEnv = newEvalCtx
		debugTrace := os.Getenv("LESS_GO_TRACE") == "1"
		if debugTrace {
			fmt.Printf("[TRACE] MixinDefinition.Eval: cloned Eval context, MathOn=%v\n", newEvalCtx.MathOn)
		}
	} else {
		// Map context - use pool to reduce allocations
		mixinEnvMap := GetContextMapFromPool()
		defer ReleaseContextMap(mixinEnvMap)
		if ctx, ok := context.(map[string]any); ok {
			for k, v := range ctx {
				mixinEnvMap[k] = v
			}
		}
		mixinEnvMap["frames"] = mixinFrames
		mixinEnv = mixinEnvMap
	}

	paramFrame, err := md.EvalParams(context, mixinEnv, args, []any{})
	if err != nil {
		return false
	}

	// Pre-calculate total frames length for single allocation
	evalFramesLen := 1 // paramFrame
	if md.Frames != nil {
		evalFramesLen += len(md.Frames)
	}
	// ctxFrames already extracted above
	if ctxFrames != nil {
		evalFramesLen += len(ctxFrames)
	}

	evalFrames := make([]any, evalFramesLen)
	evalFrames[0] = paramFrame
	idx := 1
	if md.Frames != nil {
		copy(evalFrames[idx:], md.Frames)
		idx += len(md.Frames)
	}
	if ctxFrames != nil {
		copy(evalFrames[idx:], ctxFrames)
	}

	// Create evaluation context preserving type
	var evalContext any
	if evalCtx, ok := context.(*Eval); ok {
		// Preserve *Eval context with DefaultFunc
		newEvalCtx := &Eval{}
		*newEvalCtx = *evalCtx
		newEvalCtx.Frames = evalFrames
		evalContext = newEvalCtx
	} else {
		// Map context - use pool to reduce allocations
		evalContextMap := GetContextMapFromPool()
		defer ReleaseContextMap(evalContextMap)
		evalContextMap["frames"] = evalFrames
		if ctx, ok := context.(map[string]any); ok {
			for k, v := range ctx {
				if k != "frames" {
					evalContextMap[k] = v
				}
			}
		}
		evalContext = evalContextMap
	}

	if condEval, ok := md.Condition.(interface{ Eval(any) any }); ok {
		result := condEval.Eval(evalContext)

		debug := os.Getenv("LESS_DEBUG_GUARDS") == "1"
		if debug {
			condType := fmt.Sprintf("%T", md.Condition)
			if cond, ok := md.Condition.(*Condition); ok {
				condType = fmt.Sprintf("*Condition(op=%s)", cond.Op)
			}
			fmt.Printf("DEBUG:  MatchCondition for '%s': condition type=%s, result=%v (%T)\n", md.Name, condType, result, result)
		}

		// Check if result is falsy
		if result == nil {
			return false
		}
		if b, ok := result.(bool); ok {
			return b
		}
		// Non-nil, non-boolean values are truthy
		return true
	}

	return false
}


// MatchArgs checks if the mixin arguments match
func (md *MixinDefinition) MatchArgs(args []any, context any) bool {
	debug := os.Getenv("LESS_DEBUG_GUARDS") == "1"

	allArgsCnt := 0
	if args != nil {
		allArgsCnt = len(args)
	}

	if debug {
		fmt.Printf("DEBUG: MatchArgs for mixin '%s' with %d args (arity=%d, required=%d)\n", md.Name, allArgsCnt, md.Arity, md.Required)
	}

	// Count required arguments that are provided (match JavaScript logic)
	// JavaScript: args.reduce(function (count, p) {
	//   if (optionalParameters.indexOf(p.name) < 0) {
	//     return count + 1;
	//   } else {
	//     return count;
	//   }
	// }, 0);
	requiredArgsCnt := 0
	for _, arg := range args {
		if argMap, ok := arg.(map[string]any); ok {
			if argName, ok := argMap["name"].(string); ok && argName != "" {
				// Check if this named argument is in optional parameters list
				isOptional := false
				for _, optParam := range md.OptionalParameters {
					if optParam == argName {
						isOptional = true
						break
					}
				}
				// Only count if NOT in optional parameters (like JavaScript)
				if !isOptional {
					requiredArgsCnt++
				}
				// Note: JavaScript only counts named args, so we don't increment for positional args here
			} else {
				// Positional argument (no name) - always counts as required
				requiredArgsCnt++
			}
		} else {
			// Non-map argument - always counts as required
			requiredArgsCnt++
		}
	}

	if !md.Variadic {
		if requiredArgsCnt < md.Required {
			return false
		}
		if allArgsCnt > md.Arity {
			return false
		}
	} else {
		if requiredArgsCnt < (md.Required - 1) {
			return false
		}
	}

	// Check patterns - match JavaScript implementation
	lenCheck := requiredArgsCnt
	if lenCheck > md.Arity {
		lenCheck = md.Arity
	}

	for i := 0; i < lenCheck; i++ {
		if i >= len(md.Params) {
			continue
		}

		param, ok := md.Params[i].(map[string]any)
		if !ok {
			continue
		}

		// Check if this parameter has a name or is variadic
		paramName, hasName := param["name"].(string)
		paramVariadic, isVariadic := param["variadic"].(bool)

		if debug {
			paramValue := param["value"]
			fmt.Printf("DEBUG:   Param[%d]: hasName=%v, name='%s', variadic=%v, value=%T\n", i, hasName, paramName, paramVariadic, paramValue)
		}

		// If the parameter has an empty name and is not variadic, it's a pattern that needs matching
		// Note: hasName can be true even when paramName is empty string
		if paramName == "" && (!isVariadic || !paramVariadic) {
			// Get the parameter value
			paramValue := param["value"]
			if paramValue == nil {
				if debug {
					fmt.Printf("DEBUG:   Pattern param has nil value, skipping\n")
				}
				continue
			}

			// Get the argument at this position
			if i >= len(args) {
				if debug {
					fmt.Printf("DEBUG:   Pattern matching failed: not enough args\n")
				}
				return false
			}

			argValue := args[i]
			if argMap, ok := argValue.(map[string]any); ok {
				if val, hasVal := argMap["value"]; hasVal {
					argValue = val
				}
			}

			// Evaluate both values and compare their CSS output
			// Match JavaScript: args[i].value.eval(context).toCSS() != this.params[i].value.eval(context).toCSS()
			var paramCSS string
			if evaluator, ok := paramValue.(interface{ Eval(any) (any, error) }); ok {
				evalResult, err := evaluator.Eval(context)
				if err != nil {
					if debug {
						fmt.Printf("DEBUG:   Pattern matching failed: param eval error: %v\n", err)
					}
					return false
				}
				paramCSS = toCSS(evalResult, context)
			} else if cssGenerator, ok := paramValue.(interface{ ToCSS(any) string }); ok {
				paramCSS = cssGenerator.ToCSS(context)
			} else {
				paramCSS = fmt.Sprintf("%v", paramValue)
			}

			// Then evaluate the argument value
			var argCSS string
			if evaluator, ok := argValue.(interface{ Eval(any) (any, error) }); ok {
				evalResult, err := evaluator.Eval(context)
				if err != nil {
					if debug {
						fmt.Printf("DEBUG:   Pattern matching failed: arg eval error: %v\n", err)
					}
					return false
				}
				argCSS = toCSS(evalResult, context)
			} else if cssGenerator, ok := argValue.(interface{ ToCSS(any) string }); ok {
				argCSS = cssGenerator.ToCSS(context)
			} else {
				argCSS = fmt.Sprintf("%v", argValue)
			}

			// Compare the CSS output
			if debug {
				fmt.Printf("DEBUG:   Pattern match: param='%s' vs arg='%s'\n", paramCSS, argCSS)
			}
			if paramCSS != argCSS {
				if debug {
					fmt.Printf("DEBUG:   Pattern matching failed: CSS mismatch\n")
				}
				return false
			}
			if debug {
				fmt.Printf("DEBUG:   Pattern matched!\n")
			}
		}
	}

	if debug {
		fmt.Printf("DEBUG:   MatchArgs returning true\n")
	}
	return true
}

// GenCSS for MixinDefinition - mixin definitions should not output any CSS
func (md *MixinDefinition) GenCSS(context any, output *CSSOutput) {
	// Mixin definitions do not generate CSS output
}

// ensureMixinContentVisibility recursively ensures visibility for mixin expansion content.
// Unlike SetTreeVisibilityVisitor, this function clears visibility blocks first,
// then ensures visibility. This is necessary because mixin content from reference imports
// has visibility blocks that would cause SetTreeVisibilityVisitor to skip the nodes.
func ensureMixinContentVisibility(node any) {
	if node == nil {
		return
	}

	// Debug: check visibility before changes
	if os.Getenv("LESS_GO_DEBUG_VIS") == "1" {
		if rs, ok := node.(*Ruleset); ok && len(rs.Selectors) > 0 {
			if sel, ok := rs.Selectors[0].(*Selector); ok && len(sel.Elements) > 0 {
				elemVal := sel.Elements[0].Value
				if str, ok := elemVal.(string); ok && str == "div" {
					fmt.Fprintf(os.Stderr, "[ensureMixinContentVisibility] Found div ruleset=%p, Node=%p\n", rs, rs.Node)
					if rs.Node != nil {
						fmt.Fprintf(os.Stderr, "[ensureMixinContentVisibility] BEFORE: BlocksVisibility=%v, VisibilityBlocks=%v\n",
							rs.Node.BlocksVisibility(), rs.Node.VisibilityBlocks)
					}
				}
			}
		}
	}

	// Clear visibility blocks first (so the node no longer blocks visibility)
	if clearNode, ok := node.(interface{ ClearVisibilityBlocks() }); ok {
		clearNode.ClearVisibilityBlocks()
	}

	// Then ensure visibility
	if visNode, ok := node.(interface{ EnsureVisibility() }); ok {
		visNode.EnsureVisibility()
	}

	// Debug: check visibility after changes
	if os.Getenv("LESS_GO_DEBUG_VIS") == "1" {
		if rs, ok := node.(*Ruleset); ok && len(rs.Selectors) > 0 {
			if sel, ok := rs.Selectors[0].(*Selector); ok && len(sel.Elements) > 0 {
				elemVal := sel.Elements[0].Value
				if str, ok := elemVal.(string); ok && str == "div" {
					if rs.Node != nil {
						fmt.Fprintf(os.Stderr, "[ensureMixinContentVisibility] AFTER: BlocksVisibility=%v, VisibilityBlocks=%v\n",
							rs.Node.BlocksVisibility(), rs.Node.VisibilityBlocks)
					}
				}
			}
		}
	}

	// Recursively process children based on node type
	switch n := node.(type) {
	case *Ruleset:
		// Also ensure visibility on selectors - this is important for path filtering in compileRulesetPaths
		for _, sel := range n.Selectors {
			if selector, ok := sel.(*Selector); ok {
				if selector.Node != nil {
					selector.Node.ClearVisibilityBlocks()
					selector.Node.EnsureVisibility()
				}
			}
		}
		for _, rule := range n.Rules {
			ensureMixinContentVisibility(rule)
		}
	case *Media:
		for _, rule := range n.Rules {
			ensureMixinContentVisibility(rule)
		}
	case *AtRule:
		for _, rule := range n.Rules {
			ensureMixinContentVisibility(rule)
		}
	case []any:
		for _, item := range n {
			ensureMixinContentVisibility(item)
		}
	}
} <|MERGE_RESOLUTION|>--- conflicted
+++ resolved
@@ -5,15 +5,6 @@
 	"os"
 )
 
-<<<<<<< HEAD
-=======
-// NOTE: Slice/map pooling was considered but is not used because:
-// - arguments slice is retained by NewExpression
-// - mixinFrames slice is stored in evalContext["frames"]
-// - evalFrames slice is stored in evalContext["frames"]
-// Instead, we optimize via pre-allocation with exact capacity.
-
->>>>>>> 9506f270
 // toCSS converts a value to its CSS string representation
 func toCSS(val any, context any) string {
 	if cssGenerator, ok := val.(interface{ ToCSS(any) string }); ok {
