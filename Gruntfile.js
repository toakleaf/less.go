--- conflicted
+++ resolved
@@ -271,7 +271,6 @@
     'concat:rhinolessc'
   ]);
 
-<<<<<<< HEAD
   // Create the browser version of less.js
   grunt.registerTask('browsertest-lessjs', [
     'browserify:browser',
@@ -279,9 +278,6 @@
   ]);
 
     // Run all browser tests
-=======
-  // Run all browser tests
->>>>>>> e1f3d447
   grunt.registerTask('browsertest', [
     'browsertest-lessjs',
     'connect',
