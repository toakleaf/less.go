var Dimension = require("../tree/dimension"),
    Color = require("../tree/color"),
    Quoted = require("../tree/quoted"),
    Anonymous = require("../tree/anonymous"),
    functionRegistry = require("./function-registry"),
    colorFunctions;

function clamp(val) {
    return Math.min(1, Math.max(0, val));
}
function hsla(color) {
    return colorFunctions.hsla(color.h, color.s, color.l, color.a);
}
function number(n) {
    if (n instanceof Dimension) {
        return parseFloat(n.unit.is('%') ? n.value / 100 : n.value);
    } else if (typeof n === 'number') {
        return n;
    } else {
        throw {
            type: "Argument",
            message: "color functions take numbers as parameters"
        };
    }
}
function scaled(n, size) {
    if (n instanceof Dimension && n.unit.is('%')) {
        return parseFloat(n.value * size / 100);
    } else {
        return number(n);
    }
}
colorFunctions = {
    rgb: function (r, g, b) {
        return colorFunctions.rgba(r, g, b, 1.0);
    },
    rgba: function (r, g, b, a) {
        var rgb = [r, g, b].map(function (c) { return scaled(c, 255); });
        a = number(a);
        return new Color(rgb, a);
    },
    hsl: function (h, s, l) {
        return colorFunctions.hsla(h, s, l, 1.0);
    },
    hsla: function (h, s, l, a) {

        var m1, m2;

        function hue(h) {
            h = h < 0 ? h + 1 : (h > 1 ? h - 1 : h);
            if (h * 6 < 1) {
                return m1 + (m2 - m1) * h * 6;
            }
            else if (h * 2 < 1) {
                return m2;
            }
            else if (h * 3 < 2) {
                return m1 + (m2 - m1) * (2 / 3 - h) * 6;
            }
            else {
                return m1;
            }
        }

        h = (number(h) % 360) / 360;
        s = clamp(number(s)); l = clamp(number(l)); a = clamp(number(a));

        m2 = l <= 0.5 ? l * (s + 1) : l + s - l * s;
        m1 = l * 2 - m2;

        return colorFunctions.rgba(hue(h + 1 / 3) * 255,
            hue(h)       * 255,
            hue(h - 1 / 3) * 255,
            a);
    },

    hsv: function(h, s, v) {
        return colorFunctions.hsva(h, s, v, 1.0);
    },

    hsva: function(h, s, v, a) {
        h = ((number(h) % 360) / 360) * 360;
        s = number(s); v = number(v); a = number(a);

        var i, f;
        i = Math.floor((h / 60) % 6);
        f = (h / 60) - i;

        var vs = [v,
            v * (1 - s),
            v * (1 - f * s),
            v * (1 - (1 - f) * s)];
        var perm = [[0, 3, 1],
            [2, 0, 1],
            [1, 0, 3],
            [1, 2, 0],
            [3, 1, 0],
            [0, 1, 2]];

        return colorFunctions.rgba(vs[perm[i][0]] * 255,
            vs[perm[i][1]] * 255,
            vs[perm[i][2]] * 255,
            a);
    },

    hue: function (color) {
        return new Dimension(color.toHSL().h);
    },
    saturation: function (color) {
        return new Dimension(color.toHSL().s * 100, '%');
    },
    lightness: function (color) {
        return new Dimension(color.toHSL().l * 100, '%');
    },
    hsvhue: function(color) {
        return new Dimension(color.toHSV().h);
    },
    hsvsaturation: function (color) {
        return new Dimension(color.toHSV().s * 100, '%');
    },
    hsvvalue: function (color) {
        return new Dimension(color.toHSV().v * 100, '%');
    },
    red: function (color) {
        return new Dimension(color.rgb[0]);
    },
    green: function (color) {
        return new Dimension(color.rgb[1]);
    },
    blue: function (color) {
        return new Dimension(color.rgb[2]);
    },
    alpha: function (color) {
        return new Dimension(color.toHSL().a);
    },
    luma: function (color) {
        return new Dimension(color.luma() * color.alpha * 100, '%');
    },
    luminance: function (color) {
        var luminance =
            (0.2126 * color.rgb[0] / 255) +
                (0.7152 * color.rgb[1] / 255) +
                (0.0722 * color.rgb[2] / 255);

        return new Dimension(luminance * color.alpha * 100, '%');
    },
    saturate: function (color, amount, method) {
        // filter: saturate(3.2);
        // should be kept as is, so check for color
        if (!color.rgb) {
            return null;
        }
        var hsl = color.toHSL();

        if (typeof method !== "undefined" && method.value === "relative") {
            hsl.s +=  hsl.s * amount.value / 100;
        }
        else {
            hsl.s += amount.value / 100;
        }
        hsl.s = clamp(hsl.s);
        return hsla(hsl);
    },
    desaturate: function (color, amount, method) {
        var hsl = color.toHSL();

        if (typeof method !== "undefined" && method.value === "relative") {
            hsl.s -=  hsl.s * amount.value / 100;
        }
        else {
            hsl.s -= amount.value / 100;
        }
        hsl.s = clamp(hsl.s);
        return hsla(hsl);
    },
    lighten: function (color, amount, method) {
        var hsl = color.toHSL();

        if (typeof method !== "undefined" && method.value === "relative") {
            hsl.l +=  hsl.l * amount.value / 100;
        }
        else {
            hsl.l += amount.value / 100;
        }
        hsl.l = clamp(hsl.l);
        return hsla(hsl);
    },
    darken: function (color, amount, method) {
        var hsl = color.toHSL();

        if (typeof method !== "undefined" && method.value === "relative") {
            hsl.l -=  hsl.l * amount.value / 100;
        }
        else {
            hsl.l -= amount.value / 100;
        }
        hsl.l = clamp(hsl.l);
        return hsla(hsl);
    },
    fadein: function (color, amount, method) {
        var hsl = color.toHSL();

        if (typeof method !== "undefined" && method.value === "relative") {
            hsl.a +=  hsl.a * amount.value / 100;
        }
        else {
            hsl.a += amount.value / 100;
        }
        hsl.a = clamp(hsl.a);
        return hsla(hsl);
    },
    fadeout: function (color, amount, method) {
        var hsl = color.toHSL();

        if (typeof method !== "undefined" && method.value === "relative") {
            hsl.a -=  hsl.a * amount.value / 100;
        }
        else {
            hsl.a -= amount.value / 100;
        }
        hsl.a = clamp(hsl.a);
        return hsla(hsl);
    },
    fade: function (color, amount) {
        var hsl = color.toHSL();

        hsl.a = amount.value / 100;
        hsl.a = clamp(hsl.a);
        return hsla(hsl);
    },
    spin: function (color, amount) {
        var hsl = color.toHSL();
        var hue = (hsl.h + amount.value) % 360;

        hsl.h = hue < 0 ? 360 + hue : hue;

        return hsla(hsl);
    },
    //
    // Copyright (c) 2006-2009 Hampton Catlin, Natalie Weizenbaum, and Chris Eppstein
    // http://sass-lang.com
    //
    mix: function (color1, color2, weight) {
        if (!color1.toHSL || !color2.toHSL) {
            console.log(color2.type);
            console.dir(color2);
        }
        if (!weight) {
            weight = new Dimension(50);
        }
        var p = weight.value / 100.0;
        var w = p * 2 - 1;
        var a = color1.toHSL().a - color2.toHSL().a;

        var w1 = (((w * a == -1) ? w : (w + a) / (1 + w * a)) + 1) / 2.0;
        var w2 = 1 - w1;

        var rgb = [color1.rgb[0] * w1 + color2.rgb[0] * w2,
            color1.rgb[1] * w1 + color2.rgb[1] * w2,
            color1.rgb[2] * w1 + color2.rgb[2] * w2];

        var alpha = color1.alpha * p + color2.alpha * (1 - p);

        return new Color(rgb, alpha);
    },
    greyscale: function (color) {
        return colorFunctions.desaturate(color, new Dimension(100));
    },
    contrast: function (color, dark, light, threshold) {
        // filter: contrast(3.2);
        // should be kept as is, so check for color
        if (!color.rgb) {
            return null;
        }
        if (typeof light === 'undefined') {
            light = colorFunctions.rgba(255, 255, 255, 1.0);
        }
        if (typeof dark === 'undefined') {
            dark = colorFunctions.rgba(0, 0, 0, 1.0);
        }
<<<<<<< HEAD
        //Figure out which is actually light and dark!
=======
        // Figure out which is actually light and dark:
>>>>>>> a48c24c4
        if (dark.luma() > light.luma()) {
            var t = light;
            light = dark;
            dark = t;
        }
        if (typeof threshold === 'undefined') {
            threshold = 0.43;
        } else {
            threshold = number(threshold);
        }
        if (color.luma() < threshold) {
            return light;
        } else {
            return dark;
        }
    },
    // Changes made in 2.7.0 - Reverted in 3.0.0
    // contrast: function (color, color1, color2, threshold) {
    //     // Return which of `color1` and `color2` has the greatest contrast with `color`
    //     // according to the standard WCAG contrast ratio calculation.
    //     // http://www.w3.org/TR/WCAG20/#contrast-ratiodef
    //     // The threshold param is no longer used, in line with SASS.
    //     // filter: contrast(3.2);
    //     // should be kept as is, so check for color
    //     if (!color.rgb) {
    //         return null;
    //     }
    //     if (typeof color1 === 'undefined') {
    //         color1 = colorFunctions.rgba(0, 0, 0, 1.0);
    //     }
    //     if (typeof color2 === 'undefined') {
    //         color2 = colorFunctions.rgba(255, 255, 255, 1.0);
    //     }
    //     var contrast1, contrast2;
    //     var luma = color.luma();
    //     var luma1 = color1.luma();
    //     var luma2 = color2.luma();
    //     // Calculate contrast ratios for each color
    //     if (luma > luma1) {
    //         contrast1 = (luma + 0.05) / (luma1 + 0.05);
    //     } else {
    //         contrast1 = (luma1 + 0.05) / (luma + 0.05);
    //     }
    //     if (luma > luma2) {
    //         contrast2 = (luma + 0.05) / (luma2 + 0.05);
    //     } else {
    //         contrast2 = (luma2 + 0.05) / (luma + 0.05);
    //     }
    //     if (contrast1 > contrast2) {
    //         return color1;
    //     } else {
    //         return color2;
    //     }
    // },
    argb: function (color) {
        return new Anonymous(color.toARGB());
    },
    color: function(c) {
        if ((c instanceof Quoted) &&
            (/^#([a-f0-9]{6}|[a-f0-9]{3})$/i.test(c.value))) {
            return new Color(c.value.slice(1));
        }
        if ((c instanceof Color) || (c = Color.fromKeyword(c.value))) {
            c.value = undefined;
            return c;
        }
        throw {
            type:    "Argument",
            message: "argument must be a color keyword or 3/6 digit hex e.g. #FFF"
        };
    },
    tint: function(color, amount) {
        return colorFunctions.mix(colorFunctions.rgb(255, 255, 255), color, amount);
    },
    shade: function(color, amount) {
        return colorFunctions.mix(colorFunctions.rgb(0, 0, 0), color, amount);
    }
};
functionRegistry.addMultiple(colorFunctions);<|MERGE_RESOLUTION|>--- conflicted
+++ resolved
@@ -278,11 +278,7 @@
         if (typeof dark === 'undefined') {
             dark = colorFunctions.rgba(0, 0, 0, 1.0);
         }
-<<<<<<< HEAD
-        //Figure out which is actually light and dark!
-=======
         // Figure out which is actually light and dark:
->>>>>>> a48c24c4
         if (dark.luma() > light.luma()) {
             var t = light;
             light = dark;
