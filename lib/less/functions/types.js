var Keyword = require("../tree/keyword"),
    Dimension = require("../tree/dimension"),
    Color = require("../tree/color"),
    Quoted = require("../tree/quoted"),
    Anonymous = require("../tree/anonymous"),
    URL = require("../tree/url"),
    Operation = require("../tree/operation"),
    functionRegistry = require("./function-registry");

var isa = function (n, Type) {
    return (n instanceof Type) ? Keyword.True : Keyword.False;
    },
    isunit = function (n, unit) {
<<<<<<< HEAD
        return (n instanceof Dimension) && n.unit.is(typeof unit.value === "string" ? unit.value : unit) ? Keyword.True : Keyword.False;
=======
        if (unit === undefined) {
            throw { type: "Argument", message: "missing the required second argument to isunit." };
        }
        return (n instanceof Dimension) && n.unit.is(unit.value !== undefined ? unit.value : unit) ? Keyword.True : Keyword.False;
>>>>>>> ab8deae5
    };
functionRegistry.addMultiple({
    iscolor: function (n) {
        return isa(n, Color);
    },
    isnumber: function (n) {
        return isa(n, Dimension);
    },
    isstring: function (n) {
        return isa(n, Quoted);
    },
    iskeyword: function (n) {
        return isa(n, Keyword);
    },
    isurl: function (n) {
        return isa(n, URL);
    },
    ispixel: function (n) {
        return isunit(n, 'px');
    },
    ispercentage: function (n) {
        return isunit(n, '%');
    },
    isem: function (n) {
        return isunit(n, 'em');
    },
    isunit: isunit,
    unit: function (val, unit) {
        if(!(val instanceof Dimension)) {
            throw { type: "Argument", message: "the first argument to unit must be a number" + (val instanceof Operation ? ". Have you forgotten parenthesis?" : "") };
        }
        if (unit) {
            if (unit instanceof Keyword) {
                unit = unit.value;
            } else {
                unit = unit.toCSS();
            }
        } else {
            unit = "";
        }
        return new Dimension(val.value, unit);
    },
    "get-unit": function (n) {
        return new Anonymous(n.unit);
    },
    extract: function(values, index) {
        index = index.value - 1; // (1-based index)
        // handle non-array values as an array of length 1
        // return 'undefined' if index is invalid
        return Array.isArray(values.value) ?
            values.value[index] : Array(values)[index];
    },
    length: function(values) {
        var n = Array.isArray(values.value) ? values.value.length : 1;
        return new Dimension(n);
    }
});<|MERGE_RESOLUTION|>--- conflicted
+++ resolved
@@ -11,14 +11,14 @@
     return (n instanceof Type) ? Keyword.True : Keyword.False;
     },
     isunit = function (n, unit) {
-<<<<<<< HEAD
-        return (n instanceof Dimension) && n.unit.is(typeof unit.value === "string" ? unit.value : unit) ? Keyword.True : Keyword.False;
-=======
         if (unit === undefined) {
             throw { type: "Argument", message: "missing the required second argument to isunit." };
         }
-        return (n instanceof Dimension) && n.unit.is(unit.value !== undefined ? unit.value : unit) ? Keyword.True : Keyword.False;
->>>>>>> ab8deae5
+        unit = typeof unit.value === "string" ? unit.value : unit;
+        if (typeof unit !== "string") {
+            throw { type: "Argument", message: "Second argument to isunit should be a unit or a string." };
+        }
+        return (n instanceof Dimension) && n.unit.is(unit) ? Keyword.True : Keyword.False;
     };
 functionRegistry.addMultiple({
     iscolor: function (n) {
