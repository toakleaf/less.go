--- conflicted
+++ resolved
@@ -87,20 +87,14 @@
                             if (p[0].elements[0].combinator.value === ' ') {
                                 p[0].elements[0].combinator = new(tree.Combinator)('');
                             }
-<<<<<<< HEAD
-                        }
-                        return false;
-                    });
-=======
                             for(i = 0; i < p.length; i++) {
                                 if (p[i].getIsReferenced() && p[i].getIsOutput()) {
                                     return true;
                                 }
-                                return false;
                             }
+                            return false;
                         });
                 }
->>>>>>> 56c3338d
 
                 // Compile rules and rulesets
                 var nodeRules = rulesetNode.rules, nodeRuleCnt = nodeRules ? nodeRules.length : 0;
