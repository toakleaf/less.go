<<<<<<< HEAD
var less, tree;

// Node.js does not have a header file added which defines less
if (less === undefined) {
    less = exports;
    tree = require('./tree');
    less.mode = 'node';
=======
var less, tree, charset;

/*global environment */
if (typeof environment === "object" && ({}).toString.call(environment) === "[object Environment]") {
    // Rhino
    // Details on how to detect Rhino: https://github.com/ringo/ringojs/issues/88
    if (typeof(window) === 'undefined') { less = {}; }
    else                               { less = window.less = {}; }
    tree = less.tree = {};
    less.mode = 'rhino';
} else if (typeof(window) === 'undefined') {
    // Node.js
    less = exports;
    tree = require('./tree');
    less.mode = 'node';
} else {
    // Browser
    if (typeof(window.less) === 'undefined') { window.less = {}; }
    less = window.less;
    tree = window.less.tree = {};
    less.mode = 'browser';
>>>>>>> 2ede18b9
}
//
// less.js - parser
//
//    A relatively straight-forward predictive parser.
//    There is no tokenization/lexing stage, the input is parsed
//    in one sweep.
//
//    To make the parser fast enough to run in the browser, several
//    optimization had to be made:
//
//    - Matching and slicing on a huge input is often cause of slowdowns.
//      The solution is to chunkify the input into smaller strings.
//      The chunks are stored in the `chunks` var,
//      `j` holds the current chunk index, and `current` holds
//      the index of the current chunk in relation to `input`.
//      This gives us an almost 4x speed-up.
//
//    - In many cases, we don't need to match individual tokens;
//      for example, if a value doesn't hold any variables, operations
//      or dynamic references, the parser can effectively 'skip' it,
//      treating it as a literal.
//      An example would be '1px solid #000' - which evaluates to itself,
//      we don't need to know what the individual components are.
//      The drawback, of course is that you don't get the benefits of
//      syntax-checking on the CSS. This gives us a 50% speed-up in the parser,
//      and a smaller speed-up in the code-gen.
//
//
//    Token matching is done with the `$` function, which either takes
//    a terminal string or regexp, or a non-terminal function to call.
//    It also takes care of moving all the indices forwards.
//
//
less.Parser = function Parser(env) {
    var input,       // LeSS input string
        i,           // current index in `input`
        j,           // current chunk
        temp,        // temporarily holds a chunk's state, for backtracking
        memo,        // temporarily holds `i`, when backtracking
        furthest,    // furthest index the parser has gone to
        chunks,      // chunkified input
        current,     // index of current chunk, in `input`
        parser;

    var that = this;

    // Top parser on an import tree must be sure there is one "env"
    // which will then be passed around by reference.
    if (!(env instanceof tree.parseEnv)) {
        env = new tree.parseEnv(env);
    }

    var imports = this.imports = {
        paths: env.paths || [],  // Search paths, when importing
        queue: [],               // Files which haven't been imported yet
        files: env.files,        // Holds the imported parse trees
        contents: env.contents,  // Holds the imported file contents
        mime:  env.mime,         // MIME type of .less files
        error: null,             // Error in parsing/evaluating an import
        push: function (path, currentFileInfo, importOptions, callback) {
            var parserImports = this;
            this.queue.push(path);

            var fileParsedFunc = function (e, root, fullPath) {
                parserImports.queue.splice(parserImports.queue.indexOf(path), 1); // Remove the path from the queue

                var importedPreviously = fullPath in parserImports.files;

                parserImports.files[fullPath] = root;                        // Store the root

                if (e && !parserImports.error) { parserImports.error = e; }

                callback(e, root, importedPreviously);
            };

            if (less.Parser.importer) {
                less.Parser.importer(path, currentFileInfo, fileParsedFunc, env);
            } else {
                less.Parser.fileLoader(path, currentFileInfo, function(e, contents, fullPath, newFileInfo) {
                    if (e) {fileParsedFunc(e); return;}

                    var newEnv = new tree.parseEnv(env);

                    newEnv.currentFileInfo = newFileInfo;
                    newEnv.processImports = false;
                    newEnv.contents[fullPath] = contents;

                    if (currentFileInfo.reference || importOptions.reference) {
                        newFileInfo.reference = true;
                    }

                    if (importOptions.inline) {
                        fileParsedFunc(null, contents, fullPath);
                    } else {
                        new(less.Parser)(newEnv).parse(contents, function (e, root) {
                            fileParsedFunc(e, root, fullPath);
                        });
                    }
                }, env);
            }
        }
    };

    function save()    { temp = chunks[j], memo = i, current = i; }
    function restore() { chunks[j] = temp, i = memo, current = i; }

    function sync() {
        if (i > current) {
            chunks[j] = chunks[j].slice(i - current);
            current = i;
        }
    }
    function isWhitespace(c) {
        // Could change to \s?
        var code = c.charCodeAt(0);
        return code === 32 || code === 10 || code === 9;
    }
    //
    // Parse from a token, regexp or string, and move forward if match
    //
    function $(tok) {
        var match, args, length, index, k;

        //
        // Non-terminal
        //
        if (tok instanceof Function) {
            return tok.call(parser.parsers);
        //
        // Terminal
        //
        //     Either match a single character in the input,
        //     or match a regexp in the current chunk (chunk[j]).
        //
        } else if (typeof(tok) === 'string') {
            match = input.charAt(i) === tok ? tok : null;
            length = 1;
            sync ();
        } else {
            sync ();

            if (match = tok.exec(chunks[j])) {
                length = match[0].length;
            } else {
                return null;
            }
        }

        // The match is confirmed, add the match length to `i`,
        // and consume any extra white-space characters (' ' || '\n')
        // which come after that. The reason for this is that LeSS's
        // grammar is mostly white-space insensitive.
        //
        if (match) {
            skipWhitespace(length);

            if(typeof(match) === 'string') {
                return match;
            } else {
                return match.length === 1 ? match[0] : match;
            }
        }
    }

    function skipWhitespace(length) {
        var oldi = i, oldj = j,
            endIndex = i + chunks[j].length,
            mem = i += length;

        while (i < endIndex) {
            if (! isWhitespace(input.charAt(i))) { break; }
            i++;
        }
        chunks[j] = chunks[j].slice(length + (i - mem));
        current = i;

        if (chunks[j].length === 0 && j < chunks.length - 1) { j++; }

        return oldi !== i || oldj !== j;
    }

    function expect(arg, msg) {
        var result = $(arg);
        if (! result) {
            error(msg || (typeof(arg) === 'string' ? "expected '" + arg + "' got '" + input.charAt(i) + "'"
                                                   : "unexpected token"));
        } else {
            return result;
        }
    }

    function error(msg, type) {
        var e = new Error(msg);
        e.index = i;
        e.type = type || 'Syntax';
        throw e;
    }

    // Same as $(), but don't change the state of the parser,
    // just return the match.
    function peek(tok) {
        if (typeof(tok) === 'string') {
            return input.charAt(i) === tok;
        } else {
            return tok.test(chunks[j]);
        }
    }

    function getInput(e, env) {
        if (e.filename && env.currentFileInfo.filename && (e.filename !== env.currentFileInfo.filename)) {
            return parser.imports.contents[e.filename];
        } else {
            return input;
        }
    }

    function getLocation(index, inputStream) {
        var n = index + 1,
            line = null,
            column = -1;

        while (--n >= 0 && inputStream.charAt(n) !== '\n') {
            column++;
        }

        if (typeof index === 'number') {
            line = (inputStream.slice(0, index).match(/\n/g) || "").length;
        }

        return {
            line: line,
            column: column
        };
    }

    function getDebugInfo(index, inputStream, env) {
        var filename = env.currentFileInfo.filename;
        if(less.mode !== 'browser' && less.mode !== 'rhino') {
            filename = require('path').resolve(filename);
        }

        return {
            lineNumber: getLocation(index, inputStream).line + 1,
            fileName: filename
        };
    }

    function LessError(e, env) {
        var input = getInput(e, env),
            loc = getLocation(e.index, input),
            line = loc.line,
            col  = loc.column,
            callLine = e.call && getLocation(e.call, input).line,
            lines = input.split('\n');

        this.type = e.type || 'Syntax';
        this.message = e.message;
        this.filename = e.filename || env.currentFileInfo.filename;
        this.index = e.index;
        this.line = typeof(line) === 'number' ? line + 1 : null;
        this.callLine = callLine + 1;
        this.callExtract = lines[callLine];
        this.stack = e.stack;
        this.column = col;
        this.extract = [
            lines[line - 1],
            lines[line],
            lines[line + 1]
        ];
    }

    LessError.prototype = new Error();
    LessError.prototype.constructor = LessError;

    this.env = env = env || {};

    // The optimization level dictates the thoroughness of the parser,
    // the lower the number, the less nodes it will create in the tree.
    // This could matter for debugging, or if you want to access
    // the individual nodes in the tree.
    this.optimization = ('optimization' in this.env) ? this.env.optimization : 1;

    //
    // The Parser
    //
    return parser = {

        imports: imports,
        //
        // Parse an input string into an abstract syntax tree,
        // call `callback` when done.
        //
        parse: function (str, callback) {
            var root, start, end, zone, line, lines, buff = [], c, error = null;

            i = j = current = furthest = 0;
            input = str.replace(/\r\n/g, '\n');

            // Remove potential UTF Byte Order Mark
            input = input.replace(/^\uFEFF/, '');

            // Split the input into chunks.
            chunks = (function (chunks) {
                var j = 0,
                    skip = /(?:@\{[\w-]+\}|[^"'`\{\}\/\(\)\\])+/g,
                    comment = /\/\*(?:[^*]|\*+[^\/*])*\*+\/|\/\/.*/g,
                    string = /"((?:[^"\\\r\n]|\\.)*)"|'((?:[^'\\\r\n]|\\.)*)'|`((?:[^`]|\\.)*)`/g,
                    level = 0,
                    match,
                    chunk = chunks[0],
                    inParam;

                for (var i = 0, c, cc; i < input.length;) {
                    skip.lastIndex = i;
                    if (match = skip.exec(input)) {
                        if (match.index === i) {
                            i += match[0].length;
                            chunk.push(match[0]);
                        }
                    }
                    c = input.charAt(i);
                    comment.lastIndex = string.lastIndex = i;

                    if (match = string.exec(input)) {
                        if (match.index === i) {
                            i += match[0].length;
                            chunk.push(match[0]);
                            continue;
                        }
                    }

                    if (!inParam && c === '/') {
                        cc = input.charAt(i + 1);
                        if (cc === '/' || cc === '*') {
                            if (match = comment.exec(input)) {
                                if (match.index === i) {
                                    i += match[0].length;
                                    chunk.push(match[0]);
                                    continue;
                                }
                            }
                        }
                    }
                    
                    switch (c) {
                        case '{':
                            if (!inParam) {
                                level++;
                                chunk.push(c);
                                break;
                            }
                            /* falls through */
                        case '}':
                            if (!inParam) {
                                level--;
                                chunk.push(c);
                                chunks[++j] = chunk = [];
                                break;
                            }
                            /* falls through */
                        case '(':
                            if (!inParam) {
                                inParam = true;
                                chunk.push(c);
                                break;
                            }
                            /* falls through */
                        case ')':
                            if (inParam) {
                                inParam = false;
                                chunk.push(c);
                                break;
                            }
                            /* falls through */
                        default:
                            chunk.push(c);
                    }
                    
                    i++;
                }
                if (level !== 0) {
                    error = new(LessError)({
                        index: i-1,
                        type: 'Parse',
                        message: (level > 0) ? "missing closing `}`" : "missing opening `{`",
                        filename: env.currentFileInfo.filename
                    }, env);
                }

                return chunks.map(function (c) { return c.join(''); });
            })([[]]);

            if (error) {
                return callback(new(LessError)(error, env));
            }

            // Start with the primary rule.
            // The whole syntax tree is held under a Ruleset node,
            // with the `root` property set to true, so no `{}` are
            // output. The callback is called when the input is parsed.
            try {
                root = new(tree.Ruleset)([], $(this.parsers.primary));
                root.root = true;
                root.firstRoot = true;
            } catch (e) {
                return callback(new(LessError)(e, env));
            }

            root.toCSS = (function (evaluate) {
                var line, lines, column;

                return function (options, variables) {
                    options = options || {};
                    var importError,
                        evaldRoot,
                        css,
                        evalEnv = new tree.evalEnv(options);
                        
                    //
                    // Allows setting variables with a hash, so:
                    //
                    //   `{ color: new(tree.Color)('#f01') }` will become:
                    //
                    //   new(tree.Rule)('@color',
                    //     new(tree.Value)([
                    //       new(tree.Expression)([
                    //         new(tree.Color)('#f01')
                    //       ])
                    //     ])
                    //   )
                    //
                    if (typeof(variables) === 'object' && !Array.isArray(variables)) {
                        variables = Object.keys(variables).map(function (k) {
                            var value = variables[k];

                            if (! (value instanceof tree.Value)) {
                                if (! (value instanceof tree.Expression)) {
                                    value = new(tree.Expression)([value]);
                                }
                                value = new(tree.Value)([value]);
                            }
                            return new(tree.Rule)('@' + k, value, false, null, 0);
                        });
                        evalEnv.frames = [new(tree.Ruleset)(null, variables)];
                    }

                    try {
                        evaldRoot = evaluate.call(this, evalEnv);

                        new(tree.joinSelectorVisitor)()
                            .run(evaldRoot);

                        new(tree.processExtendsVisitor)()
                            .run(evaldRoot);

                        new(tree.toCSSVisitor)({compress: Boolean(options.compress)})
                            .run(evaldRoot);

                        css = evaldRoot.toCSS({
                                compress: Boolean(options.compress),
                                dumpLineNumbers: env.dumpLineNumbers,
                                strictUnits: Boolean(options.strictUnits)});
                    } catch (e) {
                        throw new(LessError)(e, env);
                    }

                    if (options.cleancss && less.mode === 'node') {
                        return require('clean-css').process(css);
                    } else if (options.compress) {
                        return css.replace(/(^(\s)+)|((\s)+$)/g, "");
                    } else {
                        return css;
                    }
                };
            })(root.eval);

            // If `i` is smaller than the `input.length - 1`,
            // it means the parser wasn't able to parse the whole
            // string, so we've got a parsing error.
            //
            // We try to extract a \n delimited string,
            // showing the line where the parse error occured.
            // We split it up into two parts (the part which parsed,
            // and the part which didn't), so we can color them differently.
            if (i < input.length - 1) {
                i = furthest;
                var loc = getLocation(i, input);
                lines = input.split('\n');
                line = loc.line + 1;

                error = {
                    type: "Parse",
                    message: "Unrecognised input",
                    index: i,
                    filename: env.currentFileInfo.filename,
                    line: line,
                    column: loc.column,
                    extract: [
                        lines[line - 2],
                        lines[line - 1],
                        lines[line]
                    ]
                };
            }

            var finish = function (e) {
                e = error || e || parser.imports.error;

                if (e) {
                    if (!(e instanceof LessError)) {
                        e = new(LessError)(e, env);
                    }

                    callback(e);
                }
                else {
                    callback(null, root);
                }
            };

            if (env.processImports !== false) {
                new tree.importVisitor(this.imports, finish)
                    .run(root);
            } else {
                finish();
            }
        },

        //
        // Here in, the parsing rules/functions
        //
        // The basic structure of the syntax tree generated is as follows:
        //
        //   Ruleset ->  Rule -> Value -> Expression -> Entity
        //
        // Here's some LESS code:
        //
        //    .class {
        //      color: #fff;
        //      border: 1px solid #000;
        //      width: @w + 4px;
        //      > .child {...}
        //    }
        //
        // And here's what the parse tree might look like:
        //
        //     Ruleset (Selector '.class', [
        //         Rule ("color",  Value ([Expression [Color #fff]]))
        //         Rule ("border", Value ([Expression [Dimension 1px][Keyword "solid"][Color #000]]))
        //         Rule ("width",  Value ([Expression [Operation "+" [Variable "@w"][Dimension 4px]]]))
        //         Ruleset (Selector [Element '>', '.child'], [...])
        //     ])
        //
        //  In general, most rules will try to parse a token with the `$()` function, and if the return
        //  value is truly, will return a new node, of the relevant type. Sometimes, we need to check
        //  first, before parsing, that's when we use `peek()`.
        //
        parsers: {
            //
            // The `primary` rule is the *entry* and *exit* point of the parser.
            // The rules here can appear at any level of the parse tree.
            //
            // The recursive nature of the grammar is an interplay between the `block`
            // rule, which represents `{ ... }`, the `ruleset` rule, and this `primary` rule,
            // as represented by this simplified grammar:
            //
            //     primary  →  (ruleset | rule)+
            //     ruleset  →  selector+ block
            //     block    →  '{' primary '}'
            //
            // Only at one point is the primary rule not called from the
            // block rule: at the root level.
            //
            primary: function () {
                var node, root = [];

                while ((node = $(this.extendRule) || $(this.mixin.definition) || $(this.rule)    ||  $(this.ruleset) ||
                               $(this.mixin.call)       || $(this.comment) ||  $(this.directive))
                               || $(/^[\s\n]+/) || $(/^;+/)) {
                    node && root.push(node);
                }
                return root;
            },

            // We create a Comment node for CSS comments `/* */`,
            // but keep the LeSS comments `//` silent, by just skipping
            // over them.
            comment: function () {
                var comment;

                if (input.charAt(i) !== '/') { return; }

                if (input.charAt(i + 1) === '/') {
                    return new(tree.Comment)($(/^\/\/.*/), true, i, env.currentFileInfo);
                } else if (comment = $(/^\/\*(?:[^*]|\*+[^\/*])*\*+\/\n?/)) {
                    return new(tree.Comment)(comment, false, i, env.currentFileInfo);
                }
            },

            comments: function () {
                var comment, comments = [];

                while(comment = $(this.comment)) {
                    comments.push(comment);
                }

                return comments;
            },

            //
            // Entities are tokens which can be found inside an Expression
            //
            entities: {
                //
                // A string, which supports escaping " and '
                //
                //     "milky way" 'he\'s the one!'
                //
                quoted: function () {
                    var str, j = i, e, index = i;

                    if (input.charAt(j) === '~') { j++, e = true; } // Escaped strings
                    if (input.charAt(j) !== '"' && input.charAt(j) !== "'") { return; }

                    e && $('~');

                    if (str = $(/^"((?:[^"\\\r\n]|\\.)*)"|'((?:[^'\\\r\n]|\\.)*)'/)) {
                        return new(tree.Quoted)(str[0], str[1] || str[2], e, index, env.currentFileInfo);
                    }
                },

                //
                // A catch-all word, such as:
                //
                //     black border-collapse
                //
                keyword: function () {
                    var k;

                    if (k = $(/^[_A-Za-z-][_A-Za-z0-9-]*/)) {
                        if (tree.colors.hasOwnProperty(k)) {
                            // detect named color
                            return new(tree.Color)(tree.colors[k].slice(1));
                        } else {
                            return new(tree.Keyword)(k);
                        }
                    }
                },

                //
                // A function call
                //
                //     rgb(255, 0, 255)
                //
                // We also try to catch IE's `alpha()`, but let the `alpha` parser
                // deal with the details.
                //
                // The arguments are parsed with the `entities.arguments` parser.
                //
                call: function () {
                    var name, nameLC, args, alpha_ret, index = i;

                    if (! (name = /^([\w-]+|%|progid:[\w\.]+)\(/.exec(chunks[j]))) { return; }

                    name = name[1];
                    nameLC = name.toLowerCase();

                    if (nameLC === 'url') { return null; }
                    else                  { i += name.length; }

                    if (nameLC === 'alpha') {
                        alpha_ret = $(this.alpha);
                        if(typeof alpha_ret !== 'undefined') {
                            return alpha_ret;
                        }
                    }

                    $('('); // Parse the '(' and consume whitespace.

                    args = $(this.entities.arguments);

                    if (! $(')')) {
                        return;
                    }

                    if (name) { return new(tree.Call)(name, args, index, env.currentFileInfo); }
                },
                arguments: function () {
                    var args = [], arg;

                    while (arg = $(this.entities.assignment) || $(this.expression)) {
                        args.push(arg);
                        if (! $(',')) {
                            break;
                        }
                    }
                    return args;
                },
                literal: function () {
                    return $(this.entities.dimension) ||
                           $(this.entities.color) ||
                           $(this.entities.quoted) ||
                           $(this.entities.unicodeDescriptor);
                },

                // Assignments are argument entities for calls.
                // They are present in ie filter properties as shown below.
                //
                //     filter: progid:DXImageTransform.Microsoft.Alpha( *opacity=50* )
                //

                assignment: function () {
                    var key, value;
                    if ((key = $(/^\w+(?=\s?=)/i)) && $('=') && (value = $(this.entity))) {
                        return new(tree.Assignment)(key, value);
                    }
                },

                //
                // Parse url() tokens
                //
                // We use a specific rule for urls, because they don't really behave like
                // standard function calls. The difference is that the argument doesn't have
                // to be enclosed within a string, so it can't be parsed as an Expression.
                //
                url: function () {
                    var value;

                    if (input.charAt(i) !== 'u' || !$(/^url\(/)) {
                        return;
                    }

                    value = $(this.entities.quoted)  || $(this.entities.variable) ||
                            $(/^(?:(?:\\[\(\)'"])|[^\(\)'"])+/) || "";

                    expect(')');

                    /*jshint eqnull:true */
                    return new(tree.URL)((value.value != null || value instanceof tree.Variable)
                                        ? value : new(tree.Anonymous)(value), env.currentFileInfo);
                },

                //
                // A Variable entity, such as `@fink`, in
                //
                //     width: @fink + 2px
                //
                // We use a different parser for variable definitions,
                // see `parsers.variable`.
                //
                variable: function () {
                    var name, index = i;

                    if (input.charAt(i) === '@' && (name = $(/^@@?[\w-]+/))) {
                        return new(tree.Variable)(name, index, env.currentFileInfo);
                    }
                },

                // A variable entity useing the protective {} e.g. @{var}
                variableCurly: function () {
                    var name, curly, index = i;

                    if (input.charAt(i) === '@' && (curly = $(/^@\{([\w-]+)\}/))) {
                        return new(tree.Variable)("@" + curly[1], index, env.currentFileInfo);
                    }
                },

                //
                // A Hexadecimal color
                //
                //     #4F3C2F
                //
                // `rgb` and `hsl` colors are parsed through the `entities.call` parser.
                //
                color: function () {
                    var rgb;

                    if (input.charAt(i) === '#' && (rgb = $(/^#([A-Fa-f0-9]{6}|[A-Fa-f0-9]{3})/))) {
                        return new(tree.Color)(rgb[1]);
                    }
                },

                //
                // A Dimension, that is, a number and a unit
                //
                //     0.5em 95%
                //
                dimension: function () {
                    var value, c = input.charCodeAt(i);
                    //Is the first char of the dimension 0-9, '.', '+' or '-'
                    if ((c > 57 || c < 43) || c === 47 || c == 44) {
                        return;
                    }

                    if (value = $(/^([+-]?\d*\.?\d+)(%|[a-z]+)?/)) {
                        return new(tree.Dimension)(value[1], value[2]);
                    }
                },

                //
                // A unicode descriptor, as is used in unicode-range
                //
                // U+0??  or U+00A1-00A9
                //
                unicodeDescriptor: function () {
                    var ud;
                    
                    if (ud = $(/^U\+[0-9a-fA-F?]+(\-[0-9a-fA-F?]+)?/)) {
                        return new(tree.UnicodeDescriptor)(ud[0]);
                    }
                },

                //
                // JavaScript code to be evaluated
                //
                //     `window.location.href`
                //
                javascript: function () {
                    var str, j = i, e;

                    if (input.charAt(j) === '~') { j++; e = true; } // Escaped strings
                    if (input.charAt(j) !== '`') { return; }
                    if (env.javascriptEnabled !== undefined && !env.javascriptEnabled) {
                        error("You are using JavaScript, which has been disabled.");
                    }

                    if (e) { $('~'); }

                    if (str = $(/^`([^`]*)`/)) {
                        return new(tree.JavaScript)(str[1], i, e);
                    }
                }
            },

            //
            // The variable part of a variable definition. Used in the `rule` parser
            //
            //     @fink:
            //
            variable: function () {
                var name;

                if (input.charAt(i) === '@' && (name = $(/^(@[\w-]+)\s*:/))) { return name[1]; }
            },

            //
            // extend syntax - used to extend selectors
            //
            extend: function(isRule) {
                var elements, e, index = i, option, extendList = [];

                if (!$(isRule ? /^&:extend\(/ : /^:extend\(/)) { return; }

                do {
                    option = null;
                    elements = [];
                    while (true) {
                        option = $(/^(all)(?=\s*(\)|,))/);
                        if (option) { break; }
                        e = $(this.element);
                        if (!e) { break; }
                        elements.push(e);
                    }

                    option = option && option[1];

                    extendList.push(new(tree.Extend)(new(tree.Selector)(elements), option, index));

                } while($(","));
                
                expect(/^\)/);

                if (isRule) {
                    expect(/^;/);
                }

                return extendList;
            },

            //
            // extendRule - used in a rule to extend all the parent selectors
            //
            extendRule: function() {
                return this.extend(true);
            },
            
            //
            // Mixins
            //
            mixin: {
                //
                // A Mixin call, with an optional argument list
                //
                //     #mixins > .square(#fff);
                //     .rounded(4px, black);
                //     .button;
                //
                // The `while` loop is there because mixins can be
                // namespaced, but we only support the child and descendant
                // selector for now.
                //
                call: function () {
                    var elements = [], e, c, args, delim, arg, index = i, s = input.charAt(i), important = false;

                    if (s !== '.' && s !== '#') { return; }

                    save(); // stop us absorbing part of an invalid selector

                    while (e = $(/^[#.](?:[\w-]|\\(?:[A-Fa-f0-9]{1,6} ?|[^A-Fa-f0-9]))+/)) {
                        elements.push(new(tree.Element)(c, e, i));
                        c = $('>');
                    }
                    if ($('(')) {
                        args = this.mixin.args.call(this, true).args;
                        expect(')');
                    }

                    args = args || [];

                    if ($(this.important)) {
                        important = true;
                    }

                    if (elements.length > 0 && ($(';') || peek('}'))) {
                        return new(tree.mixin.Call)(elements, args, index, env.currentFileInfo, important);
                    }

                    restore();
                },
                args: function (isCall) {
                    var expressions = [], argsSemiColon = [], isSemiColonSeperated, argsComma = [], expressionContainsNamed, name, nameLoop, value, arg,
                        returner = {args:null, variadic: false};
                    while (true) {
                        if (isCall) {
                            arg = $(this.expression);
                        } else {
                            $(this.comments);
                            if (input.charAt(i) === '.' && $(/^\.{3}/)) {
                                returner.variadic = true;
                                if ($(";") && !isSemiColonSeperated) {
                                    isSemiColonSeperated = true;
                                }
                                (isSemiColonSeperated ? argsSemiColon : argsComma)
                                    .push({ variadic: true });
                                break;
                            }
                            arg = $(this.entities.variable) || $(this.entities.literal)
                                || $(this.entities.keyword);
                        }

                        if (!arg) {
                            break;
                        }

                        nameLoop = null;
                        if (arg.throwAwayComments) {
                            arg.throwAwayComments();
                        }
                        value = arg;
                        var val = null;

                        if (isCall) {
                            // Variable
                            if (arg.value.length == 1) {
                                val = arg.value[0];
                            }
                        } else {
                            val = arg;
                        }

                        if (val && val instanceof tree.Variable) {
                            if ($(':')) {
                                if (expressions.length > 0) {
                                    if (isSemiColonSeperated) {
                                        error("Cannot mix ; and , as delimiter types");
                                    }
                                    expressionContainsNamed = true;
                                }
                                value = expect(this.expression);
                                nameLoop = (name = val.name);
                            } else if (!isCall && $(/^\.{3}/)) {
                                returner.variadic = true;
                                if ($(";") && !isSemiColonSeperated) {
                                    isSemiColonSeperated = true;
                                }
                                (isSemiColonSeperated ? argsSemiColon : argsComma)
                                    .push({ name: arg.name, variadic: true });
                                break;
                            } else if (!isCall) {
                                name = nameLoop = val.name;
                                value = null;
                            }
                        }

                        if (value) {
                            expressions.push(value);
                        }

                        argsComma.push({ name:nameLoop, value:value });

                        if ($(',')) {
                            continue;
                        }

                        if ($(';') || isSemiColonSeperated) {

                            if (expressionContainsNamed) {
                                error("Cannot mix ; and , as delimiter types");
                            }

                            isSemiColonSeperated = true;

                            if (expressions.length > 1) {
                                value = new(tree.Value)(expressions);
                            }
                            argsSemiColon.push({ name:name, value:value });

                            name = null;
                            expressions = [];
                            expressionContainsNamed = false;
                        }
                    }

                    returner.args = isSemiColonSeperated ? argsSemiColon : argsComma;
                    return returner;
                },
                //
                // A Mixin definition, with a list of parameters
                //
                //     .rounded (@radius: 2px, @color) {
                //        ...
                //     }
                //
                // Until we have a finer grained state-machine, we have to
                // do a look-ahead, to make sure we don't have a mixin call.
                // See the `rule` function for more information.
                //
                // We start by matching `.rounded (`, and then proceed on to
                // the argument list, which has optional default values.
                // We store the parameters in `params`, with a `value` key,
                // if there is a value, such as in the case of `@radius`.
                //
                // Once we've got our params list, and a closing `)`, we parse
                // the `{...}` block.
                //
                definition: function () {
                    var name, params = [], match, ruleset, param, value, cond, variadic = false;
                    if ((input.charAt(i) !== '.' && input.charAt(i) !== '#') ||
                        peek(/^[^{]*\}/)) {
                        return;
                    }

                    save();

                    if (match = $(/^([#.](?:[\w-]|\\(?:[A-Fa-f0-9]{1,6} ?|[^A-Fa-f0-9]))+)\s*\(/)) {
                        name = match[1];

                        var argInfo = this.mixin.args.call(this, false);
                        params = argInfo.args;
                        variadic = argInfo.variadic;

                        // .mixincall("@{a}");
                        // looks a bit like a mixin definition.. so we have to be nice and restore
                        if (!$(')')) {
                            furthest = i;
                            restore();
                        }
                        
                        $(this.comments);

                        if ($(/^when/)) { // Guard
                            cond = expect(this.conditions, 'expected condition');
                        }

                        ruleset = $(this.block);

                        if (ruleset) {
                            return new(tree.mixin.Definition)(name, params, ruleset, cond, variadic);
                        } else {
                            restore();
                        }
                    }
                }
            },

            //
            // Entities are the smallest recognized token,
            // and can be found inside a rule's value.
            //
            entity: function () {
                return $(this.entities.literal) || $(this.entities.variable) || $(this.entities.url) ||
                       $(this.entities.call)    || $(this.entities.keyword)  ||$(this.entities.javascript) ||
                       $(this.comment);
            },

            //
            // A Rule terminator. Note that we use `peek()` to check for '}',
            // because the `block` rule will be expecting it, but we still need to make sure
            // it's there, if ';' was ommitted.
            //
            end: function () {
                return $(';') || peek('}');
            },

            //
            // IE's alpha function
            //
            //     alpha(opacity=88)
            //
            alpha: function () {
                var value;

                if (! $(/^\(opacity=/i)) { return; }
                if (value = $(/^\d+/) || $(this.entities.variable)) {
                    expect(')');
                    return new(tree.Alpha)(value);
                }
            },

            //
            // A Selector Element
            //
            //     div
            //     + h1
            //     #socks
            //     input[type="text"]
            //
            // Elements are the building blocks for Selectors,
            // they are made out of a `Combinator` (see combinator rule),
            // and an element name, such as a tag a class, or `*`.
            //
            element: function () {
                var e, t, c, v;

                c = $(this.combinator);

                e = $(/^(?:\d+\.\d+|\d+)%/) || $(/^(?:[.#]?|:*)(?:[\w-]|[^\x00-\x9f]|\\(?:[A-Fa-f0-9]{1,6} ?|[^A-Fa-f0-9]))+/) ||
                    $('*') || $('&') || $(this.attribute) || $(/^\([^()@]+\)/) || $(/^[\.#](?=@)/) || $(this.entities.variableCurly);

                if (! e) {
                    if ($('(')) {
                        if ((v = ($(this.selector))) &&
                                $(')')) {
                            e = new(tree.Paren)(v);
                        }
                    }
                }

                if (e) { return new(tree.Element)(c, e, i); }
            },

            //
            // Combinators combine elements together, in a Selector.
            //
            // Because our parser isn't white-space sensitive, special care
            // has to be taken, when parsing the descendant combinator, ` `,
            // as it's an empty space. We have to check the previous character
            // in the input, to see if it's a ` ` character. More info on how
            // we deal with this in *combinator.js*.
            //
            combinator: function () {
                var c = input.charAt(i);

                if (c === '>' || c === '+' || c === '~' || c === '|') {
                    i++;
                    while (input.charAt(i).match(/\s/)) { i++; }
                    return new(tree.Combinator)(c);
                } else if (input.charAt(i - 1).match(/\s/)) {
                    return new(tree.Combinator)(" ");
                } else {
                    return new(tree.Combinator)(null);
                }
            },
            //
            // A CSS selector (see selector below)
            // with less extensions e.g. the ability to extend and guard
            //
            lessSelector: function () {
                return this.selector(true);
            },
            //
            // A CSS Selector
            //
            //     .class > div + h1
            //     li a:hover
            //
            // Selectors are made out of one or more Elements, see above.
            //
            selector: function (isLess) {
                var sel, e, elements = [], c, extend, extendList = [], when, condition;

                while ((isLess && (extend = $(this.extend))) || (isLess && (when = $(/^when/))) || (e = $(this.element))) {
                    if (when) {
                        condition = expect(this.conditions, 'expected condition');
                    } else if (condition) {
                        error("CSS guard can only be used at the end of selector");
                    } else if (extend) {
                        extendList.push.apply(extendList, extend);
                    } else {
                        if (extendList.length) {
                            error("Extend can only be used at the end of selector");
                        }
                        c = input.charAt(i);
                        elements.push(e);
                        e = null;
                    }
                    if (c === '{' || c === '}' || c === ';' || c === ',' || c === ')') {
                        break;
                    }
                }

                if (elements.length > 0) { return new(tree.Selector)(elements, extendList, condition, i, env.currentFileInfo); }
                if (extendList.length) { error("Extend must be used to extend a selector, it cannot be used on its own"); }
            },
            attribute: function () {
                var attr = '', key, val, op;

                if (! $('[')) { return; }

                if (!(key = $(this.entities.variableCurly))) {
                    key = expect(/^(?:[_A-Za-z0-9-\*]*\|)?(?:[_A-Za-z0-9-]|\\.)+/);
                }

                if ((op = $(/^[|~*$^]?=/))) {
                    val = $(this.entities.quoted) || $(/^[\w-]+/) || $(this.entities.variableCurly);
                }

                expect(']');

                return new(tree.Attribute)(key, op, val);
            },

            //
            // The `block` rule is used by `ruleset` and `mixin.definition`.
            // It's a wrapper around the `primary` rule, with added `{}`.
            //
            block: function () {
                var content;
                if ($('{') && (content = $(this.primary)) && $('}')) {
                    return content;
                }
            },

            //
            // div, .class, body > p {...}
            //
            ruleset: function () {
                var selectors = [], s, rules, debugInfo;
                
                save();

                if (env.dumpLineNumbers) {
                    debugInfo = getDebugInfo(i, input, env);
                }

                while (s = $(this.lessSelector)) {
                    selectors.push(s);
                    $(this.comments);
                    if (! $(',')) { break; }
                    if (s.condition) {
                        error("Guards are only currently allowed on a single selector");
                    }
                    $(this.comments);
                }

                if (selectors.length > 0 && (rules = $(this.block))) {
                    var ruleset = new(tree.Ruleset)(selectors, rules, env.strictImports);
                    if (env.dumpLineNumbers) {
                        ruleset.debugInfo = debugInfo;
                    }
                    return ruleset;
                } else {
                    // Backtrack
                    furthest = i;
                    restore();
                }
            },
            rule: function (tryAnonymous) {
                var name, value, c = input.charAt(i), important, merge = false;
                save();

                if (c === '.' || c === '#' || c === '&') { return; }

                if (name = $(this.variable) || $(this.ruleProperty)) {
                    // prefer to try to parse first if its a variable or we are compressing
                    // but always fallback on the other one
                    value = !tryAnonymous && (env.compress || (name.charAt(0) === '@')) ?
                        ($(this.value) || $(this.anonymousValue)) :
                        ($(this.anonymousValue) || $(this.value));


                    important = $(this.important);
                    if (name[name.length-1] === "+") {
                        merge = true;
                        name = name.substr(0, name.length - 1);
                    }

                    if (value && $(this.end)) {
                        return new (tree.Rule)(name, value, important, merge, memo, env.currentFileInfo);
                    } else {
                        furthest = i;
                        restore();
                        if (value && !tryAnonymous) {
                            return this.rule(true);
                        }
                    }
                }
            },
            anonymousValue: function () {
                var match;
                if (match = /^([^@+\/'"*`(;{}-]*);/.exec(chunks[j])) {
                    i += match[0].length - 1;
                    return new(tree.Anonymous)(match[1]);
                }
            },

            //
            // An @import directive
            //
            //     @import "lib";
            //
            // Depending on our environemnt, importing is done differently:
            // In the browser, it's an XHR request, in Node, it would be a
            // file-system operation. The function used for importing is
            // stored in `import`, which we pass to the Import constructor.
            //
            "import": function () {
                var path, features, index = i;

                save();

                var dir = $(/^@import?\s+/);

                var options = (dir ? $(this.importOptions) : null) || {};

                if (dir && (path = $(this.entities.quoted) || $(this.entities.url))) {
                    features = $(this.mediaFeatures);
                    if ($(';')) {
                        features = features && new(tree.Value)(features);
                        return new(tree.Import)(path, features, options, index, env.currentFileInfo);
                    }
                }

                restore();
            },

            importOptions: function() {
                var o, options = {}, optionName, value;

                // list of options, surrounded by parens
                if (! $('(')) { return null; }
                do {
                    if (o = $(this.importOption)) {
                        optionName = o;
                        value = true;
                        switch(optionName) {
                            case "css":
                                optionName = "less";
                                value = false;
                            break;
                            case "once":
                                optionName = "multiple";
                                value = false;
                            break;
                        }
                        options[optionName] = value;
                        if (! $(',')) { break; }
                    }
                } while (o);
                expect(')');
                return options;
            },

            importOption: function() {
                var opt = $(/^(less|css|multiple|once|inline|reference)/);
                if (opt) {
                    return opt[1];
                }
            },

            mediaFeature: function () {
                var e, p, nodes = [];

                do {
                    if (e = $(this.entities.keyword)) {
                        nodes.push(e);
                    } else if ($('(')) {
                        p = $(this.property);
                        e = $(this.value);
                        if ($(')')) {
                            if (p && e) {
                                nodes.push(new(tree.Paren)(new(tree.Rule)(p, e, null, null, i, env.currentFileInfo, true)));
                            } else if (e) {
                                nodes.push(new(tree.Paren)(e));
                            } else {
                                return null;
                            }
                        } else { return null; }
                    }
                } while (e);

                if (nodes.length > 0) {
                    return new(tree.Expression)(nodes);
                }
            },

            mediaFeatures: function () {
                var e, features = [];

                do {
                  if (e = $(this.mediaFeature)) {
                      features.push(e);
                      if (! $(',')) { break; }
                  } else if (e = $(this.entities.variable)) {
                      features.push(e);
                      if (! $(',')) { break; }
                  }
                } while (e);

                return features.length > 0 ? features : null;
            },

            media: function () {
                var features, rules, media, debugInfo;

                if (env.dumpLineNumbers) {
                    debugInfo = getDebugInfo(i, input, env);
                }

                if ($(/^@media/)) {
                    features = $(this.mediaFeatures);

                    if (rules = $(this.block)) {
                        media = new(tree.Media)(rules, features, i, env.currentFileInfo);
                        if (env.dumpLineNumbers) {
                            media.debugInfo = debugInfo;
                        }
                        return media;
                    }
                }
            },

            //
            // A CSS Directive
            //
            //     @charset "utf-8";
            //
            directive: function () {
                var name, value, rules, identifier, e, nodes, nonVendorSpecificName,
                    hasBlock, hasIdentifier, hasExpression;

                if (input.charAt(i) !== '@') { return; }

                if (value = $(this['import']) || $(this.media)) {
                    return value;
                }

                save();

                name = $(/^@[a-z-]+/);
                
                if (!name) { return; }

                nonVendorSpecificName = name;
                if (name.charAt(1) == '-' && name.indexOf('-', 2) > 0) {
                    nonVendorSpecificName = "@" + name.slice(name.indexOf('-', 2) + 1);
                }

                switch(nonVendorSpecificName) {
                    case "@font-face":
                        hasBlock = true;
                        break;
                    case "@viewport":
                    case "@top-left":
                    case "@top-left-corner":
                    case "@top-center":
                    case "@top-right":
                    case "@top-right-corner":
                    case "@bottom-left":
                    case "@bottom-left-corner":
                    case "@bottom-center":
                    case "@bottom-right":
                    case "@bottom-right-corner":
                    case "@left-top":
                    case "@left-middle":
                    case "@left-bottom":
                    case "@right-top":
                    case "@right-middle":
                    case "@right-bottom":
                        hasBlock = true;
                        break;
                    case "@page":
                    case "@document":
                    case "@supports":
                    case "@keyframes":
                        hasBlock = true;
                        hasIdentifier = true;
                        break;
                    case "@namespace":
                        hasExpression = true;
                        break;
                }

                if (hasIdentifier) {
                    name += " " + ($(/^[^{]+/) || '').trim();
                }

                if (hasBlock)
                {
                    if (rules = $(this.block)) {
                        return new(tree.Directive)(name, rules, i, env.currentFileInfo);
                    }
                } else {
                    if ((value = hasExpression ? $(this.expression) : $(this.entity)) && $(';')) {
                        var directive = new(tree.Directive)(name, value, i, env.currentFileInfo);
                        if (env.dumpLineNumbers) {
                            directive.debugInfo = getDebugInfo(i, input, env);
                        }
                        return directive;
                    }
                }

                restore();
            },

            //
            // A Value is a comma-delimited list of Expressions
            //
            //     font-family: Baskerville, Georgia, serif;
            //
            // In a Rule, a Value represents everything after the `:`,
            // and before the `;`.
            //
            value: function () {
                var e, expressions = [], important;

                while (e = $(this.expression)) {
                    expressions.push(e);
                    if (! $(',')) { break; }
                }

                if (expressions.length > 0) {
                    return new(tree.Value)(expressions);
                }
            },
            important: function () {
                if (input.charAt(i) === '!') {
                    return $(/^! *important/);
                }
            },
            sub: function () {
                var a, e;

                if ($('(')) {
                    if (a = $(this.addition)) {
                        e = new(tree.Expression)([a]);
                        expect(')');
                        e.parens = true;
                        return e;
                    }
                }
            },
            multiplication: function () {
                var m, a, op, operation, isSpaced, expression = [];
                if (m = $(this.operand)) {
                    isSpaced = isWhitespace(input.charAt(i - 1));
                    while (!peek(/^\/[*\/]/) && (op = ($('/') || $('*')))) {
                        if (a = $(this.operand)) {
                            m.parensInOp = true;
                            a.parensInOp = true;
                            operation = new(tree.Operation)(op, [operation || m, a], isSpaced);
                            isSpaced = isWhitespace(input.charAt(i - 1));
                        } else {
                            break;
                        }
                    }
                    return operation || m;
                }
            },
            addition: function () {
                var m, a, op, operation, isSpaced;
                if (m = $(this.multiplication)) {
                    isSpaced = isWhitespace(input.charAt(i - 1));
                    while ((op = $(/^[-+]\s+/) || (!isSpaced && ($('+') || $('-')))) &&
                           (a = $(this.multiplication))) {
                        m.parensInOp = true;
                        a.parensInOp = true;
                        operation = new(tree.Operation)(op, [operation || m, a], isSpaced);
                        isSpaced = isWhitespace(input.charAt(i - 1));
                    }
                    return operation || m;
                }
            },
            conditions: function () {
                var a, b, index = i, condition;

                if (a = $(this.condition)) {
                    while ($(',') && (b = $(this.condition))) {
                        condition = new(tree.Condition)('or', condition || a, b, index);
                    }
                    return condition || a;
                }
            },
            condition: function () {
                var a, b, c, op, index = i, negate = false;

                if ($(/^not/)) { negate = true; }
                expect('(');
                if (a = $(this.addition) || $(this.entities.keyword) || $(this.entities.quoted)) {
                    if (op = $(/^(?:>=|=<|[<=>])/)) {
                        if (b = $(this.addition) || $(this.entities.keyword) || $(this.entities.quoted)) {
                            c = new(tree.Condition)(op, a, b, index, negate);
                        } else {
                            error('expected expression');
                        }
                    } else {
                        c = new(tree.Condition)('=', a, new(tree.Keyword)('true'), index, negate);
                    }
                    expect(')');
                    return $(/^and/) ? new(tree.Condition)('and', c, $(this.condition)) : c;
                }
            },

            //
            // An operand is anything that can be part of an operation,
            // such as a Color, or a Variable
            //
            operand: function () {
                var negate, p = input.charAt(i + 1);

                if (input.charAt(i) === '-' && (p === '@' || p === '(')) { negate = $('-'); }
                var o = $(this.sub) || $(this.entities.dimension) ||
                        $(this.entities.color) || $(this.entities.variable) ||
                        $(this.entities.call);

                if (negate) {
                    o.parensInOp = true;
                    o = new(tree.Negative)(o);
                }

                return o;
            },

            //
            // Expressions either represent mathematical operations,
            // or white-space delimited Entities.
            //
            //     1px solid black
            //     @var * 2
            //
            expression: function () {
                var e, delim, entities = [], d;

                while (e = $(this.addition) || $(this.entity)) {
                    entities.push(e);
                    // operations do not allow keyword "/" dimension (e.g. small/20px) so we support that here
                    if (!peek(/^\/[\/*]/) && (delim = $('/'))) {
                        entities.push(new(tree.Anonymous)(delim));
                    }
                }
                if (entities.length > 0) {
                    return new(tree.Expression)(entities);
                }
            },
            property: function () {
                var name;

                if (name = $(/^(\*?-?[_a-z0-9-]+)\s*:/)) {
                    return name[1];
                }
            },
            ruleProperty: function () {
                var name;

                if (name = $(/^(\*?-?[_a-z0-9-]+)\s*(\+?)\s*:/)) {
                    return name[1] + (name[2] || "");
                }
            }
        }
    };
};
<|MERGE_RESOLUTION|>--- conflicted
+++ resolved
@@ -1,34 +1,11 @@
-<<<<<<< HEAD
 var less, tree;
 
+/*global environment */
 // Node.js does not have a header file added which defines less
 if (less === undefined) {
     less = exports;
     tree = require('./tree');
     less.mode = 'node';
-=======
-var less, tree, charset;
-
-/*global environment */
-if (typeof environment === "object" && ({}).toString.call(environment) === "[object Environment]") {
-    // Rhino
-    // Details on how to detect Rhino: https://github.com/ringo/ringojs/issues/88
-    if (typeof(window) === 'undefined') { less = {}; }
-    else                               { less = window.less = {}; }
-    tree = less.tree = {};
-    less.mode = 'rhino';
-} else if (typeof(window) === 'undefined') {
-    // Node.js
-    less = exports;
-    tree = require('./tree');
-    less.mode = 'node';
-} else {
-    // Browser
-    if (typeof(window.less) === 'undefined') { window.less = {}; }
-    less = window.less;
-    tree = window.less.tree = {};
-    less.mode = 'browser';
->>>>>>> 2ede18b9
 }
 //
 // less.js - parser
