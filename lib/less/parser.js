var less, tree;

// Node.js does not have a header file added which defines less
if (less === undefined) {
    less = exports;
    tree = require('./tree');
    less.mode = 'node';
}
//
// less.js - parser
//
//    A relatively straight-forward predictive parser.
//    There is no tokenization/lexing stage, the input is parsed
//    in one sweep.
//
//    To make the parser fast enough to run in the browser, several
//    optimization had to be made:
//
//    - Matching and slicing on a huge input is often cause of slowdowns.
//      The solution is to chunkify the input into smaller strings.
//      The chunks are stored in the `chunks` var,
//      `j` holds the current chunk index, and `currentPos` holds
//      the index of the current chunk in relation to `input`.
//      This gives us an almost 4x speed-up.
//
//    - In many cases, we don't need to match individual tokens;
//      for example, if a value doesn't hold any variables, operations
//      or dynamic references, the parser can effectively 'skip' it,
//      treating it as a literal.
//      An example would be '1px solid #000' - which evaluates to itself,
//      we don't need to know what the individual components are.
//      The drawback, of course is that you don't get the benefits of
//      syntax-checking on the CSS. This gives us a 50% speed-up in the parser,
//      and a smaller speed-up in the code-gen.
//
//
//    Token matching is done with the `$` function, which either takes
//    a terminal string or regexp, or a non-terminal function to call.
//    It also takes care of moving all the indices forwards.
//
//
less.Parser = function Parser(env) {
    var input,       // LeSS input string
        i,           // current index in `input`
        j,           // current chunk
        saveStack = [],   // holds state for backtracking
        furthest,    // furthest index the parser has gone to
        chunks,      // chunkified input
        current,     // current chunk
        currentPos,  // index of current chunk, in `input`
        parser,
        parsers,
        rootFilename = env && env.filename;

    // Top parser on an import tree must be sure there is one "env"
    // which will then be passed around by reference.
    if (!(env instanceof tree.parseEnv)) {
        env = new tree.parseEnv(env);
    }

    var imports = this.imports = {
        paths: env.paths || [],  // Search paths, when importing
        queue: [],               // Files which haven't been imported yet
        files: env.files,        // Holds the imported parse trees
        contents: env.contents,  // Holds the imported file contents
        contentsIgnoredChars: env.contentsIgnoredChars, // lines inserted, not in the original less
        mime:  env.mime,         // MIME type of .less files
        error: null,             // Error in parsing/evaluating an import
        push: function (path, currentFileInfo, importOptions, callback) {
            var parserImports = this;
            this.queue.push(path);

            var fileParsedFunc = function (e, root, fullPath) {
                parserImports.queue.splice(parserImports.queue.indexOf(path), 1); // Remove the path from the queue

                var importedPreviously = fullPath in parserImports.files || fullPath === rootFilename;

                parserImports.files[fullPath] = root;                        // Store the root

                if (e && !parserImports.error) { parserImports.error = e; }

                callback(e, root, importedPreviously, fullPath);
            };

            var newFileInfo = {
                relativeUrls: env.relativeUrls,
                entryPath: currentFileInfo.entryPath,
                rootpath: currentFileInfo.rootpath,
                rootFilename: currentFileInfo.rootFilename
                };
            
            less.Parser.environment.loadFile(env, path, currentFileInfo.currentDirectory, function loadFileCallback(e, contents, resolvedFilename) {
                if (e) {
                    fileParsedFunc(e);
                    return;
                }

                // Pass on an updated rootpath if path of imported file is relative and file 
                // is in a (sub|sup) directory
                // 
                // Examples: 
                // - If path of imported file is 'module/nav/nav.less' and rootpath is 'less/',
                //   then rootpath should become 'less/module/nav/'
                // - If path of imported file is '../mixins.less' and rootpath is 'less/', 
                //   then rootpath should become 'less/../'
                var originalRelativePath = less.Parser.environment.getPath(env, path);
                if(newFileInfo.relativeUrls && !less.Parser.environment.isPathAbsolute(env, path) && originalRelativePath) {
                    newFileInfo.rootpath = newFileInfo.rootpath + originalRelativePath; // append (sub|sup) directory path of imported file
                }
                newFileInfo.currentDirectory = less.Parser.environment.getPath(env, resolvedFilename);
                newFileInfo.filename = resolvedFilename;

                var newEnv = new tree.parseEnv(env);

                newEnv.currentFileInfo = newFileInfo;
                newEnv.processImports = false;
                newEnv.contents[resolvedFilename] = contents;

                if (currentFileInfo.reference || importOptions.reference) {
                    newFileInfo.reference = true;
                }

                if (importOptions.inline) {
                    fileParsedFunc(null, contents, resolvedFilename);
                } else {
                    new(less.Parser)(newEnv).parse(contents, function (e, root) {
                        fileParsedFunc(e, root, resolvedFilename);
                    });
                }                    
            });
        }
    };

    function save()    { currentPos = i; saveStack.push( { current: current, i: i, j: j }); }
    function restore() { var state = saveStack.pop(); current = state.current; currentPos = i = state.i; j = state.j; }
    function forget() { saveStack.pop(); }

    function sync() {
        if (i > currentPos) {
            current = current.slice(i - currentPos);
            currentPos = i;
        }
    }
    function isWhitespace(str, pos) {
        var code = str.charCodeAt(pos | 0);
        return (code <= 32) && (code === 32 || code === 10 || code === 9);
    }
    //
    // Parse from a token, regexp or string, and move forward if match
    //
    function $(tok) {
        var tokType = typeof tok,
            match, length;

        // Either match a single character in the input,
        // or match a regexp in the current chunk (`current`).
        //
        if (tokType === "string") {
            if (input.charAt(i) !== tok) {
                return null;
            }
            skipWhitespace(1);
            return tok;
        }

        // regexp
        sync ();
        if (! (match = tok.exec(current))) {
            return null;
        }

        length = match[0].length;

        // The match is confirmed, add the match length to `i`,
        // and consume any extra white-space characters (' ' || '\n')
        // which come after that. The reason for this is that LeSS's
        // grammar is mostly white-space insensitive.
        //
        skipWhitespace(length);

        if(typeof(match) === 'string') {
            return match;
        } else {
            return match.length === 1 ? match[0] : match;
        }
    }

    // Specialization of $(tok)
    function $re(tok) {
        if (i > currentPos) {
            current = current.slice(i - currentPos);
            currentPos = i;
        }
        var m = tok.exec(current);
        if (!m) {
            return null;
        }

        skipWhitespace(m[0].length);
        if(typeof m === "string") {
            return m;
        }

        return m.length === 1 ? m[0] : m;
    }

    var _$re = $re;

    // Specialization of $(tok)
    function $char(tok) {
        if (input.charAt(i) !== tok) {
            return null;
        }
        skipWhitespace(1);
        return tok;
    }

    function skipWhitespace(length) {
        var oldi = i, oldj = j,
            curr = i - currentPos,
            endIndex = i + current.length - curr,
            mem = (i += length),
            inp = input,
            c;

        for (; i < endIndex; i++) {
            c = inp.charCodeAt(i);
            if (c > 32) {
                break;
            }

            if ((c !== 32) && (c !== 10) && (c !== 9) && (c !== 13)) {
                break;
            }
         }

        current = current.slice(length + i - mem + curr);
        currentPos = i;

        if (!current.length && (j < chunks.length - 1)) {
            current = chunks[++j];
            skipWhitespace(0); // skip space at the beginning of a chunk
            return true; // things changed
        }

        return oldi !== i || oldj !== j;
    }

    function expect(arg, msg) {
        // some older browsers return typeof 'function' for RegExp
        var result = (Object.prototype.toString.call(arg) === '[object Function]') ? arg.call(parsers) : $(arg);
        if (result) {
            return result;
        }
        error(msg || (typeof(arg) === 'string' ? "expected '" + arg + "' got '" + input.charAt(i) + "'"
                                               : "unexpected token"));
    }

    // Specialization of expect()
    function expectChar(arg, msg) {
        if (input.charAt(i) === arg) {
            skipWhitespace(1);
            return arg;
        }
        error(msg || "expected '" + arg + "' got '" + input.charAt(i) + "'");
    }

    function error(msg, type) {
        var e = new Error(msg);
        e.index = i;
        e.type = type || 'Syntax';
        throw e;
    }

    // Same as $(), but don't change the state of the parser,
    // just return the match.
    function peek(tok) {
        if (typeof(tok) === 'string') {
            return input.charAt(i) === tok;
        } else {
            return tok.test(current);
        }
    }

    // Specialization of peek()
    function peekChar(tok) {
        return input.charAt(i) === tok;
    }


    function getInput(e, env) {
        if (e.filename && env.currentFileInfo.filename && (e.filename !== env.currentFileInfo.filename)) {
            return parser.imports.contents[e.filename];
        } else {
            return input;
        }
    }

    function getLocation(index, inputStream) {
        var n = index + 1,
            line = null,
            column = -1;

        while (--n >= 0 && inputStream.charAt(n) !== '\n') {
            column++;
        }

        if (typeof index === 'number') {
            line = (inputStream.slice(0, index).match(/\n/g) || "").length;
        }

        return {
            line: line,
            column: column
        };
    }

    function getDebugInfo(index, inputStream, env) {
        var filename = env.currentFileInfo.filename;
        if(less.mode !== 'browser' && less.mode !== 'rhino') {
            filename = require('path').resolve(filename);
        }

        return {
            lineNumber: getLocation(index, inputStream).line + 1,
            fileName: filename
        };
    }

    function LessError(e, env) {
        var input = getInput(e, env),
            loc = getLocation(e.index, input),
            line = loc.line,
            col  = loc.column,
            callLine = e.call && getLocation(e.call, input).line,
            lines = input.split('\n');

        this.type = e.type || 'Syntax';
        this.message = e.message;
        this.filename = e.filename || env.currentFileInfo.filename;
        this.index = e.index;
        this.line = typeof(line) === 'number' ? line + 1 : null;
        this.callLine = callLine + 1;
        this.callExtract = lines[callLine];
        this.stack = e.stack;
        this.column = col;
        this.extract = [
            lines[line - 1],
            lines[line],
            lines[line + 1]
        ];
    }

    LessError.prototype = new Error();
    LessError.prototype.constructor = LessError;

    this.env = env = env || {};

    //
    // The Parser
    //
    parser = {

        imports: imports,
        //
        // Parse an input string into an abstract syntax tree,
        // @param str A string containing 'less' markup
        // @param callback call `callback` when done.
        // @param [additionalData] An optional map which can contains vars - a map (key, value) of variables to apply
        //
        parse: function (str, callback, additionalData) {
            var root, line, lines, error = null, globalVars, modifyVars, preText = "";

            i = j = currentPos = furthest = 0;

            globalVars = (additionalData && additionalData.globalVars) ? less.Parser.serializeVars(additionalData.globalVars) + '\n' : '';
            modifyVars = (additionalData && additionalData.modifyVars) ? '\n' + less.Parser.serializeVars(additionalData.modifyVars) : '';

            if (globalVars || (additionalData && additionalData.banner)) {
                preText = ((additionalData && additionalData.banner) ? additionalData.banner : "") + globalVars;
                parser.imports.contentsIgnoredChars[env.currentFileInfo.filename] = preText.length;
            }

            str = str.replace(/\r\n/g, '\n');
            // Remove potential UTF Byte Order Mark
            input = str = preText + str.replace(/^\uFEFF/, '') + modifyVars;
            parser.imports.contents[env.currentFileInfo.filename] = str;

            // Split the input into chunks.
            chunks = (function (input) {
                var len = input.length, level = 0, parenLevel = 0,
                    lastOpening, lastOpeningParen, lastMultiComment, lastMultiCommentEndBrace,
                    chunks = [], emitFrom = 0,
                    parserCurrentIndex, currentChunkStartIndex, cc, cc2, matched;

                function fail(msg, index) {
                    error = new(LessError)({
                        index: index || parserCurrentIndex,
                        type: 'Parse',
                        message: msg,
                        filename: env.currentFileInfo.filename
                    }, env);
                }

                function emitChunk(force) {
                    var len = parserCurrentIndex - emitFrom;
                    if (((len < 512) && !force) || !len) {
                        return;
                    }
                    chunks.push(input.slice(emitFrom, parserCurrentIndex + 1));
                    emitFrom = parserCurrentIndex + 1;
                }

                for (parserCurrentIndex = 0; parserCurrentIndex < len; parserCurrentIndex++) {
                    cc = input.charCodeAt(parserCurrentIndex);
                    if (((cc >= 97) && (cc <= 122)) || (cc < 34)) {
                        // a-z or whitespace
                        continue;
                    }

                    switch (cc) {
                        case 40:                        // (
                            parenLevel++; 
                            lastOpeningParen = parserCurrentIndex; 
                            continue;
                        case 41:                        // )
                            if (--parenLevel < 0) {
                                return fail("missing opening `(`");
                            }
                            continue;
                        case 59:                        // ;
                            if (!parenLevel) { emitChunk(); }
                            continue;
                        case 123:                       // {
                            level++; 
                            lastOpening = parserCurrentIndex; 
                            continue;
                        case 125:                       // }
                            if (--level < 0) {
                                return fail("missing opening `{`");
                            }
                            if (!level && !parenLevel) { emitChunk(); }
                            continue;
                        case 92:                        // \
                            if (parserCurrentIndex < len - 1) { parserCurrentIndex++; continue; }
                            return fail("unescaped `\\`");
                        case 34:
                        case 39:
                        case 96:                        // ", ' and `
                            matched = 0;
                            currentChunkStartIndex = parserCurrentIndex;
                            for (parserCurrentIndex = parserCurrentIndex + 1; parserCurrentIndex < len; parserCurrentIndex++) {
                                cc2 = input.charCodeAt(parserCurrentIndex);
                                if (cc2 > 96) { continue; }
                                if (cc2 == cc) { matched = 1; break; }
                                if (cc2 == 92) {        // \
                                    if (parserCurrentIndex == len - 1) {
                                        return fail("unescaped `\\`");
                                    }
                                    parserCurrentIndex++;
                                }
                            }
                            if (matched) { continue; }
                            return fail("unmatched `" + String.fromCharCode(cc) + "`", currentChunkStartIndex);
                        case 47:                        // /, check for comment
                            if (parenLevel || (parserCurrentIndex == len - 1)) { continue; }
                            cc2 = input.charCodeAt(parserCurrentIndex + 1);
                            if (cc2 == 47) {
                                // //, find lnfeed
                                for (parserCurrentIndex = parserCurrentIndex + 2; parserCurrentIndex < len; parserCurrentIndex++) {
                                    cc2 = input.charCodeAt(parserCurrentIndex);
                                    if ((cc2 <= 13) && ((cc2 == 10) || (cc2 == 13))) { break; }
                                }
                            } else if (cc2 == 42) {
                                // /*, find */
                                lastMultiComment = currentChunkStartIndex = parserCurrentIndex;
                                for (parserCurrentIndex = parserCurrentIndex + 2; parserCurrentIndex < len - 1; parserCurrentIndex++) {
                                    cc2 = input.charCodeAt(parserCurrentIndex);
                                    if (cc2 == 125) { lastMultiCommentEndBrace = parserCurrentIndex; }
                                    if (cc2 != 42) { continue; }
                                    if (input.charCodeAt(parserCurrentIndex + 1) == 47) { break; }
                                }
                                if (parserCurrentIndex == len - 1) {
                                    return fail("missing closing `*/`", currentChunkStartIndex);
                                }
                                parserCurrentIndex++;
                            }
                            continue;
                        case 42:                       // *, check for unmatched */
                            if ((parserCurrentIndex < len - 1) && (input.charCodeAt(parserCurrentIndex + 1) == 47)) {
                                return fail("unmatched `/*`");
                            }
                            continue;
                    }
                }

                if (level !== 0) {
                    if ((lastMultiComment > lastOpening) && (lastMultiCommentEndBrace > lastMultiComment)) {
                        return fail("missing closing `}` or `*/`", lastOpening);
                    } else {
                        return fail("missing closing `}`", lastOpening);
                    }
                } else if (parenLevel !== 0) {
                    return fail("missing closing `)`", lastOpeningParen);
                }

                emitChunk(true);
                return chunks;
            })(str);

            if (error) {
                return callback(new(LessError)(error, env));
            }

            current = chunks[0];

            // Start with the primary rule.
            // The whole syntax tree is held under a Ruleset node,
            // with the `root` property set to true, so no `{}` are
            // output. The callback is called when the input is parsed.
            try {
                root = new(tree.Ruleset)(null, this.parsers.primary());
                root.root = true;
                root.firstRoot = true;
            } catch (e) {
                return callback(new(LessError)(e, env));
            }

            root.toCSS = (function (evaluate) {
                return function (options, variables) {
                    options = options || {};
                    var evaldRoot,
                        css,
                        evalEnv = new tree.evalEnv(options);
                        
                    //
                    // Allows setting variables with a hash, so:
                    //
                    //   `{ color: new(tree.Color)('#f01') }` will become:
                    //
                    //   new(tree.Rule)('@color',
                    //     new(tree.Value)([
                    //       new(tree.Expression)([
                    //         new(tree.Color)('#f01')
                    //       ])
                    //     ])
                    //   )
                    //
                    if (typeof(variables) === 'object' && !Array.isArray(variables)) {
                        variables = Object.keys(variables).map(function (k) {
                            var value = variables[k];

                            if (! (value instanceof tree.Value)) {
                                if (! (value instanceof tree.Expression)) {
                                    value = new(tree.Expression)([value]);
                                }
                                value = new(tree.Value)([value]);
                            }
                            return new(tree.Rule)('@' + k, value, false, null, 0);
                        });
                        evalEnv.frames = [new(tree.Ruleset)(null, variables)];
                    }

                    try {
                        var preEvalVisitors = [],
                            visitors = [
                                new(tree.joinSelectorVisitor)(),
                                new(tree.processExtendsVisitor)(),
                                new(tree.toCSSVisitor)({compress: Boolean(options.compress)})
                            ], i, root = this;

                        if (options.plugins) {
                            for(i =0; i < options.plugins.length; i++) {
                                if (options.plugins[i].isPreEvalVisitor) {
                                    preEvalVisitors.push(options.plugins[i]);
                                } else {
                                    if (options.plugins[i].isPreVisitor) {
                                        visitors.splice(0, 0, options.plugins[i]);
                                    } else {
                                        visitors.push(options.plugins[i]);
                                    }
                                }
                            }
                        }

                        for(i = 0; i < preEvalVisitors.length; i++) {
                            preEvalVisitors[i].run(root);
                        }

                        evaldRoot = evaluate.call(root, evalEnv);

                        for(i = 0; i < visitors.length; i++) {
                            visitors[i].run(evaldRoot);
                        }

                        if (options.sourceMap) {
                            evaldRoot = new tree.sourceMapOutput(
                                {
                                    contentsIgnoredCharsMap: parser.imports.contentsIgnoredChars,
                                    writeSourceMap: options.writeSourceMap,
                                    rootNode: evaldRoot,
                                    contentsMap: parser.imports.contents,
                                    sourceMapFilename: options.sourceMapFilename,
                                    sourceMapURL: options.sourceMapURL,
                                    outputFilename: options.sourceMapOutputFilename,
                                    sourceMapBasepath: options.sourceMapBasepath,
                                    sourceMapRootpath: options.sourceMapRootpath,
                                    outputSourceFiles: options.outputSourceFiles,
                                    sourceMapGenerator: options.sourceMapGenerator
                                });
                        }

                        css = evaldRoot.toCSS({
                                compress: Boolean(options.compress),
                                dumpLineNumbers: env.dumpLineNumbers,
                                strictUnits: Boolean(options.strictUnits),
                                numPrecision: 8});
                    } catch (e) {
                        throw new(LessError)(e, env);
                    }

                    if (options.cleancss && less.mode === 'node') {
                        var CleanCSS = require('clean-css'),
                            cleancssOptions = options.cleancssOptions || {};

                        if (cleancssOptions.keepSpecialComments === undefined) {
                            cleancssOptions.keepSpecialComments = "*";
                        }
                        cleancssOptions.processImport = false;
                        cleancssOptions.noRebase = true;
                        if (cleancssOptions.noAdvanced === undefined) {
                            cleancssOptions.noAdvanced = true;
                        }

                        return new CleanCSS(cleancssOptions).minify(css);
                    } else if (options.compress) {
                        return css.replace(/(^(\s)+)|((\s)+$)/g, "");
                    } else {
                        return css;
                    }
                };
            })(root.eval);

            // If `i` is smaller than the `input.length - 1`,
            // it means the parser wasn't able to parse the whole
            // string, so we've got a parsing error.
            //
            // We try to extract a \n delimited string,
            // showing the line where the parse error occured.
            // We split it up into two parts (the part which parsed,
            // and the part which didn't), so we can color them differently.
            if (i < input.length - 1) {
                i = furthest;
                var loc = getLocation(i, input);
                lines = input.split('\n');
                line = loc.line + 1;

                error = {
                    type: "Parse",
                    message: "Unrecognised input",
                    index: i,
                    filename: env.currentFileInfo.filename,
                    line: line,
                    column: loc.column,
                    extract: [
                        lines[line - 2],
                        lines[line - 1],
                        lines[line]
                    ]
                };
            }

            var finish = function (e) {
                e = error || e || parser.imports.error;

                if (e) {
                    if (!(e instanceof LessError)) {
                        e = new(LessError)(e, env);
                    }

                    return callback(e);
                }
                else {
                    return callback(null, root);
                }
            };

            if (env.processImports !== false) {
                new tree.importVisitor(this.imports, finish)
                    .run(root);
            } else {
                return finish();
            }
        },

        //
        // Here in, the parsing rules/functions
        //
        // The basic structure of the syntax tree generated is as follows:
        //
        //   Ruleset ->  Rule -> Value -> Expression -> Entity
        //
        // Here's some LESS code:
        //
        //    .class {
        //      color: #fff;
        //      border: 1px solid #000;
        //      width: @w + 4px;
        //      > .child {...}
        //    }
        //
        // And here's what the parse tree might look like:
        //
        //     Ruleset (Selector '.class', [
        //         Rule ("color",  Value ([Expression [Color #fff]]))
        //         Rule ("border", Value ([Expression [Dimension 1px][Keyword "solid"][Color #000]]))
        //         Rule ("width",  Value ([Expression [Operation "+" [Variable "@w"][Dimension 4px]]]))
        //         Ruleset (Selector [Element '>', '.child'], [...])
        //     ])
        //
        //  In general, most rules will try to parse a token with the `$()` function, and if the return
        //  value is truly, will return a new node, of the relevant type. Sometimes, we need to check
        //  first, before parsing, that's when we use `peek()`.
        //
        parsers: parsers = {
            //
            // The `primary` rule is the *entry* and *exit* point of the parser.
            // The rules here can appear at any level of the parse tree.
            //
            // The recursive nature of the grammar is an interplay between the `block`
            // rule, which represents `{ ... }`, the `ruleset` rule, and this `primary` rule,
            // as represented by this simplified grammar:
            //
            //     primary  →  (ruleset | rule)+
            //     ruleset  →  selector+ block
            //     block    →  '{' primary '}'
            //
            // Only at one point is the primary rule not called from the
            // block rule: at the root level.
            //
            primary: function () {
                var mixin = this.mixin, $re = _$re, root = [], node;

                while (current)
                {
                    node = this.extendRule() || mixin.definition() || this.rule() || this.ruleset() ||
                        mixin.call() || this.comment() || this.rulesetCall() || this.directive();
                    if (node) {
                        root.push(node);
                    } else {
                        if (!($re(/^[\s\n]+/) || $re(/^;+/))) {
                            break;
                        }
                    }
                    if (peekChar('}')) {
                        break;
                    }
                }

                return root;
            },

            // We create a Comment node for CSS comments `/* */`,
            // but keep the LeSS comments `//` silent, by just skipping
            // over them.
            comment: function () {
                var comment;

                if (input.charAt(i) !== '/') { return; }

                if (input.charAt(i + 1) === '/') {
                    return new(tree.Comment)($re(/^\/\/.*/), true, i, env.currentFileInfo);
                }
                comment = $re(/^\/\*(?:[^*]|\*+[^\/*])*\*+\/\n?/);
                if (comment) {
                    return new(tree.Comment)(comment, false, i, env.currentFileInfo);
                }
            },

            comments: function () {
                var comment, comments = [];

                while(true) {
                    comment = this.comment();
                    if (!comment) {
                        break;
                    }
                    comments.push(comment);
                }

                return comments;
            },

            //
            // Entities are tokens which can be found inside an Expression
            //
            entities: {
                //
                // A string, which supports escaping " and '
                //
                //     "milky way" 'he\'s the one!'
                //
                quoted: function () {
                    var str, j = i, e, index = i;

                    if (input.charAt(j) === '~') { j++; e = true; } // Escaped strings
                    if (input.charAt(j) !== '"' && input.charAt(j) !== "'") { return; }

                    if (e) { $char('~'); }

                    str = $re(/^"((?:[^"\\\r\n]|\\.)*)"|'((?:[^'\\\r\n]|\\.)*)'/);
                    if (str) {
                        return new(tree.Quoted)(str[0], str[1] || str[2], e, index, env.currentFileInfo);
                    }
                },

                //
                // A catch-all word, such as:
                //
                //     black border-collapse
                //
                keyword: function () {
<<<<<<< HEAD
                    var k = $re(/^[_A-Za-z-][_A-Za-z0-9-]*/);
=======
                    var k;

                    k = $re(/^%|^[_A-Za-z-][_A-Za-z0-9-]*/);
>>>>>>> beb52739
                    if (k) {
                        return tree.Color.fromKeyword(k) || new(tree.Keyword)(k);
                    }
                },

                //
                // A function call
                //
                //     rgb(255, 0, 255)
                //
                // We also try to catch IE's `alpha()`, but let the `alpha` parser
                // deal with the details.
                //
                // The arguments are parsed with the `entities.arguments` parser.
                //
                call: function () {
                    var name, nameLC, args, alpha_ret, index = i;

                    name = /^([\w-]+|%|progid:[\w\.]+)\(/.exec(current);
                    if (!name) { return; }

                    name = name[1];
                    nameLC = name.toLowerCase();
                    if (nameLC === 'url') {
                        return null;
                    }

                    i += name.length;

                    if (nameLC === 'alpha') {
                        alpha_ret = parsers.alpha();
                        if(typeof alpha_ret !== 'undefined') {
                            return alpha_ret;
                        }
                    }

                    $char('('); // Parse the '(' and consume whitespace.

                    args = this.arguments();

                    if (! $char(')')) {
                        return;
                    }

                    if (name) { return new(tree.Call)(name, args, index, env.currentFileInfo); }
                },
                arguments: function () {
                    var args = [], arg;

                    while (true) {
                        arg = this.assignment() || parsers.expression();
                        if (!arg) {
                            break;
                        }
                        args.push(arg);
                        if (! $char(',')) {
                            break;
                        }
                    }
                    return args;
                },
                literal: function () {
                    return this.dimension() ||
                           this.color() ||
                           this.quoted() ||
                           this.unicodeDescriptor();
                },

                // Assignments are argument entities for calls.
                // They are present in ie filter properties as shown below.
                //
                //     filter: progid:DXImageTransform.Microsoft.Alpha( *opacity=50* )
                //

                assignment: function () {
                    var key, value;
                    key = $re(/^\w+(?=\s?=)/i);
                    if (!key) {
                        return;
                    }
                    if (!$char('=')) {
                        return;
                    }
                    value = parsers.entity();
                    if (value) {
                        return new(tree.Assignment)(key, value);
                    }
                },

                //
                // Parse url() tokens
                //
                // We use a specific rule for urls, because they don't really behave like
                // standard function calls. The difference is that the argument doesn't have
                // to be enclosed within a string, so it can't be parsed as an Expression.
                //
                url: function () {
                    var value;

                    if (input.charAt(i) !== 'u' || !$re(/^url\(/)) {
                        return;
                    }

                    value = this.quoted() || this.variable() ||
                            $re(/^(?:(?:\\[\(\)'"])|[^\(\)'"])+/) || "";

                    expectChar(')');

                    return new(tree.URL)((value.value != null || value instanceof tree.Variable)
                                        ? value : new(tree.Anonymous)(value), env.currentFileInfo);
                },

                //
                // A Variable entity, such as `@fink`, in
                //
                //     width: @fink + 2px
                //
                // We use a different parser for variable definitions,
                // see `parsers.variable`.
                //
                variable: function () {
                    var name, index = i;

                    if (input.charAt(i) === '@' && (name = $re(/^@@?[\w-]+/))) {
                        return new(tree.Variable)(name, index, env.currentFileInfo);
                    }
                },

                // A variable entity useing the protective {} e.g. @{var}
                variableCurly: function () {
                    var curly, index = i;

                    if (input.charAt(i) === '@' && (curly = $re(/^@\{([\w-]+)\}/))) {
                        return new(tree.Variable)("@" + curly[1], index, env.currentFileInfo);
                    }
                },

                //
                // A Hexadecimal color
                //
                //     #4F3C2F
                //
                // `rgb` and `hsl` colors are parsed through the `entities.call` parser.
                //
                color: function () {
                    var rgb;

                    if (input.charAt(i) === '#' && (rgb = $re(/^#([A-Fa-f0-9]{6}|[A-Fa-f0-9]{3})/))) {
                        return new(tree.Color)(rgb[1]);
                    }
                },

                //
                // A Dimension, that is, a number and a unit
                //
                //     0.5em 95%
                //
                dimension: function () {
                    var value, c = input.charCodeAt(i);
                    //Is the first char of the dimension 0-9, '.', '+' or '-'
                    if ((c > 57 || c < 43) || c === 47 || c == 44) {
                        return;
                    }

                    value = $re(/^([+-]?\d*\.?\d+)(%|[a-z]+)?/);
                    if (value) {
                        return new(tree.Dimension)(value[1], value[2]);
                    }
                },

                //
                // A unicode descriptor, as is used in unicode-range
                //
                // U+0??  or U+00A1-00A9
                //
                unicodeDescriptor: function () {
                    var ud;

                    ud = $re(/^U\+[0-9a-fA-F?]+(\-[0-9a-fA-F?]+)?/);
                    if (ud) {
                        return new(tree.UnicodeDescriptor)(ud[0]);
                    }
                },

                //
                // JavaScript code to be evaluated
                //
                //     `window.location.href`
                //
                javascript: function () {
                    var str, j = i, e;

                    if (input.charAt(j) === '~') { j++; e = true; } // Escaped strings
                    if (input.charAt(j) !== '`') { return; }
                    if (env.javascriptEnabled !== undefined && !env.javascriptEnabled) {
                        error("You are using JavaScript, which has been disabled.");
                    }

                    if (e) { $char('~'); }

                    str = $re(/^`([^`]*)`/);
                    if (str) {
                        return new(tree.JavaScript)(str[1], i, e);
                    }
                }
            },

            //
            // The variable part of a variable definition. Used in the `rule` parser
            //
            //     @fink:
            //
            variable: function () {
                var name;

                if (input.charAt(i) === '@' && (name = $re(/^(@[\w-]+)\s*:/))) { return name[1]; }
            },

            //
            // The variable part of a variable definition. Used in the `rule` parser
            //
            //     @fink();
            //
            rulesetCall: function () {
                var name;

                if (input.charAt(i) === '@' && (name = $re(/^(@[\w-]+)\s*\(\s*\)\s*;/))) { 
                    return new tree.RulesetCall(name[1]); 
                }
            },

            //
            // extend syntax - used to extend selectors
            //
            extend: function(isRule) {
                var elements, e, index = i, option, extendList, extend;

                if (!(isRule ? $re(/^&:extend\(/) : $re(/^:extend\(/))) { return; }

                do {
                    option = null;
                    elements = null;
                    while (! (option = $re(/^(all)(?=\s*(\)|,))/))) {
                        e = this.element();
                        if (!e) { break; }
                        if (elements) { elements.push(e); } else { elements = [ e ]; }
                    }

                    option = option && option[1];

                    extend = new(tree.Extend)(new(tree.Selector)(elements), option, index);
                    if (extendList) { extendList.push(extend); } else { extendList = [ extend ]; }

                } while($char(","));
                
                expect(/^\)/);

                if (isRule) {
                    expect(/^;/);
                }

                return extendList;
            },

            //
            // extendRule - used in a rule to extend all the parent selectors
            //
            extendRule: function() {
                return this.extend(true);
            },
            
            //
            // Mixins
            //
            mixin: {
                //
                // A Mixin call, with an optional argument list
                //
                //     #mixins > .square(#fff);
                //     .rounded(4px, black);
                //     .button;
                //
                // The `while` loop is there because mixins can be
                // namespaced, but we only support the child and descendant
                // selector for now.
                //
                call: function () {
                    var s = input.charAt(i), important = false, index = i, elemIndex,
                        elements, elem, e, c, args;

                    if (s !== '.' && s !== '#') { return; }

                    save(); // stop us absorbing part of an invalid selector

                    while (true) {
                        elemIndex = i;
                        e = $re(/^[#.](?:[\w-]|\\(?:[A-Fa-f0-9]{1,6} ?|[^A-Fa-f0-9]))+/);
                        if (!e) {
                            break;
                        }
                        elem = new(tree.Element)(c, e, elemIndex, env.currentFileInfo);
                        if (elements) { elements.push(elem); } else { elements = [ elem ]; }
                        c = $char('>');
                    }

                    if (elements) {
                        if ($char('(')) {
                            args = this.args(true).args;
                            expectChar(')');
                        }

                        if (parsers.important()) {
                            important = true;
                        }

                        if (parsers.end()) {
                            forget();
                            return new(tree.mixin.Call)(elements, args, index, env.currentFileInfo, important);
                        }
                    }

                    restore();
                },
                args: function (isCall) {
                    var parsers = parser.parsers, entities = parsers.entities,
                        returner = { args:null, variadic: false },
                        expressions = [], argsSemiColon = [], argsComma = [],
                        isSemiColonSeperated, expressionContainsNamed, name, nameLoop, value, arg;

                    save();

                    while (true) {
                        if (isCall) {
                            arg = parsers.detachedRuleset() || parsers.expression();
                        } else {
                            parsers.comments();
                            if (input.charAt(i) === '.' && $re(/^\.{3}/)) {
                                returner.variadic = true;
                                if ($char(";") && !isSemiColonSeperated) {
                                    isSemiColonSeperated = true;
                                }
                                (isSemiColonSeperated ? argsSemiColon : argsComma)
                                    .push({ variadic: true });
                                break;
                            }
                            arg = entities.variable() || entities.literal() || entities.keyword();
                        }

                        if (!arg) {
                            break;
                        }

                        nameLoop = null;
                        if (arg.throwAwayComments) {
                            arg.throwAwayComments();
                        }
                        value = arg;
                        var val = null;

                        if (isCall) {
                            // Variable
                            if (arg.value && arg.value.length == 1) {
                                val = arg.value[0];
                            }
                        } else {
                            val = arg;
                        }

                        if (val && val instanceof tree.Variable) {
                            if ($char(':')) {
                                if (expressions.length > 0) {
                                    if (isSemiColonSeperated) {
                                        error("Cannot mix ; and , as delimiter types");
                                    }
                                    expressionContainsNamed = true;
                                }

                                // we do not support setting a ruleset as a default variable - it doesn't make sense
                                // However if we do want to add it, there is nothing blocking it, just don't error
                                // and remove isCall dependency below
                                value = (isCall && parsers.detachedRuleset()) || parsers.expression();

                                if (!value) {
                                    if (isCall) {
                                        error("could not understand value for named argument");
                                    } else {
                                        restore();
                                        returner.args = [];
                                        return returner;
                                    }
                                }
                                nameLoop = (name = val.name);
                            } else if (!isCall && $re(/^\.{3}/)) {
                                returner.variadic = true;
                                if ($char(";") && !isSemiColonSeperated) {
                                    isSemiColonSeperated = true;
                                }
                                (isSemiColonSeperated ? argsSemiColon : argsComma)
                                    .push({ name: arg.name, variadic: true });
                                break;
                            } else if (!isCall) {
                                name = nameLoop = val.name;
                                value = null;
                            }
                        }

                        if (value) {
                            expressions.push(value);
                        }

                        argsComma.push({ name:nameLoop, value:value });

                        if ($char(',')) {
                            continue;
                        }

                        if ($char(';') || isSemiColonSeperated) {

                            if (expressionContainsNamed) {
                                error("Cannot mix ; and , as delimiter types");
                            }

                            isSemiColonSeperated = true;

                            if (expressions.length > 1) {
                                value = new(tree.Value)(expressions);
                            }
                            argsSemiColon.push({ name:name, value:value });

                            name = null;
                            expressions = [];
                            expressionContainsNamed = false;
                        }
                    }

                    forget();
                    returner.args = isSemiColonSeperated ? argsSemiColon : argsComma;
                    return returner;
                },
                //
                // A Mixin definition, with a list of parameters
                //
                //     .rounded (@radius: 2px, @color) {
                //        ...
                //     }
                //
                // Until we have a finer grained state-machine, we have to
                // do a look-ahead, to make sure we don't have a mixin call.
                // See the `rule` function for more information.
                //
                // We start by matching `.rounded (`, and then proceed on to
                // the argument list, which has optional default values.
                // We store the parameters in `params`, with a `value` key,
                // if there is a value, such as in the case of `@radius`.
                //
                // Once we've got our params list, and a closing `)`, we parse
                // the `{...}` block.
                //
                definition: function () {
                    var name, params = [], match, ruleset, cond, variadic = false;
                    if ((input.charAt(i) !== '.' && input.charAt(i) !== '#') ||
                        peek(/^[^{]*\}/)) {
                        return;
                    }

                    save();

                    match = $re(/^([#.](?:[\w-]|\\(?:[A-Fa-f0-9]{1,6} ?|[^A-Fa-f0-9]))+)\s*\(/);
                    if (match) {
                        name = match[1];

                        var argInfo = this.args(false);
                        params = argInfo.args;
                        variadic = argInfo.variadic;

                        // .mixincall("@{a}");
                        // looks a bit like a mixin definition.. 
                        // also
                        // .mixincall(@a: {rule: set;});
                        // so we have to be nice and restore
                        if (!$char(')')) {
                            furthest = i;
                            restore();
                            return;
                        }
                        
                        parsers.comments();

                        if ($re(/^when/)) { // Guard
                            cond = expect(parsers.conditions, 'expected condition');
                        }

                        ruleset = parsers.block();

                        if (ruleset) {
                            forget();
                            return new(tree.mixin.Definition)(name, params, ruleset, cond, variadic);
                        } else {
                            restore();
                        }
                    } else {
                        forget();
                    }
                }
            },

            //
            // Entities are the smallest recognized token,
            // and can be found inside a rule's value.
            //
            entity: function () {
                var entities = this.entities;

                return entities.literal() || entities.variable() || entities.url() ||
                       entities.call()    || entities.keyword()  || entities.javascript() ||
                       this.comment();
            },

            //
            // A Rule terminator. Note that we use `peek()` to check for '}',
            // because the `block` rule will be expecting it, but we still need to make sure
            // it's there, if ';' was ommitted.
            //
            end: function () {
                return $char(';') || peekChar('}');
            },

            //
            // IE's alpha function
            //
            //     alpha(opacity=88)
            //
            alpha: function () {
                var value;

                if (! $re(/^\(opacity=/i)) { return; }
                value = $re(/^\d+/) || this.entities.variable();
                if (value) {
                    expectChar(')');
                    return new(tree.Alpha)(value);
                }
            },

            //
            // A Selector Element
            //
            //     div
            //     + h1
            //     #socks
            //     input[type="text"]
            //
            // Elements are the building blocks for Selectors,
            // they are made out of a `Combinator` (see combinator rule),
            // and an element name, such as a tag a class, or `*`.
            //
            element: function () {
                var e, c, v, index = i;

                c = this.combinator();

                e = $re(/^(?:\d+\.\d+|\d+)%/) || $re(/^(?:[.#]?|:*)(?:[\w-]|[^\x00-\x9f]|\\(?:[A-Fa-f0-9]{1,6} ?|[^A-Fa-f0-9]))+/) ||
                    $char('*') || $char('&') || this.attribute() || $re(/^\([^()@]+\)/) || $re(/^[\.#](?=@)/) ||
                    this.entities.variableCurly();

                if (! e) {
                    save();
                    if ($char('(')) {
                        if ((v = this.selector()) && $char(')')) {
                            e = new(tree.Paren)(v);
                            forget();
                        } else {
                            restore();
                        }
                    } else {
                        forget();
                    }
                }

                if (e) { return new(tree.Element)(c, e, index, env.currentFileInfo); }
            },

            //
            // Combinators combine elements together, in a Selector.
            //
            // Because our parser isn't white-space sensitive, special care
            // has to be taken, when parsing the descendant combinator, ` `,
            // as it's an empty space. We have to check the previous character
            // in the input, to see if it's a ` ` character. More info on how
            // we deal with this in *combinator.js*.
            //
            combinator: function () {
                var c = input.charAt(i);
                
                if (c === '>' || c === '+' || c === '~' || c === '|' || c === '^') {
                    i++;
                    if (input.charAt(i) === '^') {
                        c = '^^';
                        i++;
                    }
                    while (isWhitespace(input, i)) { i++; }
                    return new(tree.Combinator)(c);
                } else if (isWhitespace(input, i - 1)) {
                    return new(tree.Combinator)(" ");
                } else {
                    return new(tree.Combinator)(null);
                }
            },
            //
            // A CSS selector (see selector below)
            // with less extensions e.g. the ability to extend and guard
            //
            lessSelector: function () {
                return this.selector(true);
            },
            //
            // A CSS Selector
            //
            //     .class > div + h1
            //     li a:hover
            //
            // Selectors are made out of one or more Elements, see above.
            //
            selector: function (isLess) {
                var index = i, $re = _$re, elements, extendList, c, e, extend, when, condition;

                while ((isLess && (extend = this.extend())) || (isLess && (when = $re(/^when/))) || (e = this.element())) {
                    if (when) {
                        condition = expect(this.conditions, 'expected condition');
                    } else if (condition) {
                        error("CSS guard can only be used at the end of selector");
                    } else if (extend) {
                        if (extendList) { extendList.push(extend); } else { extendList = [ extend ]; }
                    } else {
                        if (extendList) { error("Extend can only be used at the end of selector"); }
                        c = input.charAt(i);
                        if (elements) { elements.push(e); } else { elements = [ e ]; }
                        e = null;
                    }
                    if (c === '{' || c === '}' || c === ';' || c === ',' || c === ')') {
                        break;
                    }
                }

                if (elements) { return new(tree.Selector)(elements, extendList, condition, index, env.currentFileInfo); }
                if (extendList) { error("Extend must be used to extend a selector, it cannot be used on its own"); }
            },
            attribute: function () {
                if (! $char('[')) { return; }

                var entities = this.entities,
                    key, val, op;

                if (!(key = entities.variableCurly())) {
                    key = expect(/^(?:[_A-Za-z0-9-\*]*\|)?(?:[_A-Za-z0-9-]|\\.)+/);
                }

                op = $re(/^[|~*$^]?=/);
                if (op) {
                    val = entities.quoted() || $re(/^[0-9]+%/) || $re(/^[\w-]+/) || entities.variableCurly();
                }

                expectChar(']');

                return new(tree.Attribute)(key, op, val);
            },

            //
            // The `block` rule is used by `ruleset` and `mixin.definition`.
            // It's a wrapper around the `primary` rule, with added `{}`.
            //
            block: function () {
                var content;
                if ($char('{') && (content = this.primary()) && $char('}')) {
                    return content;
                }
            },

            blockRuleset: function() {
                var block = this.block();

                if (block) {
                    block = new tree.Ruleset(null, block);
                }
                return block;
            },
            
            detachedRuleset: function() {
                var blockRuleset = this.blockRuleset();
                if (blockRuleset) {
                    return new tree.DetachedRuleset(blockRuleset);
                }
            },

            //
            // div, .class, body > p {...}
            //
            ruleset: function () {
                var selectors, s, rules, debugInfo;
                
                save();

                if (env.dumpLineNumbers) {
                    debugInfo = getDebugInfo(i, input, env);
                }

                while (true) {
                    s = this.lessSelector();
                    if (!s) {
                        break;
                    }
                    if (selectors) { selectors.push(s); } else { selectors = [ s ]; }
                    this.comments();
                    if (s.condition && selectors.length > 1) {
                        error("Guards are only currently allowed on a single selector.");
                    }
                    if (! $char(',')) { break; }
                    if (s.condition) {
                        error("Guards are only currently allowed on a single selector.");
                    }
                    this.comments();
                }

                if (selectors && (rules = this.block())) {
                    forget();
                    var ruleset = new(tree.Ruleset)(selectors, rules, env.strictImports);
                    if (env.dumpLineNumbers) {
                        ruleset.debugInfo = debugInfo;
                    }
                    return ruleset;
                } else {
                    // Backtrack
                    furthest = i;
                    restore();
                }
            },
            rule: function (tryAnonymous) {
                var name, value, startOfRule = i, c = input.charAt(startOfRule), important, merge, isVariable;

                if (c === '.' || c === '#' || c === '&') { return; }

                save();

                name = this.variable() || this.ruleProperty();
                if (name) {
                    isVariable = typeof name === "string";
                    
                    if (isVariable) {
                        value = this.detachedRuleset();
                    }
                    
                    if (!value) {
                        // prefer to try to parse first if its a variable or we are compressing
                        // but always fallback on the other one
                        value = !tryAnonymous && (env.compress || isVariable) ?
                            (this.value() || this.anonymousValue()) :
                            (this.anonymousValue() || this.value());
    
                        important = this.important();
                        
                        // a name returned by this.ruleProperty() is always an array of the form:
                        // [string-1, ..., string-n, ""] or [string-1, ..., string-n, "+"]
                        // where each item is a tree.Keyword or tree.Variable
                        merge = !isVariable && name.pop().value;
                    }

                    if (value && this.end()) {
                        forget();
                        return new (tree.Rule)(name, value, important, merge, startOfRule, env.currentFileInfo);
                    } else {
                        furthest = i;
                        restore();
                        if (value && !tryAnonymous) {
                            return this.rule(true);
                        }
                    }
                } else {
                    forget();
                }
            },
            anonymousValue: function () {
                var match;
                match = /^([^@+\/'"*`(;{}-]*);/.exec(current);
                if (match) {
                    i += match[0].length - 1;
                    return new(tree.Anonymous)(match[1]);
                }
            },

            //
            // An @import directive
            //
            //     @import "lib";
            //
            // Depending on our environemnt, importing is done differently:
            // In the browser, it's an XHR request, in Node, it would be a
            // file-system operation. The function used for importing is
            // stored in `import`, which we pass to the Import constructor.
            //
            "import": function () {
                var path, features, index = i;

                save();

                var dir = $re(/^@import?\s+/);

                var options = (dir ? this.importOptions() : null) || {};

                if (dir && (path = this.entities.quoted() || this.entities.url())) {
                    features = this.mediaFeatures();
                    if ($char(';')) {
                        forget();
                        features = features && new(tree.Value)(features);
                        return new(tree.Import)(path, features, options, index, env.currentFileInfo);
                    }
                }

                restore();
            },

            importOptions: function() {
                var o, options = {}, optionName, value;

                // list of options, surrounded by parens
                if (! $char('(')) { return null; }
                do {
                    o = this.importOption();
                    if (o) {
                        optionName = o;
                        value = true;
                        switch(optionName) {
                            case "css":
                                optionName = "less";
                                value = false;
                            break;
                            case "once":
                                optionName = "multiple";
                                value = false;
                            break;
                        }
                        options[optionName] = value;
                        if (! $char(',')) { break; }
                    }
                } while (o);
                expectChar(')');
                return options;
            },

            importOption: function() {
                var opt = $re(/^(less|css|multiple|once|inline|reference)/);
                if (opt) {
                    return opt[1];
                }
            },

            mediaFeature: function () {
                var entities = this.entities, nodes = [], e, p;
                do {
                    e = entities.keyword() || entities.variable();
                    if (e) {
                        nodes.push(e);
                    } else if ($char('(')) {
                        p = this.property();
                        e = this.value();
                        if ($char(')')) {
                            if (p && e) {
                                nodes.push(new(tree.Paren)(new(tree.Rule)(p, e, null, null, i, env.currentFileInfo, true)));
                            } else if (e) {
                                nodes.push(new(tree.Paren)(e));
                            } else {
                                return null;
                            }
                        } else { return null; }
                    }
                } while (e);

                if (nodes.length > 0) {
                    return new(tree.Expression)(nodes);
                }
            },

            mediaFeatures: function () {
                var entities = this.entities, features = [], e;
                do {
                    e = this.mediaFeature();
                    if (e) {
                        features.push(e);
                        if (! $char(',')) { break; }
                    } else {
                        e = entities.variable();
                        if (e) {
                            features.push(e);
                            if (! $char(',')) { break; }
                        }
                    }
                } while (e);

                return features.length > 0 ? features : null;
            },

            media: function () {
                var features, rules, media, debugInfo;

                if (env.dumpLineNumbers) {
                    debugInfo = getDebugInfo(i, input, env);
                }

                if ($re(/^@media/)) {
                    features = this.mediaFeatures();

                    rules = this.block();
                    if (rules) {
                        media = new(tree.Media)(rules, features, i, env.currentFileInfo);
                        if (env.dumpLineNumbers) {
                            media.debugInfo = debugInfo;
                        }
                        return media;
                    }
                }
            },

            //
            // A CSS Directive
            //
            //     @charset "utf-8";
            //
            directive: function () {
                var index = i, name, value, rules, nonVendorSpecificName,
                    hasIdentifier, hasExpression, hasUnknown, hasBlock = true;

                if (input.charAt(i) !== '@') { return; }

                value = this['import']() || this.media();
                if (value) {
                    return value;
                }

                save();

                name = $re(/^@[a-z-]+/);
                
                if (!name) { return; }

                nonVendorSpecificName = name;
                if (name.charAt(1) == '-' && name.indexOf('-', 2) > 0) {
                    nonVendorSpecificName = "@" + name.slice(name.indexOf('-', 2) + 1);
                }

                switch(nonVendorSpecificName) {
                    /*
                    case "@font-face":
                    case "@viewport":
                    case "@top-left":
                    case "@top-left-corner":
                    case "@top-center":
                    case "@top-right":
                    case "@top-right-corner":
                    case "@bottom-left":
                    case "@bottom-left-corner":
                    case "@bottom-center":
                    case "@bottom-right":
                    case "@bottom-right-corner":
                    case "@left-top":
                    case "@left-middle":
                    case "@left-bottom":
                    case "@right-top":
                    case "@right-middle":
                    case "@right-bottom":
                        hasBlock = true;
                        break;
                    */
                    case "@charset":
                        hasIdentifier = true;
                        hasBlock = false;
                        break;
                    case "@namespace":
                        hasExpression = true;
                        hasBlock = false;
                        break;
                    case "@keyframes":
                        hasIdentifier = true;
                        break;
                    case "@host":
                    case "@page":
                    case "@document":
                    case "@supports":
                        hasUnknown = true;
                        break;
                }

                if (hasIdentifier) {
                    value = this.entity();
                    if (!value) {
                        error("expected " + name + " identifier");
                    }
                } else if (hasExpression) {
                    value = this.expression();
                    if (!value) {
                        error("expected " + name + " expression");
                    }
                } else if (hasUnknown) {
                    value = ($re(/^[^{;]+/) || '').trim();
                    if (value) {
                        value = new(tree.Anonymous)(value);
                    }
                }

                if (hasBlock) {
                    rules = this.blockRuleset();
                }

                if (rules || (!hasBlock && value && $char(';'))) {
                    forget();
                    return new(tree.Directive)(name, value, rules, index, env.currentFileInfo, 
                        env.dumpLineNumbers ? getDebugInfo(index, input, env) : null);
                }

                restore();
            },

            //
            // A Value is a comma-delimited list of Expressions
            //
            //     font-family: Baskerville, Georgia, serif;
            //
            // In a Rule, a Value represents everything after the `:`,
            // and before the `;`.
            //
            value: function () {
                var e, expressions = [];

                do {
                    e = this.expression();
                    if (e) {
                        expressions.push(e);
                        if (! $char(',')) { break; }
                    }
                } while(e);

                if (expressions.length > 0) {
                    return new(tree.Value)(expressions);
                }
            },
            important: function () {
                if (input.charAt(i) === '!') {
                    return $re(/^! *important/);
                }
            },
            sub: function () {
                var a, e;

                if ($char('(')) {
                    a = this.addition();
                    if (a) {
                        e = new(tree.Expression)([a]);
                        expectChar(')');
                        e.parens = true;
                        return e;
                    }
                }
            },
            multiplication: function () {
                var m, a, op, operation, isSpaced;
                m = this.operand();
                if (m) {
                    isSpaced = isWhitespace(input, i - 1);
                    while (true) {
                        if (peek(/^\/[*\/]/)) {
                            break;
                        }
                        op = $char('/') || $char('*');

                        if (!op) { break; }

                        a = this.operand();

                        if (!a) { break; }

                        m.parensInOp = true;
                        a.parensInOp = true;
                        operation = new(tree.Operation)(op, [operation || m, a], isSpaced);
                        isSpaced = isWhitespace(input, i - 1);
                    }
                    return operation || m;
                }
            },
            addition: function () {
                var m, a, op, operation, isSpaced;
                m = this.multiplication();
                if (m) {
                    isSpaced = isWhitespace(input, i - 1);
                    while (true) {
                        op = $re(/^[-+]\s+/) || (!isSpaced && ($char('+') || $char('-')));
                        if (!op) {
                            break;
                        }
                        a = this.multiplication();
                        if (!a) {
                            break;
                        }
                        
                        m.parensInOp = true;
                        a.parensInOp = true;
                        operation = new(tree.Operation)(op, [operation || m, a], isSpaced);
                        isSpaced = isWhitespace(input, i - 1);
                    }
                    return operation || m;
                }
            },
            conditions: function () {
                var a, b, index = i, condition;

                a = this.condition();
                if (a) {
                    while (true) {
                        if (!peek(/^,\s*(not\s*)?\(/) || !$char(',')) {
                            break;
                        }
                        b = this.condition();
                        if (!b) {
                            break;
                        }
                        condition = new(tree.Condition)('or', condition || a, b, index);
                    }
                    return condition || a;
                }
            },
            condition: function () {
                var entities = this.entities, index = i, negate = false,
                    a, b, c, op;

                if ($re(/^not/)) { negate = true; }
                expectChar('(');
                a = this.addition() || entities.keyword() || entities.quoted();
                if (a) {
                    op = $re(/^(?:>=|<=|=<|[<=>])/);
                    if (op) {
                        b = this.addition() || entities.keyword() || entities.quoted();
                        if (b) {
                            c = new(tree.Condition)(op, a, b, index, negate);
                        } else {
                            error('expected expression');
                        }
                    } else {
                        c = new(tree.Condition)('=', a, new(tree.Keyword)('true'), index, negate);
                    }
                    expectChar(')');
                    return $re(/^and/) ? new(tree.Condition)('and', c, this.condition()) : c;
                }
            },

            //
            // An operand is anything that can be part of an operation,
            // such as a Color, or a Variable
            //
            operand: function () {
                var entities = this.entities,
                    p = input.charAt(i + 1), negate;

                if (input.charAt(i) === '-' && (p === '@' || p === '(')) { negate = $char('-'); }
                var o = this.sub() || entities.dimension() ||
                        entities.color() || entities.variable() ||
                        entities.call();

                if (negate) {
                    o.parensInOp = true;
                    o = new(tree.Negative)(o);
                }

                return o;
            },

            //
            // Expressions either represent mathematical operations,
            // or white-space delimited Entities.
            //
            //     1px solid black
            //     @var * 2
            //
            expression: function () {
                var entities = [], e, delim;

                do {
                    e = this.addition() || this.entity();
                    if (e) {
                        entities.push(e);
                        // operations do not allow keyword "/" dimension (e.g. small/20px) so we support that here
                        if (!peek(/^\/[\/*]/)) {
                            delim = $char('/');
                            if (delim) {
                                entities.push(new(tree.Anonymous)(delim));
                            }
                        }
                    }
                } while (e);
                if (entities.length > 0) {
                    return new(tree.Expression)(entities);
                }
            },
            property: function () {
                var name = $re(/^(\*?-?[_a-zA-Z0-9-]+)\s*:/);
                if (name) {
                    return name[1];
                }
            },
            ruleProperty: function () {
                var c = current, name = [], index = [], length = 0, s, k;
                
                function match(re) {
                    var a = re.exec(c);
                    if (a) {
                        index.push(i + length);
                        length += a[0].length;
                        c = c.slice(a[1].length);
                        return name.push(a[1]);
                    }
                }

                match(/^(\*?)/);
                while (match(/^((?:[\w-]+)|(?:@\{[\w-]+\}))/)); // !
                if ((name.length > 1) && match(/^\s*((?:\+_|\+)?)\s*:/)) {
                    // at last, we have the complete match now. move forward, 
                    // convert name particles to tree objects and return:
                    skipWhitespace(length);
                    if (name[0] === '') {
                        name.shift();
                        index.shift();
                    }
                    for (k = 0; k < name.length; k++) {
                        s = name[k];
                        name[k] = (s.charAt(0) !== '@')
                            ? new(tree.Keyword)(s)
                            : new(tree.Variable)('@' + s.slice(2, -1), 
                                index[k], env.currentFileInfo);
                    }
                    return name;
                }
            }
        }
    };
    return parser;
};
less.Parser.serializeVars = function(vars) {
    var s = '';

    for (var name in vars) {
        if (Object.hasOwnProperty.call(vars, name)) {
            var value = vars[name];
            s += ((name[0] === '@') ? '' : '@') + name +': '+ value +
                    ((('' + value).slice(-1) === ';') ? '' : ';');
        }
    }

    return s;
};<|MERGE_RESOLUTION|>--- conflicted
+++ resolved
@@ -820,13 +820,7 @@
                 //     black border-collapse
                 //
                 keyword: function () {
-<<<<<<< HEAD
-                    var k = $re(/^[_A-Za-z-][_A-Za-z0-9-]*/);
-=======
-                    var k;
-
-                    k = $re(/^%|^[_A-Za-z-][_A-Za-z0-9-]*/);
->>>>>>> beb52739
+                    var k = $re(/^%|^[_A-Za-z-][_A-Za-z0-9-]*/);
                     if (k) {
                         return tree.Color.fromKeyword(k) || new(tree.Keyword)(k);
                     }
