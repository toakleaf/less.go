var less, tree;

// Node.js does not have a header file added which defines less
if (less === undefined) {
    less = exports;
    tree = require('./tree');
    less.mode = 'node';
}
//
// less.js - parser
//
//    A relatively straight-forward predictive parser.
//    There is no tokenization/lexing stage, the input is parsed
//    in one sweep.
//
//    To make the parser fast enough to run in the browser, several
//    optimization had to be made:
//
//    - Matching and slicing on a huge input is often cause of slowdowns.
//      The solution is to chunkify the input into smaller strings.
//      The chunks are stored in the `chunks` var,
//      `j` holds the current chunk index, and `currentPos` holds
//      the index of the current chunk in relation to `input`.
//      This gives us an almost 4x speed-up.
//
//    - In many cases, we don't need to match individual tokens;
//      for example, if a value doesn't hold any variables, operations
//      or dynamic references, the parser can effectively 'skip' it,
//      treating it as a literal.
//      An example would be '1px solid #000' - which evaluates to itself,
//      we don't need to know what the individual components are.
//      The drawback, of course is that you don't get the benefits of
//      syntax-checking on the CSS. This gives us a 50% speed-up in the parser,
//      and a smaller speed-up in the code-gen.
//
//
//    Token matching is done with the `$` function, which either takes
//    a terminal string or regexp, or a non-terminal function to call.
//    It also takes care of moving all the indices forwards.
//
//
less.Parser = function Parser(env) {
    var input,       // LeSS input string
        i,           // current index in `input`
        j,           // current chunk
        temp,        // temporarily holds a chunk's state, for backtracking
        memo,        // temporarily holds `i`, when backtracking
        furthest,    // furthest index the parser has gone to
        chunks,      // chunkified input
        current,     // current chunk
        currentPos,  // index of current chunk, in `input`
        parser,
        parsers,
        rootFilename = env && env.filename;

    // Top parser on an import tree must be sure there is one "env"
    // which will then be passed around by reference.
    if (!(env instanceof tree.parseEnv)) {
        env = new tree.parseEnv(env);
    }

    var imports = this.imports = {
        paths: env.paths || [],  // Search paths, when importing
        queue: [],               // Files which haven't been imported yet
        files: env.files,        // Holds the imported parse trees
        contents: env.contents,  // Holds the imported file contents
        mime:  env.mime,         // MIME type of .less files
        error: null,             // Error in parsing/evaluating an import
        push: function (path, currentFileInfo, importOptions, callback) {
            var parserImports = this;
            this.queue.push(path);

            var fileParsedFunc = function (e, root, fullPath) {
                parserImports.queue.splice(parserImports.queue.indexOf(path), 1); // Remove the path from the queue

                var importedPreviously = fullPath in parserImports.files || fullPath === rootFilename;

                parserImports.files[fullPath] = root;                        // Store the root

                if (e && !parserImports.error) { parserImports.error = e; }

                callback(e, root, importedPreviously, fullPath);
            };

            if (less.Parser.importer) {
                less.Parser.importer(path, currentFileInfo, fileParsedFunc, env);
            } else {
                less.Parser.fileLoader(path, currentFileInfo, function(e, contents, fullPath, newFileInfo) {
                    if (e) {fileParsedFunc(e); return;}

                    var newEnv = new tree.parseEnv(env);

                    newEnv.currentFileInfo = newFileInfo;
                    newEnv.processImports = false;
                    newEnv.contents[fullPath] = contents;

                    if (currentFileInfo.reference || importOptions.reference) {
                        newFileInfo.reference = true;
                    }

                    if (importOptions.inline) {
                        fileParsedFunc(null, contents, fullPath);
                    } else {
                        new(less.Parser)(newEnv).parse(contents, function (e, root) {
                            fileParsedFunc(e, root, fullPath);
                        });
                    }
                }, env);
            }
        }
    };

    function save()    { temp = current; memo = currentPos = i; }
    function restore() { current = temp; currentPos = i = memo; }

    function sync() {
        if (i > currentPos) {
            current = current.slice(i - currentPos);
            currentPos = i;
        }
    }
    function isWhitespace(str, pos) {
        var code = str.charCodeAt(pos | 0);
        return (code <= 32) && (code === 32 || code === 10 || code === 9);
    }
    //
    // Parse from a token, regexp or string, and move forward if match
    //
    function $(tok) {
        var tokType = typeof tok,
            match, length;

        // Either match a single character in the input,
        // or match a regexp in the current chunk (`current`).
        //
        if (tokType === "string") {
            if (input.charAt(i) !== tok) {
                return null;
            }
            skipWhitespace(1);
            return tok;
        }

        // regexp
        sync ();
        if (! (match = tok.exec(current))) {
            return null;
        }

        length = match[0].length;

        // The match is confirmed, add the match length to `i`,
        // and consume any extra white-space characters (' ' || '\n')
        // which come after that. The reason for this is that LeSS's
        // grammar is mostly white-space insensitive.
        //
        skipWhitespace(length);

        if(typeof(match) === 'string') {
            return match;
        } else {
            return match.length === 1 ? match[0] : match;
        }
    }

    // Specialization of $(tok)
    function $re(tok) {
        if (i > currentPos) {
            current = current.slice(i - currentPos);
            currentPos = i;
        }
        var m = tok.exec(current);
        if (!m) {
            return null;
        }

        skipWhitespace(m[0].length);
        if(typeof m === "string") {
            return m;
        }

        return m.length === 1 ? m[0] : m;
    }

    var _$re = $re;

    // Specialization of $(tok)
    function $char(tok) {
        if (input.charAt(i) !== tok) {
            return null;
        }
        skipWhitespace(1);
        return tok;
    }

    function skipWhitespace(length) {
        var oldi = i, oldj = j,
            curr = i - currentPos,
            endIndex = i + current.length - curr,
            mem = (i += length),
            inp = input,
            c;

        for (; i < endIndex; i++) {
            c = inp.charCodeAt(i);
            if (c > 32) {
                break;
            }

            if ((c !== 32) && (c !== 10) && (c !== 9) && (c !== 13)) {
                break;
            }
         }

        current = current.slice(length + i - mem + curr);
        currentPos = i;

        if (!current.length && (j < chunks.length - 1)) {
            current = chunks[++j];
        }

        return oldi !== i || oldj !== j;
    }

    function expect(arg, msg) {
        var result = (typeof arg === "function") ? arg.call(parsers) : $(arg);
        if (result) {
            return result;
        }
        error(msg || (typeof(arg) === 'string' ? "expected '" + arg + "' got '" + input.charAt(i) + "'"
                                               : "unexpected token"));
    }

    // Specialization of expect()
    function expectChar(arg, msg) {
        if (input.charAt(i) === arg) {
            skipWhitespace(1);
            return arg;
        }
        error(msg || "expected '" + arg + "' got '" + input.charAt(i) + "'");
    }

    function error(msg, type) {
        var e = new Error(msg);
        e.index = i;
        e.type = type || 'Syntax';
        throw e;
    }

    // Same as $(), but don't change the state of the parser,
    // just return the match.
    function peek(tok) {
        if (typeof(tok) === 'string') {
            return input.charAt(i) === tok;
        } else {
            return tok.test(current);
        }
    }

    // Specialization of peek()
    function peekChar(tok) {
        return input.charAt(i) === tok;
    }


    function getInput(e, env) {
        if (e.filename && env.currentFileInfo.filename && (e.filename !== env.currentFileInfo.filename)) {
            return parser.imports.contents[e.filename];
        } else {
            return input;
        }
    }

    function getLocation(index, inputStream) {
        var n = index + 1,
            line = null,
            column = -1;

        while (--n >= 0 && inputStream.charAt(n) !== '\n') {
            column++;
        }

        if (typeof index === 'number') {
            line = (inputStream.slice(0, index).match(/\n/g) || "").length;
        }

        return {
            line: line,
            column: column
        };
    }

    function getDebugInfo(index, inputStream, env) {
        var filename = env.currentFileInfo.filename;
        if(less.mode !== 'browser' && less.mode !== 'rhino') {
            filename = require('path').resolve(filename);
        }

        return {
            lineNumber: getLocation(index, inputStream).line + 1,
            fileName: filename
        };
    }

    function LessError(e, env) {
        var input = getInput(e, env),
            loc = getLocation(e.index, input),
            line = loc.line,
            col  = loc.column,
            callLine = e.call && getLocation(e.call, input).line,
            lines = input.split('\n');

        this.type = e.type || 'Syntax';
        this.message = e.message;
        this.filename = e.filename || env.currentFileInfo.filename;
        this.index = e.index;
        this.line = typeof(line) === 'number' ? line + 1 : null;
        this.callLine = callLine + 1;
        this.callExtract = lines[callLine];
        this.stack = e.stack;
        this.column = col;
        this.extract = [
            lines[line - 1],
            lines[line],
            lines[line + 1]
        ];
    }

    LessError.prototype = new Error();
    LessError.prototype.constructor = LessError;

    this.env = env = env || {};

    // The optimization level dictates the thoroughness of the parser,
    // the lower the number, the less nodes it will create in the tree.
    // This could matter for debugging, or if you want to access
    // the individual nodes in the tree.
    this.optimization = ('optimization' in this.env) ? this.env.optimization : 1;

    //
    // The Parser
    //
    parser = {

        imports: imports,
        //
        // Parse an input string into an abstract syntax tree,
        // @param str A string containing 'less' markup
        // @param callback call `callback` when done.
        // @param [vars] An optional map (key, value) of variables to apply
        //
        parse: function (str, callback, vars) {
            var root, line, lines, error = null;

<<<<<<< HEAD
            i = j = currentPos = furthest = 0;
            str = str.replace(/\r\n/g, '\n');
=======
            i = j = current = furthest = 0;

            vars = vars ? less.Parser.serializeVars(vars) + '\n' : '';
            input = (vars + str).replace(/\r\n/g, '\n');
>>>>>>> 723cdb50

            // Remove potential UTF Byte Order Mark
            input = str = str.replace(/^\uFEFF/, '');

            parser.imports.contents[env.currentFileInfo.filename] = str;

            // Split the input into chunks.
            chunks = (function (input) {
                var len = input.length, level = 0, parenLevel = 0,
                    lastOpening, lastClosing, lastMultiComment, lastMultiCommentEndBrace,
                    chunks = [], emitFrom = 0,
                    parserCurrentIndex, currentChunkStartIndex, cc, cc2, matched;

                function fail(msg, index) {
                    error = new(LessError)({
                        index: index || parserCurrentIndex,
                        type: 'Parse',
                        message: msg,
                        filename: env.currentFileInfo.filename
                    }, env);
                }

                function emitChunk(force) {
                    var len = parserCurrentIndex - emitFrom;
                    if (((len < 512) && !force) || !len) {
                        return;
                    }
                    chunks.push(input.slice(emitFrom, parserCurrentIndex + 1));
                    emitFrom = parserCurrentIndex + 1;
                }

                for (parserCurrentIndex = 0; parserCurrentIndex < len; parserCurrentIndex++) {
                    cc = input.charCodeAt(parserCurrentIndex);
                    if (((cc >= 97) && (cc <= 122)) || (cc < 34)) {
                        // a-z or whitespace
                        continue;
                    }

                    switch (cc) {
                        case 40:                        // (
                            parenLevel++; continue;
                        case 41:                        // )
                            parenLevel--; continue;
                        case 59:                        // ;
                            if (!parenLevel) { emitChunk(); }
                            continue;
                        case 123:                       // {
                            level++; lastOpening = parserCurrentIndex; continue;
                        case 125:                       // }
                            level--; lastClosing = parserCurrentIndex;
                            if (!level) { emitChunk(); }
                            continue;
                        case 92:                        // \
                            if (parserCurrentIndex < len - 1) { parserCurrentIndex++; continue; }
                            return fail("unescaped `\\`");
                        case 34:
                        case 39:
                        case 96:                        // ", ' and `
                            matched = 0;
                            currentChunkStartIndex = parserCurrentIndex;
                            for (parserCurrentIndex = parserCurrentIndex + 1; parserCurrentIndex < len; parserCurrentIndex++) {
                                cc2 = input.charCodeAt(parserCurrentIndex);
                                if (cc2 > 96) { continue; }
                                if (cc2 == cc) { matched = 1; break; }
                                if (cc2 == 92) {        // \
                                    if (parserCurrentIndex == len - 1) {
                                        return fail("unescaped `\\`");
                                    }
                                    parserCurrentIndex++;
                                }
                            }
                            if (matched) { continue; }
                            return fail("unmatched `" + String.fromCharCode(cc) + "`", currentChunkStartIndex);
                        case 47:                        // /, check for comment
                            if (parenLevel || (parserCurrentIndex == len - 1)) { continue; }
                            cc2 = input.charCodeAt(parserCurrentIndex + 1);
                            if (cc2 == 47) {
                                // //, find lnfeed
                                for (parserCurrentIndex = parserCurrentIndex + 2; parserCurrentIndex < len; parserCurrentIndex++) {
                                    cc2 = input.charCodeAt(parserCurrentIndex);
                                    if ((cc2 <= 13) && ((cc2 == 10) || (cc2 == 13))) { break; }
                                }
                            } else if (cc2 == 42) {
                                // /*, find */
                                lastMultiComment = currentChunkStartIndex = parserCurrentIndex;
                                for (parserCurrentIndex = parserCurrentIndex + 2; parserCurrentIndex < len - 1; parserCurrentIndex++) {
                                    cc2 = input.charCodeAt(parserCurrentIndex);
                                    if (cc2 == 125) { lastMultiCommentEndBrace = parserCurrentIndex; }
                                    if (cc2 != 42) { continue; }
                                    if (input.charCodeAt(parserCurrentIndex + 1) == 47) { break; }
                                }
                                if (parserCurrentIndex == len - 1) {
                                    return fail("missing closing `*/`", currentChunkStartIndex);
                                }
                            }
                            continue;
                        case 42:                       // *, check for unmatched */
                            if ((parserCurrentIndex < len - 1) && (input.charCodeAt(parserCurrentIndex + 1) == 47)) {
                                return fail("unmatched `/*`");
                            }
                            continue;
                    }
                }

                if (level !== 0) {
                    if (level > 0) {
                        if ((lastMultiComment > lastOpening) && (lastMultiCommentEndBrace > lastMultiComment)) {
                            return fail("missing closing `}` or `*/`", lastOpening);
                        } else {
                            return fail("missing closing `}`", lastOpening);
                        }
                    }
                    return fail("missing opening `{`", lastClosing);
                } else if (parenLevel !== 0) {
                    return fail((parenLevel > 0) ? "missing closing `)`" : "missing opening `(`");
                }

                emitChunk(true);
                return chunks;
            })(str);

            if (error) {
                return callback(new(LessError)(error, env));
            }

            current = chunks[0];

            // Start with the primary rule.
            // The whole syntax tree is held under a Ruleset node,
            // with the `root` property set to true, so no `{}` are
            // output. The callback is called when the input is parsed.
            try {
                root = new(tree.Ruleset)(null, this.parsers.primary());
                root.root = true;
                root.firstRoot = true;
            } catch (e) {
                return callback(new(LessError)(e, env));
            }

            root.toCSS = (function (evaluate) {
                return function (options, variables) {
                    options = options || {};
                    var evaldRoot,
                        css,
                        evalEnv = new tree.evalEnv(options);
                        
                    //
                    // Allows setting variables with a hash, so:
                    //
                    //   `{ color: new(tree.Color)('#f01') }` will become:
                    //
                    //   new(tree.Rule)('@color',
                    //     new(tree.Value)([
                    //       new(tree.Expression)([
                    //         new(tree.Color)('#f01')
                    //       ])
                    //     ])
                    //   )
                    //
                    if (typeof(variables) === 'object' && !Array.isArray(variables)) {
                        variables = Object.keys(variables).map(function (k) {
                            var value = variables[k];

                            if (! (value instanceof tree.Value)) {
                                if (! (value instanceof tree.Expression)) {
                                    value = new(tree.Expression)([value]);
                                }
                                value = new(tree.Value)([value]);
                            }
                            return new(tree.Rule)('@' + k, value, false, null, 0);
                        });
                        evalEnv.frames = [new(tree.Ruleset)(null, variables)];
                    }

                    try {
                        var preEvalVisitors = [],
                            visitors = [
                                new(tree.joinSelectorVisitor)(),
                                new(tree.processExtendsVisitor)(),
                                new(tree.toCSSVisitor)({compress: Boolean(options.compress)})
                            ], i, root = this;

                        if (options.plugins) {
                            for(i =0; i < options.plugins.length; i++) {
                                if (options.plugins[i].isPreEvalVisitor) {
                                    preEvalVisitors.push(options.plugins[i]);
                                } else {
                                    if (options.plugins[i].isPreVisitor) {
                                        visitors.splice(0, 0, options.plugins[i]);
                                    } else {
                                        visitors.push(options.plugins[i]);
                                    }
                                }
                            }
                        }

                        for(i = 0; i < preEvalVisitors.length; i++) {
                            preEvalVisitors[i].run(root);
                        }

                        evaldRoot = evaluate.call(root, evalEnv);

                        for(i = 0; i < visitors.length; i++) {
                            visitors[i].run(evaldRoot);
                        }

                        if (options.sourceMap) {
                            evaldRoot = new tree.sourceMapOutput(
                                {
                                    writeSourceMap: options.writeSourceMap,
                                    rootNode: evaldRoot,
                                    contentsMap: parser.imports.contents,
                                    sourceMapFilename: options.sourceMapFilename,
                                    sourceMapURL: options.sourceMapURL,
                                    outputFilename: options.sourceMapOutputFilename,
                                    sourceMapBasepath: options.sourceMapBasepath,
                                    sourceMapRootpath: options.sourceMapRootpath,
                                    outputSourceFiles: options.outputSourceFiles,
                                    sourceMapGenerator: options.sourceMapGenerator
                                });
                        }

                        css = evaldRoot.toCSS({
                                compress: Boolean(options.compress),
                                dumpLineNumbers: env.dumpLineNumbers,
                                strictUnits: Boolean(options.strictUnits)});
                    } catch (e) {
                        throw new(LessError)(e, env);
                    }

                    if (options.cleancss && less.mode === 'node') {
                        var CleanCSS = require('clean-css'),
                            cleancssOptions = options.cleancssOptions || {};

                        if (cleancssOptions.keepSpecialComments === undefined) {
                            cleancssOptions.keepSpecialComments = "*";
                        }
                        cleancssOptions.processImport = false;
                        cleancssOptions.noRebase = true;
                        if (cleancssOptions.noAdvanced === undefined) {
                            cleancssOptions.noAdvanced = true;
                        }

                        return new CleanCSS(cleancssOptions).minify(css);
                    } else if (options.compress) {
                        return css.replace(/(^(\s)+)|((\s)+$)/g, "");
                    } else {
                        return css;
                    }
                };
            })(root.eval);

            // If `i` is smaller than the `input.length - 1`,
            // it means the parser wasn't able to parse the whole
            // string, so we've got a parsing error.
            //
            // We try to extract a \n delimited string,
            // showing the line where the parse error occured.
            // We split it up into two parts (the part which parsed,
            // and the part which didn't), so we can color them differently.
            if (i < input.length - 1) {
                i = furthest;
                var loc = getLocation(i, input);
                lines = input.split('\n');
                line = loc.line + 1;

                error = {
                    type: "Parse",
                    message: "Unrecognised input",
                    index: i,
                    filename: env.currentFileInfo.filename,
                    line: line,
                    column: loc.column,
                    extract: [
                        lines[line - 2],
                        lines[line - 1],
                        lines[line]
                    ]
                };
            }

            var finish = function (e) {
                e = error || e || parser.imports.error;

                if (e) {
                    if (!(e instanceof LessError)) {
                        e = new(LessError)(e, env);
                    }

                    return callback(e);
                }
                else {
                    return callback(null, root);
                }
            };

            if (env.processImports !== false) {
                new tree.importVisitor(this.imports, finish)
                    .run(root);
            } else {
                return finish();
            }
        },

        //
        // Here in, the parsing rules/functions
        //
        // The basic structure of the syntax tree generated is as follows:
        //
        //   Ruleset ->  Rule -> Value -> Expression -> Entity
        //
        // Here's some LESS code:
        //
        //    .class {
        //      color: #fff;
        //      border: 1px solid #000;
        //      width: @w + 4px;
        //      > .child {...}
        //    }
        //
        // And here's what the parse tree might look like:
        //
        //     Ruleset (Selector '.class', [
        //         Rule ("color",  Value ([Expression [Color #fff]]))
        //         Rule ("border", Value ([Expression [Dimension 1px][Keyword "solid"][Color #000]]))
        //         Rule ("width",  Value ([Expression [Operation "+" [Variable "@w"][Dimension 4px]]]))
        //         Ruleset (Selector [Element '>', '.child'], [...])
        //     ])
        //
        //  In general, most rules will try to parse a token with the `$()` function, and if the return
        //  value is truly, will return a new node, of the relevant type. Sometimes, we need to check
        //  first, before parsing, that's when we use `peek()`.
        //
        parsers: parsers = {
            //
            // The `primary` rule is the *entry* and *exit* point of the parser.
            // The rules here can appear at any level of the parse tree.
            //
            // The recursive nature of the grammar is an interplay between the `block`
            // rule, which represents `{ ... }`, the `ruleset` rule, and this `primary` rule,
            // as represented by this simplified grammar:
            //
            //     primary  →  (ruleset | rule)+
            //     ruleset  →  selector+ block
            //     block    →  '{' primary '}'
            //
            // Only at one point is the primary rule not called from the
            // block rule: at the root level.
            //
            primary: function () {
                var mixin = this.mixin, $re = _$re, root = [], node;

                while (true)
                {
                    node = this.extendRule() || mixin.definition() || this.rule() || this.ruleset() ||
                        mixin.call() || this.comment() || this.directive();
                    if (node) {
                        root.push(node);
                    } else {
                        if (!($re(/^[\s\n]+/) || $re(/^;+/))) {
                            break;
                        }
                    }
                }

                return root;
            },

            // We create a Comment node for CSS comments `/* */`,
            // but keep the LeSS comments `//` silent, by just skipping
            // over them.
            comment: function () {
                var comment;

                if (input.charAt(i) !== '/') { return; }

                if (input.charAt(i + 1) === '/') {
                    return new(tree.Comment)($re(/^\/\/.*/), true, i, env.currentFileInfo);
                }
                comment = $re(/^\/\*(?:[^*]|\*+[^\/*])*\*+\/\n?/);
                if (comment) {
                    return new(tree.Comment)(comment, false, i, env.currentFileInfo);
                }
            },

            comments: function () {
                var comment, comments = [];

                while(true) {
                    comment = this.comment();
                    if (!comment) {
                        break;
                    }
                    comments.push(comment);
                }

                return comments;
            },

            //
            // Entities are tokens which can be found inside an Expression
            //
            entities: {
                //
                // A string, which supports escaping " and '
                //
                //     "milky way" 'he\'s the one!'
                //
                quoted: function () {
                    var str, j = i, e, index = i;

                    if (input.charAt(j) === '~') { j++; e = true; } // Escaped strings
                    if (input.charAt(j) !== '"' && input.charAt(j) !== "'") { return; }

                    if (e) { $char('~'); }

                    str = $re(/^"((?:[^"\\\r\n]|\\.)*)"|'((?:[^'\\\r\n]|\\.)*)'/);
                    if (str) {
                        return new(tree.Quoted)(str[0], str[1] || str[2], e, index, env.currentFileInfo);
                    }
                },

                //
                // A catch-all word, such as:
                //
                //     black border-collapse
                //
                keyword: function () {
                    var k;

                    k = $re(/^[_A-Za-z-][_A-Za-z0-9-]*/);
                    if (k) {
                        var color = tree.Color.fromKeyword(k);
                        if (color) {
                            return color;
                        }
                        return new(tree.Keyword)(k);
                    }
                },

                //
                // A function call
                //
                //     rgb(255, 0, 255)
                //
                // We also try to catch IE's `alpha()`, but let the `alpha` parser
                // deal with the details.
                //
                // The arguments are parsed with the `entities.arguments` parser.
                //
                call: function () {
                    var name, nameLC, args, alpha_ret, index = i;

                    name = /^([\w-]+|%|progid:[\w\.]+)\(/.exec(current);
                    if (!name) { return; }

                    name = name[1];
                    nameLC = name.toLowerCase();
                    if (nameLC === 'url') {
                        return null;
                    }

                    i += name.length;

                    if (nameLC === 'alpha') {
                        alpha_ret = parsers.alpha();
                        if(typeof alpha_ret !== 'undefined') {
                            return alpha_ret;
                        }
                    }

                    $char('('); // Parse the '(' and consume whitespace.

                    args = this.arguments();

                    if (! $char(')')) {
                        return;
                    }

                    if (name) { return new(tree.Call)(name, args, index, env.currentFileInfo); }
                },
                arguments: function () {
                    var args = [], arg;

                    while (true) {
                        arg = this.assignment() || parsers.expression();
                        if (!arg) {
                            break;
                        }
                        args.push(arg);
                        if (! $char(',')) {
                            break;
                        }
                    }
                    return args;
                },
                literal: function () {
                    return this.dimension() ||
                           this.color() ||
                           this.quoted() ||
                           this.unicodeDescriptor();
                },

                // Assignments are argument entities for calls.
                // They are present in ie filter properties as shown below.
                //
                //     filter: progid:DXImageTransform.Microsoft.Alpha( *opacity=50* )
                //

                assignment: function () {
                    var key, value;
                    key = $re(/^\w+(?=\s?=)/i);
                    if (!key) {
                        return;
                    }
                    if (!$char('=')) {
                        return;
                    }
                    value = parsers.entity();
                    if (value) {
                        return new(tree.Assignment)(key, value);
                    }
                },

                //
                // Parse url() tokens
                //
                // We use a specific rule for urls, because they don't really behave like
                // standard function calls. The difference is that the argument doesn't have
                // to be enclosed within a string, so it can't be parsed as an Expression.
                //
                url: function () {
                    var value;

                    if (input.charAt(i) !== 'u' || !$re(/^url\(/)) {
                        return;
                    }

                    value = this.quoted() || this.variable() ||
                            $re(/^(?:(?:\\[\(\)'"])|[^\(\)'"])+/) || "";

                    expectChar(')');

                    return new(tree.URL)((value.value != null || value instanceof tree.Variable)
                                        ? value : new(tree.Anonymous)(value), env.currentFileInfo);
                },

                //
                // A Variable entity, such as `@fink`, in
                //
                //     width: @fink + 2px
                //
                // We use a different parser for variable definitions,
                // see `parsers.variable`.
                //
                variable: function () {
                    var name, index = i;

                    if (input.charAt(i) === '@' && (name = $re(/^@@?[\w-]+/))) {
                        return new(tree.Variable)(name, index, env.currentFileInfo);
                    }
                },

                // A variable entity useing the protective {} e.g. @{var}
                variableCurly: function () {
                    var curly, index = i;

                    if (input.charAt(i) === '@' && (curly = $re(/^@\{([\w-]+)\}/))) {
                        return new(tree.Variable)("@" + curly[1], index, env.currentFileInfo);
                    }
                },

                //
                // A Hexadecimal color
                //
                //     #4F3C2F
                //
                // `rgb` and `hsl` colors are parsed through the `entities.call` parser.
                //
                color: function () {
                    var rgb;

                    if (input.charAt(i) === '#' && (rgb = $re(/^#([A-Fa-f0-9]{6}|[A-Fa-f0-9]{3})/))) {
                        return new(tree.Color)(rgb[1]);
                    }
                },

                //
                // A Dimension, that is, a number and a unit
                //
                //     0.5em 95%
                //
                dimension: function () {
                    var value, c = input.charCodeAt(i);
                    //Is the first char of the dimension 0-9, '.', '+' or '-'
                    if ((c > 57 || c < 43) || c === 47 || c == 44) {
                        return;
                    }

                    value = $re(/^([+-]?\d*\.?\d+)(%|[a-z]+)?/);
                    if (value) {
                        return new(tree.Dimension)(value[1], value[2]);
                    }
                },

                //
                // A unicode descriptor, as is used in unicode-range
                //
                // U+0??  or U+00A1-00A9
                //
                unicodeDescriptor: function () {
                    var ud;

                    ud = $re(/^U\+[0-9a-fA-F?]+(\-[0-9a-fA-F?]+)?/);
                    if (ud) {
                        return new(tree.UnicodeDescriptor)(ud[0]);
                    }
                },

                //
                // JavaScript code to be evaluated
                //
                //     `window.location.href`
                //
                javascript: function () {
                    var str, j = i, e;

                    if (input.charAt(j) === '~') { j++; e = true; } // Escaped strings
                    if (input.charAt(j) !== '`') { return; }
                    if (env.javascriptEnabled !== undefined && !env.javascriptEnabled) {
                        error("You are using JavaScript, which has been disabled.");
                    }

                    if (e) { $char('~'); }

                    str = $re(/^`([^`]*)`/);
                    if (str) {
                        return new(tree.JavaScript)(str[1], i, e);
                    }
                }
            },

            //
            // The variable part of a variable definition. Used in the `rule` parser
            //
            //     @fink:
            //
            variable: function () {
                var name;

                if (input.charAt(i) === '@' && (name = $re(/^(@[\w-]+)\s*:/))) { return name[1]; }
            },

            //
            // extend syntax - used to extend selectors
            //
            extend: function(isRule) {
                var elements, e, index = i, option, extendList, extend;

                if (!(isRule ? $re(/^&:extend\(/) : $re(/^:extend\(/))) { return; }

                do {
                    option = null;
                    elements = null;
                    while (! (option = $re(/^(all)(?=\s*(\)|,))/))) {
                        e = this.element();
                        if (!e) { break; }
                        if (elements) { elements.push(e); } else { elements = [ e ]; }
                    }

                    option = option && option[1];

                    extend = new(tree.Extend)(new(tree.Selector)(elements), option, index);
                    if (extendList) { extendList.push(extend); } else { extendList = [ extend ]; }

                } while($char(","));
                
                expect(/^\)/);

                if (isRule) {
                    expect(/^;/);
                }

                return extendList;
            },

            //
            // extendRule - used in a rule to extend all the parent selectors
            //
            extendRule: function() {
                return this.extend(true);
            },
            
            //
            // Mixins
            //
            mixin: {
                //
                // A Mixin call, with an optional argument list
                //
                //     #mixins > .square(#fff);
                //     .rounded(4px, black);
                //     .button;
                //
                // The `while` loop is there because mixins can be
                // namespaced, but we only support the child and descendant
                // selector for now.
                //
                call: function () {
                    var s = input.charAt(i), important = false, index = i,
                        elements, elem, e, c, args;

                    if (s !== '.' && s !== '#') { return; }

                    save(); // stop us absorbing part of an invalid selector

                    while (true) {
                        e = $re(/^[#.](?:[\w-]|\\(?:[A-Fa-f0-9]{1,6} ?|[^A-Fa-f0-9]))+/);
                        if (!e) {
                            break;
                        }
                        elem = new(tree.Element)(c, e, i, env.currentFileInfo);
                        if (elements) { elements.push(elem); } else { elements = [ elem ]; }
                        c = $char('>');
                    }
                    if ($char('(')) {
                        args = this.args(true).args;
                        expectChar(')');
                    }

                    if (parsers.important()) {
                        important = true;
                    }

                    if (elements && ($char(';') || peekChar('}'))) {
                        return new(tree.mixin.Call)(elements, args, index, env.currentFileInfo, important);
                    }

                    restore();
                },
                args: function (isCall) {
                    var parsers = parser.parsers, entities = parsers.entities,
                        returner = { args:null, variadic: false },
                        expressions = [], argsSemiColon = [], argsComma = [],
                        isSemiColonSeperated, expressionContainsNamed, name, nameLoop, value, arg;

                    while (true) {
                        if (isCall) {
                            arg = parsers.expression();
                        } else {
                            parsers.comments();
                            if (input.charAt(i) === '.' && $re(/^\.{3}/)) {
                                returner.variadic = true;
                                if ($char(";") && !isSemiColonSeperated) {
                                    isSemiColonSeperated = true;
                                }
                                (isSemiColonSeperated ? argsSemiColon : argsComma)
                                    .push({ variadic: true });
                                break;
                            }
                            arg = entities.variable() || entities.literal() || entities.keyword();
                        }

                        if (!arg) {
                            break;
                        }

                        nameLoop = null;
                        if (arg.throwAwayComments) {
                            arg.throwAwayComments();
                        }
                        value = arg;
                        var val = null;

                        if (isCall) {
                            // Variable
                            if (arg.value.length == 1) {
                                val = arg.value[0];
                            }
                        } else {
                            val = arg;
                        }

                        if (val && val instanceof tree.Variable) {
                            if ($char(':')) {
                                if (expressions.length > 0) {
                                    if (isSemiColonSeperated) {
                                        error("Cannot mix ; and , as delimiter types");
                                    }
                                    expressionContainsNamed = true;
                                }
                                value = expect(parsers.expression);
                                nameLoop = (name = val.name);
                            } else if (!isCall && $re(/^\.{3}/)) {
                                returner.variadic = true;
                                if ($char(";") && !isSemiColonSeperated) {
                                    isSemiColonSeperated = true;
                                }
                                (isSemiColonSeperated ? argsSemiColon : argsComma)
                                    .push({ name: arg.name, variadic: true });
                                break;
                            } else if (!isCall) {
                                name = nameLoop = val.name;
                                value = null;
                            }
                        }

                        if (value) {
                            expressions.push(value);
                        }

                        argsComma.push({ name:nameLoop, value:value });

                        if ($char(',')) {
                            continue;
                        }

                        if ($char(';') || isSemiColonSeperated) {

                            if (expressionContainsNamed) {
                                error("Cannot mix ; and , as delimiter types");
                            }

                            isSemiColonSeperated = true;

                            if (expressions.length > 1) {
                                value = new(tree.Value)(expressions);
                            }
                            argsSemiColon.push({ name:name, value:value });

                            name = null;
                            expressions = [];
                            expressionContainsNamed = false;
                        }
                    }

                    returner.args = isSemiColonSeperated ? argsSemiColon : argsComma;
                    return returner;
                },
                //
                // A Mixin definition, with a list of parameters
                //
                //     .rounded (@radius: 2px, @color) {
                //        ...
                //     }
                //
                // Until we have a finer grained state-machine, we have to
                // do a look-ahead, to make sure we don't have a mixin call.
                // See the `rule` function for more information.
                //
                // We start by matching `.rounded (`, and then proceed on to
                // the argument list, which has optional default values.
                // We store the parameters in `params`, with a `value` key,
                // if there is a value, such as in the case of `@radius`.
                //
                // Once we've got our params list, and a closing `)`, we parse
                // the `{...}` block.
                //
                definition: function () {
                    var name, params = [], match, ruleset, cond, variadic = false;
                    if ((input.charAt(i) !== '.' && input.charAt(i) !== '#') ||
                        peek(/^[^{]*\}/)) {
                        return;
                    }

                    save();

                    match = $re(/^([#.](?:[\w-]|\\(?:[A-Fa-f0-9]{1,6} ?|[^A-Fa-f0-9]))+)\s*\(/);
                    if (match) {
                        name = match[1];

                        var argInfo = this.args(false);
                        params = argInfo.args;
                        variadic = argInfo.variadic;

                        // .mixincall("@{a}");
                        // looks a bit like a mixin definition.. so we have to be nice and restore
                        if (!$char(')')) {
                            furthest = i;
                            restore();
                        }
                        
                        parsers.comments();

                        if ($re(/^when/)) { // Guard
                            cond = expect(parsers.conditions, 'expected condition');
                        }

                        ruleset = parsers.block();

                        if (ruleset) {
                            return new(tree.mixin.Definition)(name, params, ruleset, cond, variadic);
                        } else {
                            restore();
                        }
                    }
                }
            },

            //
            // Entities are the smallest recognized token,
            // and can be found inside a rule's value.
            //
            entity: function () {
                var entities = this.entities;

                return entities.literal() || entities.variable() || entities.url() ||
                       entities.call()    || entities.keyword()  || entities.javascript() ||
                       this.comment();
            },

            //
            // A Rule terminator. Note that we use `peek()` to check for '}',
            // because the `block` rule will be expecting it, but we still need to make sure
            // it's there, if ';' was ommitted.
            //
            end: function () {
                return $char(';') || peekChar('}');
            },

            //
            // IE's alpha function
            //
            //     alpha(opacity=88)
            //
            alpha: function () {
                var value;

                if (! $re(/^\(opacity=/i)) { return; }
                value = $re(/^\d+/) || this.entities.variable();
                if (value) {
                    expectChar(')');
                    return new(tree.Alpha)(value);
                }
            },

            //
            // A Selector Element
            //
            //     div
            //     + h1
            //     #socks
            //     input[type="text"]
            //
            // Elements are the building blocks for Selectors,
            // they are made out of a `Combinator` (see combinator rule),
            // and an element name, such as a tag a class, or `*`.
            //
            element: function () {
                var e, c, v;

                c = this.combinator();

                e = $re(/^(?:\d+\.\d+|\d+)%/) || $re(/^(?:[.#]?|:*)(?:[\w-]|[^\x00-\x9f]|\\(?:[A-Fa-f0-9]{1,6} ?|[^A-Fa-f0-9]))+/) ||
                    $char('*') || $char('&') || this.attribute() || $re(/^\([^()@]+\)/) || $re(/^[\.#](?=@)/) ||
                    this.entities.variableCurly();

                if (! e) {
                    if ($char('(')) {
                        if ((v = this.selector()) && $char(')')) {
                            e = new(tree.Paren)(v);
                        }
                    }
                }

                if (e) { return new(tree.Element)(c, e, i, env.currentFileInfo); }
            },

            //
            // Combinators combine elements together, in a Selector.
            //
            // Because our parser isn't white-space sensitive, special care
            // has to be taken, when parsing the descendant combinator, ` `,
            // as it's an empty space. We have to check the previous character
            // in the input, to see if it's a ` ` character. More info on how
            // we deal with this in *combinator.js*.
            //
            combinator: function () {
                var c = input.charAt(i);

                if (c === '>' || c === '+' || c === '~' || c === '|') {
                    i++;
                    while (isWhitespace(input, i)) { i++; }
                    return new(tree.Combinator)(c);
                } else if (isWhitespace(input, i - 1)) {
                    return new(tree.Combinator)(" ");
                } else {
                    return new(tree.Combinator)(null);
                }
            },
            //
            // A CSS selector (see selector below)
            // with less extensions e.g. the ability to extend and guard
            //
            lessSelector: function () {
                return this.selector(true);
            },
            //
            // A CSS Selector
            //
            //     .class > div + h1
            //     li a:hover
            //
            // Selectors are made out of one or more Elements, see above.
            //
            selector: function (isLess) {
                var $re = _$re, elements, extendList, c, e, extend, when, condition;

                while ((isLess && (extend = this.extend())) || (isLess && (when = $re(/^when/))) || (e = this.element())) {
                    if (when) {
                        condition = expect(this.conditions, 'expected condition');
                    } else if (condition) {
                        error("CSS guard can only be used at the end of selector");
                    } else if (extend) {
                        if (extendList) { extendList.push(extend); } else { extendList = [ extend ]; }
                    } else {
                        if (extendList) { error("Extend can only be used at the end of selector"); }
                        c = input.charAt(i);
                        if (elements) { elements.push(e); } else { elements = [ e ]; }
                        e = null;
                    }
                    if (c === '{' || c === '}' || c === ';' || c === ',' || c === ')') {
                        break;
                    }
                }

                if (elements) { return new(tree.Selector)(elements, extendList, condition, i, env.currentFileInfo); }
                if (extendList) { error("Extend must be used to extend a selector, it cannot be used on its own"); }
            },
            attribute: function () {
                if (! $char('[')) { return; }

                var entities = this.entities,
                    key, val, op;

                if (!(key = entities.variableCurly())) {
                    key = expect(/^(?:[_A-Za-z0-9-\*]*\|)?(?:[_A-Za-z0-9-]|\\.)+/);
                }

                op = $re(/^[|~*$^]?=/);
                if (op) {
                    val = entities.quoted() || $re(/^[0-9]+%/) || $re(/^[\w-]+/) || entities.variableCurly();
                }

                expectChar(']');

                return new(tree.Attribute)(key, op, val);
            },

            //
            // The `block` rule is used by `ruleset` and `mixin.definition`.
            // It's a wrapper around the `primary` rule, with added `{}`.
            //
            block: function () {
                var content;
                if ($char('{') && (content = this.primary()) && $char('}')) {
                    return content;
                }
            },

            //
            // div, .class, body > p {...}
            //
            ruleset: function () {
                var selectors, s, rules, debugInfo;
                
                save();

                if (env.dumpLineNumbers) {
                    debugInfo = getDebugInfo(i, input, env);
                }

                while (true) {
                    s = this.lessSelector();
                    if (!s) {
                        break;
                    }
                    if (selectors) { selectors.push(s); } else { selectors = [ s ]; }
                    this.comments();
                    if (! $char(',')) { break; }
                    if (s.condition) {
                        error("Guards are only currently allowed on a single selector.");
                    }
                    this.comments();
                }

                if (selectors && (rules = this.block())) {
                    var ruleset = new(tree.Ruleset)(selectors, rules, env.strictImports);
                    if (env.dumpLineNumbers) {
                        ruleset.debugInfo = debugInfo;
                    }
                    return ruleset;
                } else {
                    // Backtrack
                    furthest = i;
                    restore();
                }
            },
            rule: function (tryAnonymous) {
                var name, value, c = input.charAt(i), important, merge = false;
                save();

                if (c === '.' || c === '#' || c === '&') { return; }

                name = this.variable() || this.ruleProperty();
                if (name) {
                    // prefer to try to parse first if its a variable or we are compressing
                    // but always fallback on the other one
                    value = !tryAnonymous && (env.compress || (name.charAt && (name.charAt(0) === '@'))) ?
                        (this.value() || this.anonymousValue()) :
                        (this.anonymousValue() || this.value());

                    important = this.important();
                    
                    // a name returned by this.ruleProperty() is always an array of the form:
                    // ["", "string-1", ..., "string-n", ""] or ["", "string-1", ..., "string-n", "+"]
                    merge = name.pop && (name.pop() === "+");

                    if (value && this.end()) {
                        return new (tree.Rule)(name, value, important, merge, memo, env.currentFileInfo);
                    } else {
                        furthest = i;
                        restore();
                        if (value && !tryAnonymous) {
                            return this.rule(true);
                        }
                    }
                }
            },
            anonymousValue: function () {
                var match;
                match = /^([^@+\/'"*`(;{}-]*);/.exec(current);
                if (match) {
                    i += match[0].length - 1;
                    return new(tree.Anonymous)(match[1]);
                }
            },

            //
            // An @import directive
            //
            //     @import "lib";
            //
            // Depending on our environemnt, importing is done differently:
            // In the browser, it's an XHR request, in Node, it would be a
            // file-system operation. The function used for importing is
            // stored in `import`, which we pass to the Import constructor.
            //
            "import": function () {
                var path, features, index = i;

                save();

                var dir = $re(/^@import?\s+/);

                var options = (dir ? this.importOptions() : null) || {};

                if (dir && (path = this.entities.quoted() || this.entities.url())) {
                    features = this.mediaFeatures();
                    if ($char(';')) {
                        features = features && new(tree.Value)(features);
                        return new(tree.Import)(path, features, options, index, env.currentFileInfo);
                    }
                }

                restore();
            },

            importOptions: function() {
                var o, options = {}, optionName, value;

                // list of options, surrounded by parens
                if (! $char('(')) { return null; }
                do {
                    o = this.importOption();
                    if (o) {
                        optionName = o;
                        value = true;
                        switch(optionName) {
                            case "css":
                                optionName = "less";
                                value = false;
                            break;
                            case "once":
                                optionName = "multiple";
                                value = false;
                            break;
                        }
                        options[optionName] = value;
                        if (! $char(',')) { break; }
                    }
                } while (o);
                expectChar(')');
                return options;
            },

            importOption: function() {
                var opt = $re(/^(less|css|multiple|once|inline|reference)/);
                if (opt) {
                    return opt[1];
                }
            },

            mediaFeature: function () {
                var entities = this.entities, nodes = [], e, p;
                do {
                    e = entities.keyword() || entities.variable();
                    if (e) {
                        nodes.push(e);
                    } else if ($char('(')) {
                        p = this.property();
                        e = this.value();
                        if ($char(')')) {
                            if (p && e) {
                                nodes.push(new(tree.Paren)(new(tree.Rule)(p, e, null, null, i, env.currentFileInfo, true)));
                            } else if (e) {
                                nodes.push(new(tree.Paren)(e));
                            } else {
                                return null;
                            }
                        } else { return null; }
                    }
                } while (e);

                if (nodes.length > 0) {
                    return new(tree.Expression)(nodes);
                }
            },

            mediaFeatures: function () {
                var entities = this.entities, features = [], e;
                do {
                    e = this.mediaFeature();
                    if (e) {
                        features.push(e);
                        if (! $char(',')) { break; }
                    } else {
                        e = entities.variable();
                        if (e) {
                            features.push(e);
                            if (! $char(',')) { break; }
                        }
                    }
                } while (e);

                return features.length > 0 ? features : null;
            },

            media: function () {
                var features, rules, media, debugInfo;

                if (env.dumpLineNumbers) {
                    debugInfo = getDebugInfo(i, input, env);
                }

                if ($re(/^@media/)) {
                    features = this.mediaFeatures();

                    rules = this.block();
                    if (rules) {
                        media = new(tree.Media)(rules, features, i, env.currentFileInfo);
                        if (env.dumpLineNumbers) {
                            media.debugInfo = debugInfo;
                        }
                        return media;
                    }
                }
            },

            //
            // A CSS Directive
            //
            //     @charset "utf-8";
            //
            directive: function () {
                var name, value, rules, nonVendorSpecificName,
                    hasBlock, hasIdentifier, hasExpression, identifier;

                if (input.charAt(i) !== '@') { return; }

                value = this['import']() || this.media();
                if (value) {
                    return value;
                }

                save();

                name = $re(/^@[a-z-]+/);
                
                if (!name) { return; }

                nonVendorSpecificName = name;
                if (name.charAt(1) == '-' && name.indexOf('-', 2) > 0) {
                    nonVendorSpecificName = "@" + name.slice(name.indexOf('-', 2) + 1);
                }

                switch(nonVendorSpecificName) {
                    case "@font-face":
                        hasBlock = true;
                        break;
                    case "@viewport":
                    case "@top-left":
                    case "@top-left-corner":
                    case "@top-center":
                    case "@top-right":
                    case "@top-right-corner":
                    case "@bottom-left":
                    case "@bottom-left-corner":
                    case "@bottom-center":
                    case "@bottom-right":
                    case "@bottom-right-corner":
                    case "@left-top":
                    case "@left-middle":
                    case "@left-bottom":
                    case "@right-top":
                    case "@right-middle":
                    case "@right-bottom":
                        hasBlock = true;
                        break;
                    case "@host":
                    case "@page":
                    case "@document":
                    case "@supports":
                    case "@keyframes":
                        hasBlock = true;
                        hasIdentifier = true;
                        break;
                    case "@namespace":
                        hasExpression = true;
                        break;
                }

                if (hasIdentifier) {
                    identifier = ($re(/^[^{]+/) || '').trim();
                    if (identifier) {
                        name += " " + identifier;
                    }
                }

                if (hasBlock) {
                    rules = this.block();
                    if (rules) {
                        return new(tree.Directive)(name, rules, i, env.currentFileInfo);
                    }
                } else {
                    value = hasExpression ? this.expression() : this.entity();
                    if (value && $char(';')) {
                        var directive = new(tree.Directive)(name, value, i, env.currentFileInfo);
                        if (env.dumpLineNumbers) {
                            directive.debugInfo = getDebugInfo(i, input, env);
                        }
                        return directive;
                    }
                }

                restore();
            },

            //
            // A Value is a comma-delimited list of Expressions
            //
            //     font-family: Baskerville, Georgia, serif;
            //
            // In a Rule, a Value represents everything after the `:`,
            // and before the `;`.
            //
            value: function () {
                var e, expressions = [];

                do {
                    e = this.expression();
                    if (e) {
                        expressions.push(e);
                        if (! $char(',')) { break; }
                    }
                } while(e);

                if (expressions.length > 0) {
                    return new(tree.Value)(expressions);
                }
            },
            important: function () {
                if (input.charAt(i) === '!') {
                    return $re(/^! *important/);
                }
            },
            sub: function () {
                var a, e;

                if ($char('(')) {
                    a = this.addition();
                    if (a) {
                        e = new(tree.Expression)([a]);
                        expectChar(')');
                        e.parens = true;
                        return e;
                    }
                }
            },
            multiplication: function () {
                var m, a, op, operation, isSpaced;
                m = this.operand();
                if (m) {
                    isSpaced = isWhitespace(input, i - 1);
                    while (true) {
                        if (peek(/^\/[*\/]/)) {
                            break;
                        }
                        op = $char('/') || $char('*');

                        if (!op) { break; }

                        a = this.operand();

                        if (!a) { break; }

                        m.parensInOp = true;
                        a.parensInOp = true;
                        operation = new(tree.Operation)(op, [operation || m, a], isSpaced);
                        isSpaced = isWhitespace(input, i - 1);
                    }
                    return operation || m;
                }
            },
            addition: function () {
                var m, a, op, operation, isSpaced;
                m = this.multiplication();
                if (m) {
                    isSpaced = isWhitespace(input, i - 1);
                    while (true) {
                        op = $re(/^[-+]\s+/) || (!isSpaced && ($char('+') || $char('-')));
                        if (!op) {
                            break;
                        }
                        a = this.multiplication();
                        if (!a) {
                            break;
                        }
                        
                        m.parensInOp = true;
                        a.parensInOp = true;
                        operation = new(tree.Operation)(op, [operation || m, a], isSpaced);
                        isSpaced = isWhitespace(input, i - 1);
                    }
                    return operation || m;
                }
            },
            conditions: function () {
                var a, b, index = i, condition;

                a = this.condition();
                if (a) {
                    while (true) {
                        if (!peek(/^,\s*(not\s*)?\(/) || !$char(',')) {
                            break;
                        }
                        b = this.condition();
                        if (!b) {
                            break;
                        }
                        condition = new(tree.Condition)('or', condition || a, b, index);
                    }
                    return condition || a;
                }
            },
            condition: function () {
                var entities = this.entities, index = i, negate = false,
                    a, b, c, op;

                if ($re(/^not/)) { negate = true; }
                expectChar('(');
                a = this.addition() || entities.keyword() || entities.quoted();
                if (a) {
                    op = $re(/^(?:>=|<=|=<|[<=>])/);
                    if (op) {
                        b = this.addition() || entities.keyword() || entities.quoted();
                        if (b) {
                            c = new(tree.Condition)(op, a, b, index, negate);
                        } else {
                            error('expected expression');
                        }
                    } else {
                        c = new(tree.Condition)('=', a, new(tree.Keyword)('true'), index, negate);
                    }
                    expectChar(')');
                    return $re(/^and/) ? new(tree.Condition)('and', c, this.condition()) : c;
                }
            },

            //
            // An operand is anything that can be part of an operation,
            // such as a Color, or a Variable
            //
            operand: function () {
                var entities = this.entities,
                    p = input.charAt(i + 1), negate;

                if (input.charAt(i) === '-' && (p === '@' || p === '(')) { negate = $char('-'); }
                var o = this.sub() || entities.dimension() ||
                        entities.color() || entities.variable() ||
                        entities.call();

                if (negate) {
                    o.parensInOp = true;
                    o = new(tree.Negative)(o);
                }

                return o;
            },

            //
            // Expressions either represent mathematical operations,
            // or white-space delimited Entities.
            //
            //     1px solid black
            //     @var * 2
            //
            expression: function () {
                var entities = [], e, delim;

                do {
                    e = this.addition() || this.entity();
                    if (e) {
                        entities.push(e);
                        // operations do not allow keyword "/" dimension (e.g. small/20px) so we support that here
                        if (!peek(/^\/[\/*]/)) {
                            delim = $char('/');
                            if (delim) {
                                entities.push(new(tree.Anonymous)(delim));
                            }
                        }
                    }
                } while (e);
                if (entities.length > 0) {
                    return new(tree.Expression)(entities);
                }
            },
            property: function () {
                var name = $re(/^(\*?-?[_a-zA-Z0-9-]+)\s*:/);
                if (name) {
                    return name[1];
                }
            },
            ruleProperty: function () {
                var c = current, name = [], index = [], length = 0;
                
                function match(re) {
                    var a = re.exec(c);
                    if (a) {
                        index.push(i + length);
                        length += a[0].length;
                        c = c.slice(a[1].length);
                        return name.push(a[1]);
                    }
                }

                match(/^(\*?)/);
                while (match(/^((?:[\w-]+)|(?:@\{[\w-]+\}))/)); // !
                if ((name.length > 1) && match(/^\s*(\+?)\s*:/)) {
                    // at last, we have the complete match now. move forward, 
                    // convert @{var}s to tree.Variable(s) and return:
                    skipWhitespace(length);
                    for (var k in name) {
                        if (name[k].charAt(0) === '@') {
                            name[k] = new tree.Variable('@' + name[k].slice(2, -1), 
                                index[k], env.currentFileInfo);
                        }
                    }
                    return name;
                }
            }
        }
    };
    return parser;
};
less.Parser.serializeVars = function(vars) {
    var s = '';

    for (var name in vars) {
        if (Object.hasOwnProperty.call(vars, name)) {
            var value = vars[name];
            s += ((name[0] === '@') ? '' : '@') + name +': '+ value +
                    ((('' + value).slice(-1) === ';') ? '' : ';');
        }
    }

    return s;
};
<|MERGE_RESOLUTION|>--- conflicted
+++ resolved
@@ -352,15 +352,10 @@
         parse: function (str, callback, vars) {
             var root, line, lines, error = null;
 
-<<<<<<< HEAD
             i = j = currentPos = furthest = 0;
+
+            vars = vars ? less.Parser.serializeVars(vars) + '\n' : '';
             str = str.replace(/\r\n/g, '\n');
-=======
-            i = j = current = furthest = 0;
-
-            vars = vars ? less.Parser.serializeVars(vars) + '\n' : '';
-            input = (vars + str).replace(/\r\n/g, '\n');
->>>>>>> 723cdb50
 
             // Remove potential UTF Byte Order Mark
             input = str = str.replace(/^\uFEFF/, '');
@@ -1948,4 +1943,4 @@
     }
 
     return s;
-};
+};