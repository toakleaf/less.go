--- conflicted
+++ resolved
@@ -236,17 +236,10 @@
         }
     }
 
-<<<<<<< HEAD
-    function getLocation(index, input) {
-        for (var n = index, column = -1;
-                 n >= 0 && input.charAt(n) !== '\n';
-                 n--) { column++; }
-=======
     function getLocation(index, inputStream) {
         var n = index + 1,
             line = null,
             column = -1;
->>>>>>> 5547e8a2
 
         while (--n >= 0 && inputStream.charAt(n) !== '\n') {
             column++;
@@ -515,13 +508,7 @@
                 i = furthest;
                 var loc = getLocation(i, input);
                 lines = input.split('\n');
-<<<<<<< HEAD
-                line = (input.slice(0, i).match(/\n/g) || "").length + 1;
-
-                for (var n = i, column = -1; n >= 0 && input.charAt(n) !== '\n'; n--) { column++; }
-=======
                 line = loc.line + 1;
->>>>>>> 5547e8a2
 
                 error = {
                     type: "Parse",
