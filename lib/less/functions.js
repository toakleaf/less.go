module.exports = function (less, tree) {

var functions = {
    rgb: function (r, g, b) {
        return this.rgba(r, g, b, 1.0);
    },
    rgba: function (r, g, b, a) {
        var rgb = [r, g, b].map(function (c) { return scaled(c, 255); });
        a = number(a);
        return new(tree.Color)(rgb, a);
    },
    hsl: function (h, s, l) {
        return this.hsla(h, s, l, 1.0);
    },
    hsla: function (h, s, l, a) {
        function hue(h) {
            h = h < 0 ? h + 1 : (h > 1 ? h - 1 : h);
            if      (h * 6 < 1) { return m1 + (m2 - m1) * h * 6; }
            else if (h * 2 < 1) { return m2; }
            else if (h * 3 < 2) { return m1 + (m2 - m1) * (2/3 - h) * 6; }
            else                { return m1; }
        }

        h = (number(h) % 360) / 360;
        s = clamp(number(s)); l = clamp(number(l)); a = clamp(number(a));

        var m2 = l <= 0.5 ? l * (s + 1) : l + s - l * s;
        var m1 = l * 2 - m2;

        return this.rgba(hue(h + 1/3) * 255,
                         hue(h)       * 255,
                         hue(h - 1/3) * 255,
                         a);
    },

    hsv: function(h, s, v) {
        return this.hsva(h, s, v, 1.0);
    },

    hsva: function(h, s, v, a) {
        h = ((number(h) % 360) / 360) * 360;
        s = number(s); v = number(v); a = number(a);

        var i, f;
        i = Math.floor((h / 60) % 6);
        f = (h / 60) - i;

        var vs = [v,
                  v * (1 - s),
                  v * (1 - f * s),
                  v * (1 - (1 - f) * s)];
        var perm = [[0, 3, 1],
                    [2, 0, 1],
                    [1, 0, 3],
                    [1, 2, 0],
                    [3, 1, 0],
                    [0, 1, 2]];

        return this.rgba(vs[perm[i][0]] * 255,
                         vs[perm[i][1]] * 255,
                         vs[perm[i][2]] * 255,
                         a);
    },

    hue: function (color) {
        return new(tree.Dimension)(Math.round(color.toHSL().h));
    },
    saturation: function (color) {
        return new(tree.Dimension)(Math.round(color.toHSL().s * 100), '%');
    },
    lightness: function (color) {
        return new(tree.Dimension)(Math.round(color.toHSL().l * 100), '%');
    },
    hsvhue: function(color) {
        return new(tree.Dimension)(Math.round(color.toHSV().h));
    },
    hsvsaturation: function (color) {
        return new(tree.Dimension)(Math.round(color.toHSV().s * 100), '%');
    },
    hsvvalue: function (color) {
        return new(tree.Dimension)(Math.round(color.toHSV().v * 100), '%');
    },
    red: function (color) {
        return new(tree.Dimension)(color.rgb[0]);
    },
    green: function (color) {
        return new(tree.Dimension)(color.rgb[1]);
    },
    blue: function (color) {
        return new(tree.Dimension)(color.rgb[2]);
    },
    alpha: function (color) {
        return new(tree.Dimension)(color.toHSL().a);
    },
    luma: function (color) {
        return new(tree.Dimension)(Math.round(color.luma() * color.alpha * 100), '%');
    },
    luminance: function (color) {
        var luminance =
            (0.2126 * color.rgb[0] / 255)
          + (0.7152 * color.rgb[1] / 255)
          + (0.0722 * color.rgb[2] / 255);

        return new(tree.Dimension)(Math.round(luminance * color.alpha * 100), '%');
    },
    saturate: function (color, amount) {
        // filter: saturate(3.2);
        // should be kept as is, so check for color
        if (!color.rgb) {
            return null;
        }
        var hsl = color.toHSL();

        hsl.s += amount.value / 100;
        hsl.s = clamp(hsl.s);
        return hsla(hsl);
    },
    desaturate: function (color, amount) {
        var hsl = color.toHSL();

        hsl.s -= amount.value / 100;
        hsl.s = clamp(hsl.s);
        return hsla(hsl);
    },
    lighten: function (color, amount) {
        var hsl = color.toHSL();

        hsl.l += amount.value / 100;
        hsl.l = clamp(hsl.l);
        return hsla(hsl);
    },
    darken: function (color, amount) {
        var hsl = color.toHSL();

        hsl.l -= amount.value / 100;
        hsl.l = clamp(hsl.l);
        return hsla(hsl);
    },
    fadein: function (color, amount) {
        var hsl = color.toHSL();

        hsl.a += amount.value / 100;
        hsl.a = clamp(hsl.a);
        return hsla(hsl);
    },
    fadeout: function (color, amount) {
        var hsl = color.toHSL();

        hsl.a -= amount.value / 100;
        hsl.a = clamp(hsl.a);
        return hsla(hsl);
    },
    fade: function (color, amount) {
        var hsl = color.toHSL();

        hsl.a = amount.value / 100;
        hsl.a = clamp(hsl.a);
        return hsla(hsl);
    },
    spin: function (color, amount) {
        var hsl = color.toHSL();
        var hue = (hsl.h + amount.value) % 360;

        hsl.h = hue < 0 ? 360 + hue : hue;

        return hsla(hsl);
    },
    //
    // Copyright (c) 2006-2009 Hampton Catlin, Nathan Weizenbaum, and Chris Eppstein
    // http://sass-lang.com
    //
    mix: function (color1, color2, weight) {
        if (!weight) {
            weight = new(tree.Dimension)(50);
        }
        var p = weight.value / 100.0;
        var w = p * 2 - 1;
        var a = color1.toHSL().a - color2.toHSL().a;

        var w1 = (((w * a == -1) ? w : (w + a) / (1 + w * a)) + 1) / 2.0;
        var w2 = 1 - w1;

        var rgb = [color1.rgb[0] * w1 + color2.rgb[0] * w2,
                   color1.rgb[1] * w1 + color2.rgb[1] * w2,
                   color1.rgb[2] * w1 + color2.rgb[2] * w2];

        var alpha = color1.alpha * p + color2.alpha * (1 - p);

        return new(tree.Color)(rgb, alpha);
    },
    greyscale: function (color) {
        return this.desaturate(color, new(tree.Dimension)(100));
    },
    contrast: function (color, dark, light, threshold) {
        // filter: contrast(3.2);
        // should be kept as is, so check for color
        if (!color.rgb) {
            return null;
        }
        if (typeof light === 'undefined') {
            light = this.rgba(255, 255, 255, 1.0);
        }
        if (typeof dark === 'undefined') {
            dark = this.rgba(0, 0, 0, 1.0);
        }
        //Figure out which is actually light and dark!
        if (dark.luma() > light.luma()) {
            var t = light;
            light = dark;
            dark = t;
        }
        if (typeof threshold === 'undefined') {
            threshold = 0.43;
        } else {
            threshold = number(threshold);
        }
        if (color.luma() < threshold) {
            return light;
        } else {
            return dark;
        }
    },
    e: function (str) {
        return new(tree.Anonymous)(str instanceof tree.JavaScript ? str.evaluated : str.value);
    },
    escape: function (str) {
        return new(tree.Anonymous)(encodeURI(str.value).replace(/=/g, "%3D").replace(/:/g, "%3A").replace(/#/g, "%23").replace(/;/g, "%3B").replace(/\(/g, "%28").replace(/\)/g, "%29"));
    },
    replace: function (string, pattern, replacement, flags) {
        var result = string.value;

        result = result.replace(new RegExp(pattern.value, flags ? flags.value : ''), replacement.value);
        return new(tree.Quoted)(string.quote || '', result, string.escaped);
    },
    '%': function (string /* arg, arg, ...*/) {
        var args = Array.prototype.slice.call(arguments, 1),
            result = string.value;

        for (var i = 0; i < args.length; i++) {
            /*jshint loopfunc:true */
            result = result.replace(/%[sda]/i, function(token) {
                var value = token.match(/s/i) ? args[i].value : args[i].toCSS();
                return token.match(/[A-Z]$/) ? encodeURIComponent(value) : value;
            });
        }
        result = result.replace(/%%/g, '%');
        return new(tree.Quoted)(string.quote || '', result, string.escaped);
    },
    unit: function (val, unit) {
        if(!(val instanceof tree.Dimension)) {
            throw { type: "Argument", message: "the first argument to unit must be a number" + (val instanceof tree.Operation ? ". Have you forgotten parenthesis?" : "") };
        }
        if (unit) {
            if (unit instanceof tree.Keyword) {
                unit = unit.value;
            } else {
                unit = unit.toCSS();
            }
        } else {
            unit = "";
        }
        return new(tree.Dimension)(val.value, unit);
    },
    convert: function (val, unit) {
        return val.convertTo(unit.value);
    },
    round: function (n, f) {
        var fraction = typeof(f) === "undefined" ? 0 : f.value;
        return _math(function(num) { return num.toFixed(fraction); }, null, n);
    },
    pi: function () {
        return new(tree.Dimension)(Math.PI);
    },
    mod: function(a, b) {
        return new(tree.Dimension)(a.value % b.value, a.unit);
    },
    pow: function(x, y) {
        if (typeof x === "number" && typeof y === "number") {
            x = new(tree.Dimension)(x);
            y = new(tree.Dimension)(y);
        } else if (!(x instanceof tree.Dimension) || !(y instanceof tree.Dimension)) {
            throw { type: "Argument", message: "arguments must be numbers" };
        }

        return new(tree.Dimension)(Math.pow(x.value, y.value), x.unit);
    },
    _minmax: function (isMin, args) {
        args = Array.prototype.slice.call(args);
        switch(args.length) {
            case 0: throw { type: "Argument", message: "one or more arguments required" };
        }
        var i, j, current, currentUnified, referenceUnified, unit, unitStatic, unitClone,
            order  = [], // elems only contains original argument values.
            values = {}; // key is the unit.toString() for unified tree.Dimension values,
                         // value is the index into the order array.
        for (i = 0; i < args.length; i++) {
            current = args[i];
            if (!(current instanceof tree.Dimension)) {
                if(Array.isArray(args[i].value)) {
                    Array.prototype.push.apply(args, Array.prototype.slice.call(args[i].value));
                }
                continue;
            }
            currentUnified = current.unit.toString() === "" && unitClone !== undefined ? new(tree.Dimension)(current.value, unitClone).unify() : current.unify();
            unit = currentUnified.unit.toString() === "" && unitStatic !== undefined ? unitStatic : currentUnified.unit.toString();
            unitStatic = unit !== "" && unitStatic === undefined || unit !== "" && order[0].unify().unit.toString() === "" ? unit : unitStatic;
            unitClone = unit !== "" && unitClone === undefined ? current.unit.toString() : unitClone;
            j = values[""] !== undefined && unit !== "" && unit === unitStatic ? values[""] : values[unit];
            if (j === undefined) {
                if(unitStatic !== undefined && unit !== unitStatic) {
                    throw{ type: "Argument", message: "incompatible types" };
                }
                values[unit] = order.length;
                order.push(current);
                continue;
            }
            referenceUnified = order[j].unit.toString() === "" && unitClone !== undefined ? new(tree.Dimension)(order[j].value, unitClone).unify() : order[j].unify();
            if ( isMin && currentUnified.value < referenceUnified.value ||
                !isMin && currentUnified.value > referenceUnified.value) {
                order[j] = current;
            }
        }
        if (order.length == 1) {
            return order[0];
        }
        args = order.map(function (a) { return a.toCSS(this.env); }).join(this.env.compress ? "," : ", ");
        return new(tree.Anonymous)((isMin ? "min" : "max") + "(" + args + ")");
    },
    min: function () {
        return this._minmax(true, arguments);
    },
    max: function () {
        return this._minmax(false, arguments);
    },
    "get-unit": function (n) {
        return new(tree.Anonymous)(n.unit);
    },
    argb: function (color) {
        return new(tree.Anonymous)(color.toARGB());
    },
    percentage: function (n) {
        return new(tree.Dimension)(n.value * 100, '%');
    },
    color: function(c) {
        if ((c instanceof tree.Quoted) &&
            (/^#([a-f0-9]{6}|[a-f0-9]{3})$/i.test(c.value))) {
            return new(tree.Color)(c.value.slice(1));
        }
        if ((c instanceof tree.Color) || (c = tree.Color.fromKeyword(c.value))) {
            c.keyword = undefined;
            return c;
        }
        throw {
            type:    "Argument",
            message: "argument must be a color keyword or 3/6 digit hex e.g. #FFF"
        };
    },
    iscolor: function (n) {
        return this._isa(n, tree.Color);
    },
    isnumber: function (n) {
        return this._isa(n, tree.Dimension);
    },
    isstring: function (n) {
        return this._isa(n, tree.Quoted);
    },
    iskeyword: function (n) {
        return this._isa(n, tree.Keyword);
    },
    isurl: function (n) {
        return this._isa(n, tree.URL);
    },
    ispixel: function (n) {
        return this.isunit(n, 'px');
    },
    ispercentage: function (n) {
        return this.isunit(n, '%');
    },
    isem: function (n) {
        return this.isunit(n, 'em');
    },
    isunit: function (n, unit) {
        return (n instanceof tree.Dimension) && n.unit.is(unit.value || unit) ? tree.True : tree.False;
    },
    _isa: function (n, Type) {
        return (n instanceof Type) ? tree.True : tree.False;
    },
    tint: function(color, amount) {
        return this.mix(this.rgb(255,255,255), color, amount);
    },
    shade: function(color, amount) {
        return this.mix(this.rgb(0, 0, 0), color, amount);
    },
    extract: function(values, index) {
        index = index.value - 1; // (1-based index)
        // handle non-array values as an array of length 1
        // return 'undefined' if index is invalid
        return Array.isArray(values.value)
            ? values.value[index] : Array(values)[index];
    },
    length: function(values) {
        var n = Array.isArray(values.value) ? values.value.length : 1;
        return new tree.Dimension(n);
    },

    "data-uri": function(mimetypeNode, filePathNode) {

        if (!less.environment.supportsDataURI(this.env)) {
            return new tree.URL(filePathNode || mimetypeNode, this.currentFileInfo).eval(this.env);
        }

        var mimetype = mimetypeNode.value;
        var filePath = (filePathNode && filePathNode.value);

<<<<<<< HEAD
        var useBase64 = false;
=======
        var fs = require('./fs'),
            path = require('path'),
            useBase64 = false;
>>>>>>> 6b126a15

        if (arguments.length < 2) {
            filePath = mimetype;
        }

        if (this.env.isPathRelative(filePath)) {
            if (this.currentFileInfo.relativeUrls) {
                filePath = less.environment.join(this.currentFileInfo.currentDirectory, filePath);
            } else {
                filePath = less.environment.join(this.currentFileInfo.entryPath, filePath);
            }
        }

        // detect the mimetype if not given
        if (arguments.length < 2) {

            mimetype = less.environment.mimeLookup(this.env, filePath);

            // use base 64 unless it's an ASCII or UTF-8 format
            var charset = less.environment.charsetLookup(this.env, mimetype);
            useBase64 = ['US-ASCII', 'UTF-8'].indexOf(charset) < 0;
            if (useBase64) { mimetype += ';base64'; }
        }
        else {
            useBase64 = /;base64$/.test(mimetype);
        }

        var buf = less.environment.readFileSync(filePath);

        // IE8 cannot handle a data-uri larger than 32KB. If this is exceeded
        // and the --ieCompat flag is enabled, return a normal url() instead.
        var DATA_URI_MAX_KB = 32,
            fileSizeInKB = parseInt((buf.length / 1024), 10);
        if (fileSizeInKB >= DATA_URI_MAX_KB) {

            if (this.env.ieCompat !== false) {
                if (!this.env.silent) {
                    console.warn("Skipped data-uri embedding of %s because its size (%dKB) exceeds IE8-safe %dKB!", filePath, fileSizeInKB, DATA_URI_MAX_KB);
                }

                return new tree.URL(filePathNode || mimetypeNode, this.currentFileInfo).eval(this.env);
            }
        }

        buf = useBase64 ? buf.toString('base64')
                        : encodeURIComponent(buf);

        var uri = "\"data:" + mimetype + ',' + buf + "\"";
        return new(tree.URL)(new(tree.Anonymous)(uri));
    },

    "svg-gradient": function(direction) {

        function throwArgumentDescriptor() {
            throw { type: "Argument", message: "svg-gradient expects direction, start_color [start_position], [color position,]..., end_color [end_position]" };
        }

        if (arguments.length < 3) {
            throwArgumentDescriptor();
        }
        var stops = Array.prototype.slice.call(arguments, 1),
            gradientDirectionSvg,
            gradientType = "linear",
            rectangleDimension = 'x="0" y="0" width="1" height="1"',
            useBase64 = true,
            renderEnv = {compress: false},
            returner,
            directionValue = direction.toCSS(renderEnv),
            i, color, position, positionValue, alpha;

        switch (directionValue) {
            case "to bottom":
                gradientDirectionSvg = 'x1="0%" y1="0%" x2="0%" y2="100%"';
                break;
            case "to right":
                gradientDirectionSvg = 'x1="0%" y1="0%" x2="100%" y2="0%"';
                break;
            case "to bottom right":
                gradientDirectionSvg = 'x1="0%" y1="0%" x2="100%" y2="100%"';
                break;
            case "to top right":
                gradientDirectionSvg = 'x1="0%" y1="100%" x2="100%" y2="0%"';
                break;
            case "ellipse":
            case "ellipse at center":
                gradientType = "radial";
                gradientDirectionSvg = 'cx="50%" cy="50%" r="75%"';
                rectangleDimension = 'x="-50" y="-50" width="101" height="101"';
                break;
            default:
                throw { type: "Argument", message: "svg-gradient direction must be 'to bottom', 'to right', 'to bottom right', 'to top right' or 'ellipse at center'" };
        }
        returner = '<?xml version="1.0" ?>' +
            '<svg xmlns="http://www.w3.org/2000/svg" version="1.1" width="100%" height="100%" viewBox="0 0 1 1" preserveAspectRatio="none">' +
            '<' + gradientType + 'Gradient id="gradient" gradientUnits="userSpaceOnUse" ' + gradientDirectionSvg + '>';

        for (i = 0; i < stops.length; i+= 1) {
            if (stops[i].value) {
                color = stops[i].value[0];
                position = stops[i].value[1];
            } else {
                color = stops[i];
                position = undefined;
            }

            if (!(color instanceof tree.Color) || (!((i === 0 || i+1 === stops.length) && position === undefined) && !(position instanceof tree.Dimension))) {
                throwArgumentDescriptor();
            }
            positionValue = position ? position.toCSS(renderEnv) : i === 0 ? "0%" : "100%";
            alpha = color.alpha;
            returner += '<stop offset="' + positionValue + '" stop-color="' + color.toRGB() + '"' + (alpha < 1 ? ' stop-opacity="' + alpha + '"' : '') + '/>';
        }
        returner += '</' + gradientType + 'Gradient>' +
                    '<rect ' + rectangleDimension + ' fill="url(#gradient)" /></svg>';

        if (useBase64) {
            try {
                returner = less.environment.encodeBase64(this.env, returner);
            } catch(e) {
                useBase64 = false;
            }
        }

        returner = "'data:image/svg+xml" + (useBase64 ? ";base64" : "") + "," + returner + "'";
        return new(tree.URL)(new(tree.Anonymous)(returner));
    }
};

// Math

var mathFunctions = {
 // name,  unit
    ceil:  null,
    floor: null,
    sqrt:  null,
    abs:   null,
    tan:   "",
    sin:   "",
    cos:   "",
    atan:  "rad",
    asin:  "rad",
    acos:  "rad"
};

function _math(fn, unit, n) {
    if (!(n instanceof tree.Dimension)) {
        throw { type: "Argument", message: "argument must be a number" };
    }
    if (unit == null) {
        unit = n.unit;
    } else {
        n = n.unify();
    }
    return new(tree.Dimension)(fn(parseFloat(n.value)), unit);
}

// ~ End of Math

// Color Blending
// ref: http://www.w3.org/TR/compositing-1

function colorBlend(mode, color1, color2) {
    var ab = color1.alpha, cb, // backdrop
        as = color2.alpha, cs, // source
        ar, cr, r = [];        // result

    ar = as + ab * (1 - as);
    for (var i = 0; i < 3; i++) {
        cb = color1.rgb[i] / 255;
        cs = color2.rgb[i] / 255;
        cr = mode(cb, cs);
        if (ar) {
            cr = (as * cs + ab * (cb
                - as * (cb + cs - cr))) / ar;
        }
        r[i] = cr * 255;
    }

    return new(tree.Color)(r, ar);
}

var colorBlendMode = {
    multiply: function(cb, cs) {
        return cb * cs;
    },
    screen: function(cb, cs) {
        return cb + cs - cb * cs;
    },
    overlay: function(cb, cs) {
        cb *= 2;
        return (cb <= 1)
            ? colorBlendMode.multiply(cb, cs)
            : colorBlendMode.screen(cb - 1, cs);
    },
    softlight: function(cb, cs) {
        var d = 1, e = cb;
        if (cs > 0.5) {
            e = 1;
            d = (cb > 0.25) ? Math.sqrt(cb)
                : ((16 * cb - 12) * cb + 4) * cb;
        }
        return cb - (1 - 2 * cs) * e * (d - cb);
    },
    hardlight: function(cb, cs) {
        return colorBlendMode.overlay(cs, cb);
    },
    difference: function(cb, cs) {
        return Math.abs(cb - cs);
    },
    exclusion: function(cb, cs) {
        return cb + cs - 2 * cb * cs;
    },

    // non-w3c functions:
    average: function(cb, cs) {
        return (cb + cs) / 2;
    },
    negation: function(cb, cs) {
        return 1 - Math.abs(cb + cs - 1);
    }
};

// ~ End of Color Blending

tree.defaultFunc = {
    eval: function () {
        var v = this.value_, e = this.error_;
        if (e) {
            throw e;
        }
        if (v != null) {
            return v ? tree.True : tree.False;
        }
    },
    value: function (v) {
        this.value_ = v;
    },
    error: function (e) {
        this.error_ = e;
    },
    reset: function () {
        this.value_ = this.error_ = null;
    }
};

function initFunctions() {
<<<<<<< HEAD
    var f;
=======
    var f, tf = tree.functions;
>>>>>>> 6b126a15

    // math
    for (f in mathFunctions) {
        if (mathFunctions.hasOwnProperty(f)) {
            functions[f] = _math.bind(null, Math[f], mathFunctions[f]);
        }
    }

    // color blending
    for (f in colorBlendMode) {
        if (colorBlendMode.hasOwnProperty(f)) {
            functions[f] = colorBlend.bind(null, colorBlendMode[f]);
        }
    }

    // default
    f = tree.defaultFunc;
<<<<<<< HEAD
    functions["default"] = f.eval.bind(f);
=======
    tf["default"] = f.eval.bind(f);
>>>>>>> 6b126a15

} initFunctions();

function hsla(color) {
    return functions.hsla(color.h, color.s, color.l, color.a);
}

function scaled(n, size) {
    if (n instanceof tree.Dimension && n.unit.is('%')) {
        return parseFloat(n.value * size / 100);
    } else {
        return number(n);
    }
}

function number(n) {
    if (n instanceof tree.Dimension) {
        return parseFloat(n.unit.is('%') ? n.value / 100 : n.value);
    } else if (typeof(n) === 'number') {
        return n;
    } else {
        throw {
            error: "RuntimeError",
            message: "color functions take numbers as parameters"
        };
    }
}

function clamp(val) {
    return Math.min(1, Math.max(0, val));
}

tree.fround = function(env, value) {
    var p = env && env.numPrecision;
    //add "epsilon" to ensure numbers like 1.000000005 (represented as 1.000000004999....) are properly rounded...
    return (p == null) ? value : Number((value + 2e-16).toFixed(p));
};

tree.functionCall = function(env, currentFileInfo, environment) {
    this.env = env;
    this.environment = environment;
    this.currentFileInfo = currentFileInfo;
};

tree.functionCall.prototype = functions;

return functions;

};<|MERGE_RESOLUTION|>--- conflicted
+++ resolved
@@ -412,13 +412,7 @@
         var mimetype = mimetypeNode.value;
         var filePath = (filePathNode && filePathNode.value);
 
-<<<<<<< HEAD
         var useBase64 = false;
-=======
-        var fs = require('./fs'),
-            path = require('path'),
-            useBase64 = false;
->>>>>>> 6b126a15
 
         if (arguments.length < 2) {
             filePath = mimetype;
@@ -665,11 +659,7 @@
 };
 
 function initFunctions() {
-<<<<<<< HEAD
     var f;
-=======
-    var f, tf = tree.functions;
->>>>>>> 6b126a15
 
     // math
     for (f in mathFunctions) {
@@ -687,11 +677,7 @@
 
     // default
     f = tree.defaultFunc;
-<<<<<<< HEAD
     functions["default"] = f.eval.bind(f);
-=======
-    tf["default"] = f.eval.bind(f);
->>>>>>> 6b126a15
 
 } initFunctions();
 
