--- conflicted
+++ resolved
@@ -116,12 +116,8 @@
     }
 }
 
-<<<<<<< HEAD
 require('./functions');
-=======
-require('less/functions');
-require('less/colors');
->>>>>>> a77fbd19
+require('./colors');
 
 for (var k in less) { exports[k] = less[k] }
 
