--- conflicted
+++ resolved
@@ -337,177 +337,7 @@
                     }
                 };
             })(style);
-<<<<<<< HEAD
             new(less.Parser)(env).parse(lessText, callback, {globalVars: options.globalVars, modifyVars: modifyVars});
-=======
-            new(less.Parser)(env).parse(lessText, callback, {globalVars: less.globalVars, modifyVars: modifyVars});
-        }
-    }
-}
-
-function extractUrlParts(url, baseUrl) {
-    // urlParts[1] = protocol&hostname || /
-    // urlParts[2] = / if path relative to host base
-    // urlParts[3] = directories
-    // urlParts[4] = filename
-    // urlParts[5] = parameters
-
-    var urlPartsRegex = /^((?:[a-z-]+:)?\/+?(?:[^\/\?#]*\/)|([\/\\]))?((?:[^\/\\\?#]*[\/\\])*)([^\/\\\?#]*)([#\?].*)?$/i,
-        urlParts = url.match(urlPartsRegex),
-        returner = {}, directories = [], i, baseUrlParts;
-
-    if (!urlParts) {
-        throw new Error("Could not parse sheet href - '"+url+"'");
-    }
-
-    // Stylesheets in IE don't always return the full path
-    if (!urlParts[1] || urlParts[2]) {
-        baseUrlParts = baseUrl.match(urlPartsRegex);
-        if (!baseUrlParts) {
-            throw new Error("Could not parse page url - '"+baseUrl+"'");
-        }
-        urlParts[1] = urlParts[1] || baseUrlParts[1] || "";
-        if (!urlParts[2]) {
-            urlParts[3] = baseUrlParts[3] + urlParts[3];
-        }
-    }
-
-    if (urlParts[3]) {
-        directories = urlParts[3].replace(/\\/g, "/").split("/");
-
-        // extract out . before .. so .. doesn't absorb a non-directory
-        for(i = 0; i < directories.length; i++) {
-            if (directories[i] === ".") {
-                directories.splice(i, 1);
-                i -= 1;
-            }
-        }
-
-        for(i = 0; i < directories.length; i++) {
-            if (directories[i] === ".." && i > 0) {
-                directories.splice(i-1, 2);
-                i -= 2;
-            }
-        }
-    }
-
-    returner.hostPart = urlParts[1];
-    returner.directories = directories;
-    returner.path = urlParts[1] + directories.join("/");
-    returner.fileUrl = returner.path + (urlParts[4] || "");
-    returner.url = returner.fileUrl + (urlParts[5] || "");
-    return returner;
-}
-
-function pathDiff(url, baseUrl) {
-    // diff between two paths to create a relative path
-
-    var urlParts = extractUrlParts(url),
-        baseUrlParts = extractUrlParts(baseUrl),
-        i, max, urlDirectories, baseUrlDirectories, diff = "";
-    if (urlParts.hostPart !== baseUrlParts.hostPart) {
-        return "";
-    }
-    max = Math.max(baseUrlParts.directories.length, urlParts.directories.length);
-    for(i = 0; i < max; i++) {
-        if (baseUrlParts.directories[i] !== urlParts.directories[i]) { break; }
-    }
-    baseUrlDirectories = baseUrlParts.directories.slice(i);
-    urlDirectories = urlParts.directories.slice(i);
-    for(i = 0; i < baseUrlDirectories.length-1; i++) {
-        diff += "../";
-    }
-    for(i = 0; i < urlDirectories.length-1; i++) {
-        diff += urlDirectories[i] + "/";
-    }
-    return diff;
-}
-
-function getXMLHttpRequest() {
-    if (window.XMLHttpRequest && (window.location.protocol !== "file:" || !("ActiveXObject" in window))) {
-        return new XMLHttpRequest();
-    } else {
-        try {
-            /*global ActiveXObject */
-            return new ActiveXObject("Microsoft.XMLHTTP");
-        } catch (e) {
-            log("browser doesn't support AJAX.", logLevel.errors);
-            return null;
-        }
-    }
-}
-
-function doXHR(url, type, callback, errback) {
-    var xhr = getXMLHttpRequest();
-    var async = isFileProtocol ? less.fileAsync : less.async;
-
-    if (typeof(xhr.overrideMimeType) === 'function') {
-        xhr.overrideMimeType('text/css');
-    }
-    log("XHR: Getting '" + url + "'", logLevel.debug);
-    xhr.open('GET', url, async);
-    xhr.setRequestHeader('Accept', type || 'text/x-less, text/css; q=0.9, */*; q=0.5');
-    xhr.send(null);
-
-    function handleResponse(xhr, callback, errback) {
-        if (xhr.status >= 200 && xhr.status < 300) {
-            callback(xhr.responseText,
-                xhr.getResponseHeader("Last-Modified"));
-        } else if (typeof(errback) === 'function') {
-            errback(xhr.status, url);
-        }
-    }
-
-    if (isFileProtocol && !less.fileAsync) {
-        if (xhr.status === 0 || (xhr.status >= 200 && xhr.status < 300)) {
-            callback(xhr.responseText);
-        } else {
-            errback(xhr.status, url);
-        }
-    } else if (async) {
-        xhr.onreadystatechange = function () {
-            if (xhr.readyState == 4) {
-                handleResponse(xhr, callback, errback);
-            }
-        };
-    } else {
-        handleResponse(xhr, callback, errback);
-    }
-}
-
-function loadFile(originalHref, currentFileInfo, callback, env, modifyVars) {
-
-    if (currentFileInfo && currentFileInfo.currentDirectory && !/^([a-z-]+:)?\//.test(originalHref)) {
-        originalHref = currentFileInfo.currentDirectory + originalHref;
-    }
-
-    // sheet may be set to the stylesheet for the initial load or a collection of properties including
-    // some env variables for imports
-    var hrefParts = extractUrlParts(originalHref, window.location.href);
-    var href      = hrefParts.url;
-    var newFileInfo = {
-        currentDirectory: hrefParts.path,
-        filename: href
-    };
-
-    if (currentFileInfo) {
-        newFileInfo.entryPath = currentFileInfo.entryPath;
-        newFileInfo.rootpath = currentFileInfo.rootpath;
-        newFileInfo.rootFilename = currentFileInfo.rootFilename;
-        newFileInfo.relativeUrls = currentFileInfo.relativeUrls;
-    } else {
-        newFileInfo.entryPath = hrefParts.path;
-        newFileInfo.rootpath = less.rootpath || hrefParts.path;
-        newFileInfo.rootFilename = href;
-        newFileInfo.relativeUrls = env.relativeUrls;
-    }
-
-    if (newFileInfo.relativeUrls) {
-        if (env.rootpath) {
-            newFileInfo.rootpath = extractUrlParts(env.rootpath + pathDiff(hrefParts.path, newFileInfo.entryPath)).path;
-        } else {
-            newFileInfo.rootpath = hrefParts.path;
->>>>>>> 6b126a15
         }
     }
 }
