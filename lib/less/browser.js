//
// browser.js - client-side engine
//
/*global less */

var isFileProtocol = /^(file|chrome(-extension)?|resource|qrc|app):/.test(location.protocol);

less.env = less.env || (location.hostname == '127.0.0.1' ||
                        location.hostname == '0.0.0.0'   ||
                        location.hostname == 'localhost' ||
                        location.port.length > 0         ||
                        isFileProtocol                   ? 'development'
                                                         : 'production');

// The amount of logging in the javascript console.
// 2 - Information and errors
// 1 - Errors
// 0 - None
// Defaults to 2
less.log_level = typeof(less.log_level) != 'undefined' ? less.log_level : 2;

// Load styles asynchronously (default: false)
//
// This is set to `false` by default, so that the body
// doesn't start loading before the stylesheets are parsed.
// Setting this to `true` can result in flickering.
//
less.async = less.async || false;
less.fileAsync = less.fileAsync || false;

// Interval between watch polls
less.poll = less.poll || (isFileProtocol ? 1000 : 1500);

//Setup user functions
if (less.functions) {
    for(var func in less.functions) {
        less.tree.functions[func] = less.functions[func];
   }
}

var dumpLineNumbers = /!dumpLineNumbers:(comments|mediaquery|all)/.exec(location.hash);
if (dumpLineNumbers) {
    less.dumpLineNumbers = dumpLineNumbers[1];
}

//
// Watch mode
//
less.watch   = function () {
    if (!less.watchMode ){
        less.env = 'development';
         initRunningMode();
    }
    return this.watchMode = true;
};

less.unwatch = function () {clearInterval(less.watchTimer); return this.watchMode = false; };

function initRunningMode(){
    if (less.env === 'development') {
        less.optimization = 0;
        less.watchTimer = setInterval(function () {
            if (less.watchMode) {
                loadStyleSheets(function (e, root, _, sheet, env) {
                    if (e) {
                        error(e, sheet.href);
                    } else if (root) {
                        createCSS(root.toCSS(less), sheet, env.lastModified);
                    }
                });
            }
        }, less.poll);
    } else {
        less.optimization = 3;
    }
}

if (/!watch/.test(location.hash)) {
    less.watch();
}

var cache = null;

if (less.env != 'development') {
    try {
        cache = (typeof(window.localStorage) === 'undefined') ? null : window.localStorage;
    } catch (_) {}
}

//
// Get all <link> tags with the 'rel' attribute set to "stylesheet/less"
//
var links = document.getElementsByTagName('link');
var typePattern = /^text\/(x-)?less$/;

less.sheets = [];

for (var i = 0; i < links.length; i++) {
    if (links[i].rel === 'stylesheet/less' || (links[i].rel.match(/stylesheet/) &&
       (links[i].type.match(typePattern)))) {
        less.sheets.push(links[i]);
    }
}

//
// With this function, it's possible to alter variables and re-render
// CSS without reloading less-files
//
var fileCache = {};
less.modifyVars = function(record) {
    var newVars = "";
    for (var name in record) {
        newVars += ((name.slice(0,1) === '@')? '' : '@') + name +': '+
                ((record[name].slice(-1) === ';')? record[name] : record[name] +';');
    }
    less.refresh(false, newVars);
};

less.refresh = function (reload, newVars) {
    var startTime, endTime;
    startTime = endTime = new Date();

    loadStyleSheets(function (e, root, _, sheet, env) {
        if (e) {
            return error(e, sheet.href);
        }
        if (env.local) {
            log("loading " + sheet.href + " from cache.", 2);
        } else {
            log("parsed " + sheet.href + " successfully.", 2);
            createCSS(root.toCSS(less), sheet, env.lastModified);
        }
<<<<<<< HEAD
        log("css for " + sheet.href + " generated in " + (new Date() - endTime) + 'ms');
        if (env.remaining === 0) {
            log("css generated in " + (new Date() - startTime) + 'ms');
        }
        endTime = new Date();
=======
        log("css for " + sheet.href + " generated in " + (new(Date) - endTime) + 'ms', 2);
        (env.remaining === 0) && log("css generated in " + (new(Date) - startTime) + 'ms', 2);
        endTime = new(Date);
>>>>>>> adf55b22
    }, reload, newVars);

    loadStyles(newVars);
};
less.refreshStyles = loadStyles;

function loadStyles(newVars) {
    var styles = document.getElementsByTagName('style'),
        style;
    for (var i = 0; i < styles.length; i++) {
        style = styles[i];
        if (style.type.match(typePattern)) {
            var env = new less.tree.parseEnv(less),
                lessText = style.innerHTML || '';
            env.filename = document.location.href.replace(/#.*$/, '');
            if (newVars) {
                env.useFileCache = true;
                lessText += "\n" + newVars;
            }

            /*jshint loopfunc:true */
            // use closure to store current value of i
            var callback = (function(style) {
                return function (e, cssAST) {
                    if (e) {
                        return error(e, "inline");
                    }
                    var css = cssAST.toCSS(less);
                    style.type = 'text/css';
                    if (style.styleSheet) {
                        style.styleSheet.cssText = css;
                    } else {
                        style.innerHTML = css;
                    }
                };
            })(style);
            new(less.Parser)(env).parse(lessText, callback);
        }
    }
}

function loadStyleSheets(callback, reload, newVars) {
    for (var i = 0; i < less.sheets.length; i++) {
        loadStyleSheet(less.sheets[i], callback, reload, less.sheets.length - (i + 1), newVars);
    }
}

function pathDiff(url, baseUrl) {
    // diff between two paths to create a relative path

    var urlParts = extractUrlParts(url),
        baseUrlParts = extractUrlParts(baseUrl),
        i, max, urlDirectories, baseUrlDirectories, diff = "";
    if (urlParts.hostPart !== baseUrlParts.hostPart) {
        return "";
    }
    max = Math.max(baseUrlParts.directories.length, urlParts.directories.length);
    for(i = 0; i < max; i++) {
        if (baseUrlParts.directories[i] !== urlParts.directories[i]) { break; }
    }
    baseUrlDirectories = baseUrlParts.directories.slice(i);
    urlDirectories = urlParts.directories.slice(i);
    for(i = 0; i < baseUrlDirectories.length-1; i++) {
        diff += "../";
    }
    for(i = 0; i < urlDirectories.length-1; i++) {
        diff += urlDirectories[i] + "/";
    }
    return diff;
}

function extractUrlParts(url, baseUrl) {
    // urlParts[1] = protocol&hostname || /
    // urlParts[2] = / if path relative to host base
    // urlParts[3] = directories
    // urlParts[4] = filename
    // urlParts[5] = parameters

    var urlPartsRegex = /^((?:[a-z-]+:)?\/+?(?:[^\/\?#]*\/)|([\/\\]))?((?:[^\/\\\?#]*[\/\\])*)([^\/\\\?#]*)([#\?].*)?$/i,
        urlParts = url.match(urlPartsRegex),
        returner = {}, directories = [], i, baseUrlParts;

    if (!urlParts) {
        throw new Error("Could not parse sheet href - '"+url+"'");
    }

    // Stylesheets in IE don't always return the full path
    if (!urlParts[1] || urlParts[2]) {
        baseUrlParts = baseUrl.match(urlPartsRegex);
        if (!baseUrlParts) {
            throw new Error("Could not parse page url - '"+baseUrl+"'");
        }
        urlParts[1] = urlParts[1] || baseUrlParts[1] || "";
        if (!urlParts[2]) {
            urlParts[3] = baseUrlParts[3] + urlParts[3];
        }
    }

    if (urlParts[3]) {
        directories = urlParts[3].replace(/\\/g, "/").split("/");

        // extract out . before .. so .. doesn't absorb a non-directory
        for(i = 0; i < directories.length; i++) {
            if (directories[i] === ".") {
                directories.splice(i, 1);
                i -= 1;
            }
        }

        for(i = 0; i < directories.length; i++) {
            if (directories[i] === ".." && i > 0) {
                directories.splice(i-1, 2);
                i -= 2;
            }
        }
    }

    returner.hostPart = urlParts[1];
    returner.directories = directories;
    returner.path = urlParts[1] + directories.join("/");
    returner.fileUrl = returner.path + (urlParts[4] || "");
    returner.url = returner.fileUrl + (urlParts[5] || "");
    return returner;
}

function loadStyleSheet(sheet, callback, reload, remaining, newVars) {

    var env = new less.tree.parseEnv(less);
    env.mime = sheet.type;

    if (newVars) {
        env.useFileCache = true;
    }

    loadFile(sheet.href, null, function(e, data, path, newFileInfo, webInfo) {

        if (webInfo) {
            webInfo.remaining = remaining;

            var css       = cache && cache.getItem(path),
                timestamp = cache && cache.getItem(path + ':timestamp');

            if (!reload && timestamp && webInfo.lastModified &&
                (new(Date)(webInfo.lastModified).valueOf() ===
                    new(Date)(timestamp).valueOf())) {
                // Use local copy
                createCSS(css, sheet);
                webInfo.local = true;
                callback(null, null, data, sheet, webInfo, path);
                return;
            }
        }

        //TODO add tests around how this behaves when reloading
        removeError(path);

        if (data) {
            env.currentFileInfo = newFileInfo;
            new(less.Parser)(env).parse(data, function (e, root) {
                if (e) { return callback(e, null, null, sheet); }
                try {
                    callback(e, root, data, sheet, webInfo, path);
                } catch (e) {
                    callback(e, null, null, sheet);
                }
            });
        } else {
            callback(e, null, null, sheet, webInfo, path);
        }
    }, env, newVars);
}

function loadFile(originalHref, currentFileInfo, callback, env, newVars) {

    if (currentFileInfo && currentFileInfo.currentDirectory && !/^([a-z-]+:)?\//.test(originalHref)) {
        originalHref = currentFileInfo.currentDirectory + originalHref;
    }

    // sheet may be set to the stylesheet for the initial load or a collection of properties including
    // some env variables for imports
    var hrefParts = extractUrlParts(originalHref, window.location.href);
    var href      = hrefParts.url;
    var newFileInfo = {
            currentDirectory: hrefParts.path,
            filename: href
        };

    if (currentFileInfo) {
        newFileInfo.entryPath = currentFileInfo.entryPath;
        newFileInfo.rootpath = currentFileInfo.rootpath;
        newFileInfo.rootFilename = currentFileInfo.rootFilename;
        newFileInfo.relativeUrls = currentFileInfo.relativeUrls;
    } else {
        newFileInfo.entryPath = hrefParts.path;
        newFileInfo.rootpath = less.rootpath || hrefParts.path;
        newFileInfo.rootFilename = href;
        newFileInfo.relativeUrls = env.relativeUrls;
    }

    if (newFileInfo.relativeUrls) {
        if (env.rootpath) {
            newFileInfo.rootpath = extractUrlParts(env.rootpath + pathDiff(hrefParts.path, newFileInfo.entryPath)).path;
        } else {
            newFileInfo.rootpath = hrefParts.path;
        }
    }

    if (env.useFileCache && fileCache[href]) {
        try {
            var lessText = fileCache[href];
            if (newVars) {
                lessText += "\n" + newVars;
            }
            callback(null, lessText, href, newFileInfo, { lastModified: new Date() });
        } catch (e) {
            callback(e, null, href);
        }
        return;
    }

    doXHR(href, env.mime, function (data, lastModified) {
        // per file cache
        fileCache[href] = data;

        // Use remote copy (re-parse)
        try {
            callback(null, data, href, newFileInfo, { lastModified: lastModified });
        } catch (e) {
            callback(e, null, href);
        }
    }, function (status, url) {
        callback({ type: 'File', message: "'" + url + "' wasn't found (" + status + ")" }, null, href);
    });
}

less.Parser.fileLoader = loadFile;

function extractId(href) {
    return href.replace(/^[a-z-]+:\/+?[^\/]+/, '' )  // Remove protocol & domain
               .replace(/^\//,                 '' )  // Remove root /
               .replace(/\.[a-zA-Z]+$/,        '' )  // Remove simple extension
               .replace(/[^\.\w-]+/g,          '-')  // Replace illegal characters
               .replace(/\./g,                 ':'); // Replace dots with colons(for valid id)
}

function createCSS(styles, sheet, lastModified) {
    // Strip the query-string
    var href = sheet.href || '';

    // If there is no title set, use the filename, minus the extension
    var id = 'less:' + (sheet.title || extractId(href));

    // If this has already been inserted into the DOM, we may need to replace it
    var oldCss = document.getElementById(id);
    var keepOldCss = false;

    // Create a new stylesheet node for insertion or (if necessary) replacement
    var css = document.createElement('style');
    css.setAttribute('type', 'text/css');
    if (sheet.media) {
        css.setAttribute('media', sheet.media);
    }
    css.id = id;

    if (css.styleSheet) { // IE
        try {
            css.styleSheet.cssText = styles;
        } catch (e) {
            throw new(Error)("Couldn't reassign styleSheet.cssText.");
        }
    } else {
        css.appendChild(document.createTextNode(styles));

        // If new contents match contents of oldCss, don't replace oldCss
        keepOldCss = (oldCss !== null && oldCss.childNodes.length > 0 && css.childNodes.length > 0 &&
            oldCss.firstChild.nodeValue === css.firstChild.nodeValue);
    }

    var head = document.getElementsByTagName('head')[0];

    // If there is no oldCss, just append; otherwise, only append if we need
    // to replace oldCss with an updated stylesheet
    if (oldCss === null || keepOldCss === false) {
        var nextEl = sheet && sheet.nextSibling || null;
        if (nextEl) {
            nextEl.parentNode.insertBefore(css, nextEl);
        } else {
            head.appendChild(css);
        }
    }
    if (oldCss && keepOldCss === false) {
        oldCss.parentNode.removeChild(oldCss);
    }

    // Don't update the local store if the file wasn't modified
    if (lastModified && cache) {
        log('saving ' + href + ' to cache.', 2);
        try {
            cache.setItem(href, styles);
            cache.setItem(href + ':timestamp', lastModified);
        } catch(e) {
            //TODO - could do with adding more robust error handling
            log('failed to save', 1);
        }
    }
}

function doXHR(url, type, callback, errback) {
    var xhr = getXMLHttpRequest();
    var async = isFileProtocol ? less.fileAsync : less.async;

    if (typeof(xhr.overrideMimeType) === 'function') {
        xhr.overrideMimeType('text/css');
    }
    log("XHR: Getting '" + url + "'", 2);
    xhr.open('GET', url, async);
    xhr.setRequestHeader('Accept', type || 'text/x-less, text/css; q=0.9, */*; q=0.5');
    xhr.send(null);

    if (isFileProtocol && !less.fileAsync) {
        if (xhr.status === 0 || (xhr.status >= 200 && xhr.status < 300)) {
            callback(xhr.responseText);
        } else {
            errback(xhr.status, url);
        }
    } else if (async) {
        xhr.onreadystatechange = function () {
            if (xhr.readyState == 4) {
                handleResponse(xhr, callback, errback);
            }
        };
    } else {
        handleResponse(xhr, callback, errback);
    }

    function handleResponse(xhr, callback, errback) {
        if (xhr.status >= 200 && xhr.status < 300) {
            callback(xhr.responseText,
                     xhr.getResponseHeader("Last-Modified"));
        } else if (typeof(errback) === 'function') {
            errback(xhr.status, url);
        }
    }
}

function getXMLHttpRequest() {
    if (window.XMLHttpRequest) {
        return new XMLHttpRequest();
    } else {
        try {
            /*global ActiveXObject */
            return new ActiveXObject("MSXML2.XMLHTTP.3.0");
        } catch (e) {
            log("browser doesn't support AJAX.", 1);
            return null;
        }
    }
}

<<<<<<< HEAD
function log(str) {
    if (less.env == 'development' && typeof(console) !== "undefined") { console.log('less: ' + str); }
=======
function removeNode(node) {
    return node && node.parentNode.removeChild(node);
}

function log(str, level) {
    if (less.env == 'development' && typeof(console) !== 'undefined' && less.log_level >= level) {
        console.log('less: ' + str);
    }
>>>>>>> adf55b22
}

function error(e, rootHref) {
    if (!less.errorReporting || less.errorReporting === "html") {
        errorHTML(e, rootHref);
    } else if (less.errorReporting === "console") {
        errorConsole(e, rootHref);
    } else if (typeof less.errorReporting === 'function') {
        less.errorReporting("add", e, rootHref);
    }
}

function removeError(path) {
    if (!less.errorReporting || less.errorReporting === "html") {
        removeErrorHTML(path);
    } else if (less.errorReporting === "console") {
        removeErrorConsole(path);
    } else if (typeof less.errorReporting === 'function') {
        less.errorReporting("remove", path);
    }
}

function removeErrorHTML(path) {
    var node = document.getElementById('less-error-message:' + extractId(path));
    if (node) {
        node.parentNode.removeChild(node);
    }
}

function removeErrorConsole(path) {
    //no action
}

function errorConsole(e, rootHref) {
    var template = '{line} {content}';
    var filename = e.filename || rootHref;
    var errors = [];
    var content = (e.type || "Syntax") + "Error: " + (e.message || 'There is an error in your .less file') +
        " in " + filename + " ";

    var errorline = function (e, i, classname) {
        if (e.extract[i] !== undefined) {
            errors.push(template.replace(/\{line\}/, (parseInt(e.line, 10) || 0) + (i - 1))
                .replace(/\{class\}/, classname)
                .replace(/\{content\}/, e.extract[i]));
        }
    };

    if (e.extract) {
        errorline(e, 0, '');
        errorline(e, 1, 'line');
        errorline(e, 2, '');
        content += 'on line ' + e.line + ', column ' + (e.column + 1) + ':\n' +
            errors.join('\n');
    } else if (e.stack) {
        content += e.stack;
    }
    console.log(content);
}

function errorHTML(e, rootHref) {
    var id = 'less-error-message:' + extractId(rootHref || "");
    var template = '<li><label>{line}</label><pre class="{class}">{content}</pre></li>';
    var elem = document.createElement('div'), timer, content, errors = [];
    var filename = e.filename || rootHref;
    var filenameNoPath = filename.match(/([^\/]+(\?.*)?)$/)[1];

    elem.id        = id;
    elem.className = "less-error-message";

    content = '<h3>'  + (e.type || "Syntax") + "Error: " + (e.message || 'There is an error in your .less file') +
              '</h3>' + '<p>in <a href="' + filename   + '">' + filenameNoPath + "</a> ";

    var errorline = function (e, i, classname) {
        if (e.extract[i] !== undefined) {
            errors.push(template.replace(/\{line\}/, (parseInt(e.line, 10) || 0) + (i - 1))
                               .replace(/\{class\}/, classname)
                               .replace(/\{content\}/, e.extract[i]));
        }
    };

    if (e.extract) {
        errorline(e, 0, '');
        errorline(e, 1, 'line');
        errorline(e, 2, '');
        content += 'on line ' + e.line + ', column ' + (e.column + 1) + ':</p>' +
                    '<ul>' + errors.join('') + '</ul>';
    } else if (e.stack) {
        content += '<br/>' + e.stack.split('\n').slice(1).join('<br/>');
    }
    elem.innerHTML = content;

    // CSS for error messages
    createCSS([
        '.less-error-message ul, .less-error-message li {',
            'list-style-type: none;',
            'margin-right: 15px;',
            'padding: 4px 0;',
            'margin: 0;',
        '}',
        '.less-error-message label {',
            'font-size: 12px;',
            'margin-right: 15px;',
            'padding: 4px 0;',
            'color: #cc7777;',
        '}',
        '.less-error-message pre {',
            'color: #dd6666;',
            'padding: 4px 0;',
            'margin: 0;',
            'display: inline-block;',
        '}',
        '.less-error-message pre.line {',
            'color: #ff0000;',
        '}',
        '.less-error-message h3 {',
            'font-size: 20px;',
            'font-weight: bold;',
            'padding: 15px 0 5px 0;',
            'margin: 0;',
        '}',
        '.less-error-message a {',
            'color: #10a',
        '}',
        '.less-error-message .error {',
            'color: red;',
            'font-weight: bold;',
            'padding-bottom: 2px;',
            'border-bottom: 1px dashed red;',
        '}'
    ].join('\n'), { title: 'error-message' });

    elem.style.cssText = [
        "font-family: Arial, sans-serif",
        "border: 1px solid #e00",
        "background-color: #eee",
        "border-radius: 5px",
        "-webkit-border-radius: 5px",
        "-moz-border-radius: 5px",
        "color: #e00",
        "padding: 15px",
        "margin-bottom: 15px"
    ].join(';');

    if (less.env == 'development') {
        timer = setInterval(function () {
            if (document.body) {
                if (document.getElementById(id)) {
                    document.body.replaceChild(elem, document.getElementById(id));
                } else {
                    document.body.insertBefore(elem, document.body.firstChild);
                }
                clearInterval(timer);
            }
        }, 10);
    }
}

less.refresh(less.env === 'development');<|MERGE_RESOLUTION|>--- conflicted
+++ resolved
@@ -130,17 +130,11 @@
             log("parsed " + sheet.href + " successfully.", 2);
             createCSS(root.toCSS(less), sheet, env.lastModified);
         }
-<<<<<<< HEAD
-        log("css for " + sheet.href + " generated in " + (new Date() - endTime) + 'ms');
+        log("css for " + sheet.href + " generated in " + (new Date() - endTime) + 'ms', 2);
         if (env.remaining === 0) {
-            log("css generated in " + (new Date() - startTime) + 'ms');
+            log("css generated in " + (new Date() - startTime) + 'ms', 2);
         }
         endTime = new Date();
-=======
-        log("css for " + sheet.href + " generated in " + (new(Date) - endTime) + 'ms', 2);
-        (env.remaining === 0) && log("css generated in " + (new(Date) - startTime) + 'ms', 2);
-        endTime = new(Date);
->>>>>>> adf55b22
     }, reload, newVars);
 
     loadStyles(newVars);
@@ -500,19 +494,10 @@
     }
 }
 
-<<<<<<< HEAD
-function log(str) {
-    if (less.env == 'development' && typeof(console) !== "undefined") { console.log('less: ' + str); }
-=======
-function removeNode(node) {
-    return node && node.parentNode.removeChild(node);
-}
-
 function log(str, level) {
     if (less.env == 'development' && typeof(console) !== 'undefined' && less.log_level >= level) {
         console.log('less: ' + str);
     }
->>>>>>> adf55b22
 }
 
 function error(e, rootHref) {
