--- conflicted
+++ resolved
@@ -864,17 +864,11 @@
 
                 c = this.combinator();
 
-<<<<<<< HEAD
-                e = parserInput.$re(/^(?:\d+\.\d+|\d+)%/) || parserInput.$re(/^(?:[.#]?|:*)(?:[\w-]|[^\x00-\x9f]|\\(?:[A-Fa-f0-9]{1,6} ?|[^A-Fa-f0-9]))+/) ||
-                    parserInput.$char('*') || parserInput.$char('&') || this.attribute() || parserInput.$re(/^\([^&()@]+\)/) ||  parserInput.$re(/^[\.#](?=@)/) ||
-                    this.entities.variableCurly();
-=======
                 e = parserInput.$re(/^(?:\d+\.\d+|\d+)%/) ||
                     parserInput.$re(/^(?:[.#]?|:*)(?:[\w-]|[^\x00-\x9f]|\\(?:[A-Fa-f0-9]{1,6} ?|[^A-Fa-f0-9]))+/) ||
                     parserInput.$char('*') || parserInput.$char('&') || this.attribute() ||
-                    parserInput.$re(/^\([^()@]+\)/) || parserInput.$re(/^[\.#:](?=@)/) || this.entities.variableCurly();
->>>>>>> d206167c
-
+                    parserInput.$re(/^\([^&()@]+\)/) ||  parserInput.$re(/^[\.#:](?=@)/) ||
+                    this.entities.variableCurly();
 
                 if (! e) {
                     parserInput.save();
