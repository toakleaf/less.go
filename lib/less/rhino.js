--- conflicted
+++ resolved
@@ -43,27 +43,16 @@
         print('lesscss: couldn\'t open file ' + name);
         quit(1);
     }
+
     var result;
-<<<<<<< HEAD
     try {
         var parser = new less.Parser();
         parser.parse(input, function (e, root) {
             if (e) {
                 error(e, name);
                 quit(1);
-=======
-    var parser = new less.Parser();
-    parser.parse(input, function (e, root) {
-        if (e) {
-            quit(1);
-        } else {
-            result = root.toCSS({compress: compress || false});
-            if (output) {
-                writeFile(output, result);
-                print("Written to " + output);
->>>>>>> 9403777f
             } else {
-                result = root.toCSS();
+                result = root.toCSS({compress: compress || false});
                 if (output) {
                     writeFile(output, result);
                     print("Written to " + output);
