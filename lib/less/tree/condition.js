--- conflicted
+++ resolved
@@ -7,7 +7,6 @@
     this.index = i;
     this.negate = negate;
 };
-<<<<<<< HEAD
 Condition.prototype = new Node();
 Condition.prototype.type = "Condition";
 Condition.prototype.accept = function (visitor) {
@@ -15,59 +14,20 @@
     this.rvalue = visitor.visit(this.rvalue);
 };
 Condition.prototype.eval = function (env) {
-    var a = this.lvalue.eval(env),
-        b = this.rvalue.eval(env);
-
-    var i = this.index, result;
-
-    result = (function (op) {
+    var result = (function (op, a, b) {
         switch (op) {
-            case 'and':
-                return a && b;
-            case 'or':
-                return a || b;
+            case 'and': return a && b;
+            case 'or':  return a || b;
             default:
-                if (a.compare) {
-                    result = a.compare(b);
-                } else if (b.compare) {
-                    result = b.compare(a);
-                } else {
-                    throw { type: "Type",
-                            message: "Unable to perform comparison",
-                            index: i };
-                }
-                switch (result) {
+                switch (Node.compare(a, b)) {
                     case -1: return op === '<' || op === '=<' || op === '<=';
                     case  0: return op === '=' || op === '>=' || op === '=<' || op === '<=';
                     case  1: return op === '>' || op === '>=';
+                        default: return false;
                 }
         }
-    })(this.op);
+    }) (this.op, this.lvalue.eval(env), this.rvalue.eval(env));
+
     return this.negate ? !result : result;
-=======
-tree.Condition.prototype = {
-    type: "Condition",
-    accept: function (visitor) {
-        this.lvalue = visitor.visit(this.lvalue);
-        this.rvalue = visitor.visit(this.rvalue);
-    },
-    eval: function (env) {
-        var result = (function (op, a, b) {
-            switch (op) {
-                case 'and': return a && b;
-                case 'or':  return a || b;
-                default:
-                    switch (tree.compare(a, b)) {
-                        case -1: return op === '<' || op === '=<' || op === '<=';
-                        case  0: return op === '=' || op === '>=' || op === '=<' || op === '<=';
-                        case  1: return op === '>' || op === '>=';
-                        default: return false;
-                    }
-            }
-        }) (this.op, this.lvalue.eval(env), this.rvalue.eval(env));
-        
-        return this.negate ? !result : result;
-    }
->>>>>>> c4e25149
 };
 module.exports = Condition;