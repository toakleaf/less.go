--- conflicted
+++ resolved
@@ -2,11 +2,7 @@
     Value = require("./value.js"),
     Keyword = require("./keyword.js");
 
-<<<<<<< HEAD
-var Rule = function (name, value, important, merge, index, currentFileInfo, inline) {
-=======
-tree.Rule = function (name, value, important, merge, index, currentFileInfo, inline, variable) {
->>>>>>> 6f7676a8
+var Rule = function (name, value, important, merge, index, currentFileInfo, inline, variable) {
     this.name = name;
     this.value = (value instanceof Node) ? value : new(Value)([value]); //value instanceof tree.Value || value instanceof tree.Ruleset ??
     this.important = important ? ' ' + important.trim() : '';
@@ -18,78 +14,6 @@
         : (name.charAt && (name.charAt(0) === '@'));
 };
 
-<<<<<<< HEAD
-=======
-tree.Rule.prototype = {
-    type: "Rule",
-    accept: function (visitor) {
-        this.value = visitor.visit(this.value);
-    },
-    genCSS: function (env, output) {
-        output.add(this.name + (env.compress ? ':' : ': '), this.currentFileInfo, this.index);
-        try {
-            this.value.genCSS(env, output);
-        }
-        catch(e) {
-            e.index = this.index;
-            e.filename = this.currentFileInfo.filename;
-            throw e;
-        }
-        output.add(this.important + ((this.inline || (env.lastRule && env.compress)) ? "" : ";"), this.currentFileInfo, this.index);
-    },
-    toCSS: tree.toCSS,
-    eval: function (env) {
-        var strictMathBypass = false, name = this.name, variable = this.variable, evaldValue;
-        if (typeof name !== "string") {
-            // expand 'primitive' name directly to get
-            // things faster (~10% for benchmark.less):
-            name = (name.length === 1) 
-                && (name[0] instanceof tree.Keyword)
-                    ? name[0].value : evalName(env, name);
-            variable = false; // never treat expanded interpolation as new variable name
-        }
-        if (name === "font" && !env.strictMath) {
-            strictMathBypass = true;
-            env.strictMath = true;
-        }
-        try {
-            evaldValue = this.value.eval(env);
-            
-            if (!this.variable && evaldValue.type === "DetachedRuleset") {
-                throw { message: "Rulesets cannot be evaluated on a property.",
-                        index: this.index, filename: this.currentFileInfo.filename };
-            }
-
-            return new(tree.Rule)(name,
-                              evaldValue,
-                              this.important,
-                              this.merge,
-                              this.index, this.currentFileInfo, this.inline,
-                              variable);
-        }
-        catch(e) {
-            if (typeof e.index !== 'number') {
-                e.index = this.index;
-                e.filename = this.currentFileInfo.filename;
-            }
-            throw e;
-        }
-        finally {
-            if (strictMathBypass) {
-                env.strictMath = false;
-            }
-        }
-    },
-    makeImportant: function () {
-        return new(tree.Rule)(this.name,
-                              this.value,
-                              "!important",
-                              this.merge,
-                              this.index, this.currentFileInfo, this.inline);
-    }
-};
-
->>>>>>> 6f7676a8
 function evalName(env, name) {
     var value = "", i, n = name.length,
         output = {add: function (s) {value += s;}};
@@ -114,13 +38,14 @@
     output.add(this.important + ((this.inline || (env.lastRule && env.compress)) ? "" : ";"), this.currentFileInfo, this.index);
 };
 Rule.prototype.eval = function (env) {
-    var strictMathBypass = false, name = this.name, evaldValue;
+    var strictMathBypass = false, name = this.name, evaldValue, variable = this.variable;
     if (typeof name !== "string") {
         // expand 'primitive' name directly to get
         // things faster (~10% for benchmark.less):
         name = (name.length === 1)
             && (name[0] instanceof Keyword)
                 ? name[0].value : evalName(env, name);
+            variable = false; // never treat expanded interpolation as new variable name
     }
     if (name === "font" && !env.strictMath) {
         strictMathBypass = true;
@@ -138,7 +63,8 @@
                           evaldValue,
                           this.important,
                           this.merge,
-                          this.index, this.currentFileInfo, this.inline);
+                          this.index, this.currentFileInfo, this.inline,
+                              variable);
     }
     catch(e) {
         if (typeof e.index !== 'number') {
