var Node = require('./node'),
    Value = require('./value'),
    Keyword = require('./keyword'),
    Anonymous = require('./anonymous');

var Declaration = function (name, value, important, merge, index, currentFileInfo, inline, variable) {
    this.name = name;
    this.value = (value instanceof Node) ? value : new Value([value ? new Anonymous(value) : null]);
    this.important = important ? ' ' + important.trim() : '';
    this.merge = merge;
    this._index = index;
    this._fileInfo = currentFileInfo;
    this.inline = inline || false;
    this.variable = (variable !== undefined) ? variable
        : (name.charAt && (name.charAt(0) === '@'));
    this.allowRoot = true;
    this.setParent(this.value, this);
};

function evalName(context, name) {
    var value = '', i, n = name.length,
        output = {add: function (s) {value += s;}};
    for (i = 0; i < n; i++) {
        name[i].eval(context).genCSS(context, output);
    }
    return value;
}

Declaration.prototype = new Node();
Declaration.prototype.type = 'Declaration';
Declaration.prototype.genCSS = function (context, output) {
    output.add(this.name + (context.compress ? ':' : ': '), this.fileInfo(), this.getIndex());
    try {
        this.value.genCSS(context, output);
    }
    catch (e) {
        e.index = this._index;
        e.filename = this._fileInfo.filename;
        throw e;
    }
    output.add(this.important + ((this.inline || (context.lastRule && context.compress)) ? '' : ';'), this._fileInfo, this._index);
};
Declaration.prototype.eval = function (context) {
<<<<<<< HEAD
    var strictMathBypass = false, prevMath, name = this.name, evaldValue, variable = this.variable;
    if (typeof name !== "string") {
=======
    var strictMathBypass = false, name = this.name, evaldValue, variable = this.variable;
    if (typeof name !== 'string') {
>>>>>>> 204d5485
        // expand 'primitive' name directly to get
        // things faster (~10% for benchmark.less):
        name = (name.length === 1) && (name[0] instanceof Keyword) ?
                name[0].value : evalName(context, name);
        variable = false; // never treat expanded interpolation as new variable name
    }
    if (name === 'font' && !context.strictMath) {
        strictMathBypass = true;
        prevMath = context.strictMath;
        context.strictMath = 'division';
    }
    try {
        context.importantScope.push({});
        evaldValue = this.value.eval(context);

        if (!this.variable && evaldValue.type === 'DetachedRuleset') {
            throw { message: 'Rulesets cannot be evaluated on a property.',
                index: this.getIndex(), filename: this.fileInfo().filename };
        }
        var important = this.important,
            importantResult = context.importantScope.pop();
        if (!important && importantResult.important) {
            important = importantResult.important;
        }

        return new Declaration(name,
                          evaldValue,
                          important,
                          this.merge,
                          this.getIndex(), this.fileInfo(), this.inline,
                              variable);
    }
    catch (e) {
        if (typeof e.index !== 'number') {
            e.index = this.getIndex();
            e.filename = this.fileInfo().filename;
        }
        throw e;
    }
    finally {
        if (strictMathBypass) {
            context.strictMath = prevMath;
        }
    }
};
Declaration.prototype.makeImportant = function () {
    return new Declaration(this.name,
                          this.value,
                          '!important',
                          this.merge,
                          this.getIndex(), this.fileInfo(), this.inline);
};

module.exports = Declaration;<|MERGE_RESOLUTION|>--- conflicted
+++ resolved
@@ -41,13 +41,8 @@
     output.add(this.important + ((this.inline || (context.lastRule && context.compress)) ? '' : ';'), this._fileInfo, this._index);
 };
 Declaration.prototype.eval = function (context) {
-<<<<<<< HEAD
     var strictMathBypass = false, prevMath, name = this.name, evaldValue, variable = this.variable;
-    if (typeof name !== "string") {
-=======
-    var strictMathBypass = false, name = this.name, evaldValue, variable = this.variable;
     if (typeof name !== 'string') {
->>>>>>> 204d5485
         // expand 'primitive' name directly to get
         // things faster (~10% for benchmark.less):
         name = (name.length === 1) && (name[0] instanceof Keyword) ?
