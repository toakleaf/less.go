--- conflicted
+++ resolved
@@ -34,10 +34,6 @@
             return -1;
         }
 
-<<<<<<< HEAD
-        var left = this.toCSS(),
-            right = x.toCSS();
-=======
         var left, right;
 
         // when comparing quoted strings allow the quote to differ
@@ -48,7 +44,6 @@
             left = this.toCSS();
             right = x.toCSS();
         }
->>>>>>> 6b126a15
 
         if (left === right) {
             return 0;
