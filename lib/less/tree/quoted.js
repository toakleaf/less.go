var Node = require("./node.js"),
    JsEvalNode = require("./js-eval-node.js"),
    Variable = require("./variable.js");

var Quoted = function (str, content, escaped, index, currentFileInfo) {
    this.escaped = escaped;
    this.value = content || '';
    this.quote = str.charAt(0);
    this.index = index;
    this.currentFileInfo = currentFileInfo;
};
<<<<<<< HEAD
Quoted.prototype = new JsEvalNode();
Quoted.prototype.type = "Quoted";
Quoted.prototype.genCSS = function (env, output) {
    if (!this.escaped) {
        output.add(this.quote, this.currentFileInfo, this.index);
    }
    output.add(this.value);
    if (!this.escaped) {
        output.add(this.quote);
=======
tree.Quoted.prototype = {
    type: "Quoted",
    genCSS: function (env, output) {
        if (!this.escaped) {
            output.add(this.quote, this.currentFileInfo, this.index);
        }
        output.add(this.value);
        if (!this.escaped) {
            output.add(this.quote);
        }
    },
    toCSS: tree.toCSS,
    eval: function (env) {
      var that = this, value = this.value;
      var javascriptReplacement = function (_, exp) {
        return new(tree.JavaScript)(exp, that.index, true).eval(env).value;
      };
      var interpolationReplacement = function (_, name) {
        var v = new(tree.Variable)('@' + name, that.index, that.currentFileInfo).eval(env, true);
        return (v instanceof tree.Quoted) ? v.value : v.toCSS();
      };
      function iterativeReplace(value, regexp, replacementFnc) {
        var evaluatedValue = value;
        do {
          value = evaluatedValue;
          evaluatedValue = value.replace(regexp, replacementFnc);
        } while  (value!==evaluatedValue);
        return evaluatedValue;
      }
      value = iterativeReplace(value, /`([^`]+)`/g, javascriptReplacement);
      value = iterativeReplace(value, /@\{([\w-]+)\}/g, interpolationReplacement);
      return new(tree.Quoted)(this.quote + value + this.quote, value, this.escaped, this.index, this.currentFileInfo);
    },
    compare: function (x) {
        if (!x.toCSS) {
            return -1;
        }

        var left, right;

        // when comparing quoted strings allow the quote to differ
        if (x.type === "Quoted" && !this.escaped && !x.escaped) {
            left = x.value;
            right = this.value;
        } else {
            left = this.toCSS();
            right = x.toCSS();
        }

        if (left === right) {
            return 0;
        }

        return left < right ? -1 : 1;
>>>>>>> a0381216
    }
};
Quoted.prototype.eval = function (env) {
    var that = this;
    var value = this.value.replace(/`([^`]+)`/g, function (_, exp) {
        return String(that.evaluateJavaScript(exp, env));
    }).replace(/@\{([\w-]+)\}/g, function (_, name) {
        var v = new(Variable)('@' + name, that.index, that.currentFileInfo).eval(env, true);
        return (v instanceof Quoted) ? v.value : v.toCSS();
    });
    return new(Quoted)(this.quote + value + this.quote, value, this.escaped, this.index, this.currentFileInfo);
};
Quoted.prototype.compare = function (other) {
    // when comparing quoted strings allow the quote to differ
    if (other.type === "Quoted" && !this.escaped && !other.escaped) {
        return Node.numericCompare(this.value, other.value);
    } else {
        return other.toCSS && this.toCSS() === other.toCSS() ? 0 : undefined;
    }
};
module.exports = Quoted;<|MERGE_RESOLUTION|>--- conflicted
+++ resolved
@@ -9,7 +9,6 @@
     this.index = index;
     this.currentFileInfo = currentFileInfo;
 };
-<<<<<<< HEAD
 Quoted.prototype = new JsEvalNode();
 Quoted.prototype.type = "Quoted";
 Quoted.prototype.genCSS = function (env, output) {
@@ -19,72 +18,27 @@
     output.add(this.value);
     if (!this.escaped) {
         output.add(this.quote);
-=======
-tree.Quoted.prototype = {
-    type: "Quoted",
-    genCSS: function (env, output) {
-        if (!this.escaped) {
-            output.add(this.quote, this.currentFileInfo, this.index);
-        }
-        output.add(this.value);
-        if (!this.escaped) {
-            output.add(this.quote);
-        }
-    },
-    toCSS: tree.toCSS,
-    eval: function (env) {
-      var that = this, value = this.value;
-      var javascriptReplacement = function (_, exp) {
-        return new(tree.JavaScript)(exp, that.index, true).eval(env).value;
-      };
-      var interpolationReplacement = function (_, name) {
-        var v = new(tree.Variable)('@' + name, that.index, that.currentFileInfo).eval(env, true);
-        return (v instanceof tree.Quoted) ? v.value : v.toCSS();
-      };
-      function iterativeReplace(value, regexp, replacementFnc) {
+    }
+};
+Quoted.prototype.eval = function (env) {
+    var that = this, value = this.value;
+    var javascriptReplacement = function (_, exp) {
+        return String(that.evaluateJavaScript(exp, env));
+    };
+    var interpolationReplacement = function (_, name) {
+        var v = new(Variable)('@' + name, that.index, that.currentFileInfo).eval(env, true);
+        return (v instanceof Quoted) ? v.value : v.toCSS();
+    };
+    function iterativeReplace(value, regexp, replacementFnc) {
         var evaluatedValue = value;
         do {
           value = evaluatedValue;
           evaluatedValue = value.replace(regexp, replacementFnc);
         } while  (value!==evaluatedValue);
         return evaluatedValue;
-      }
-      value = iterativeReplace(value, /`([^`]+)`/g, javascriptReplacement);
-      value = iterativeReplace(value, /@\{([\w-]+)\}/g, interpolationReplacement);
-      return new(tree.Quoted)(this.quote + value + this.quote, value, this.escaped, this.index, this.currentFileInfo);
-    },
-    compare: function (x) {
-        if (!x.toCSS) {
-            return -1;
-        }
-
-        var left, right;
-
-        // when comparing quoted strings allow the quote to differ
-        if (x.type === "Quoted" && !this.escaped && !x.escaped) {
-            left = x.value;
-            right = this.value;
-        } else {
-            left = this.toCSS();
-            right = x.toCSS();
-        }
-
-        if (left === right) {
-            return 0;
-        }
-
-        return left < right ? -1 : 1;
->>>>>>> a0381216
     }
-};
-Quoted.prototype.eval = function (env) {
-    var that = this;
-    var value = this.value.replace(/`([^`]+)`/g, function (_, exp) {
-        return String(that.evaluateJavaScript(exp, env));
-    }).replace(/@\{([\w-]+)\}/g, function (_, name) {
-        var v = new(Variable)('@' + name, that.index, that.currentFileInfo).eval(env, true);
-        return (v instanceof Quoted) ? v.value : v.toCSS();
-    });
+    value = iterativeReplace(value, /`([^`]+)`/g, javascriptReplacement);
+    value = iterativeReplace(value, /@\{([\w-]+)\}/g, interpolationReplacement);
     return new(Quoted)(this.quote + value + this.quote, value, this.escaped, this.index, this.currentFileInfo);
 };
 Quoted.prototype.compare = function (other) {
