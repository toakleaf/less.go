--- conflicted
+++ resolved
@@ -48,15 +48,8 @@
                 var splitcolor = color.split('');
 
                 // Convert color to short format
-<<<<<<< HEAD
-                if (splitcolor[1] == splitcolor[2] && splitcolor[3] == splitcolor[4] && splitcolor[5] == splitcolor[6]) {
+                if (splitcolor[1] === splitcolor[2] && splitcolor[3] === splitcolor[4] && splitcolor[5] === splitcolor[6]) {
                     color = '#' + splitcolor[1] + splitcolor[3] + splitcolor[5];
-=======
-                if (color[0] === color[1] && color[2] === color[3] && color[4] === color[5]) {
-                    color = color[0] + color[2] + color[4];
-                } else {
-                    color = color.join('');
->>>>>>> 969e70a5
                 }
             }
 
