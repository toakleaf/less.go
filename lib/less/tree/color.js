--- conflicted
+++ resolved
@@ -32,7 +32,6 @@
     return Math.min(Math.max(v, 0), max);
 }
 
-<<<<<<< HEAD
 function toHex(v) {
     return '#' + v.map(function (c) {
         c = clamp(Math.round(c), 255);
@@ -85,29 +84,6 @@
         if (splitcolor[1] === splitcolor[2] && splitcolor[3] === splitcolor[4] && splitcolor[5] === splitcolor[6]) {
             color = '#' + splitcolor[1] + splitcolor[3] + splitcolor[5];
         }
-=======
-        if (max === min) {
-            h = 0;
-        } else {
-            switch(max){
-                case r: h = (g - b) / d + (g < b ? 6 : 0); break;
-                case g: h = (b - r) / d + 2; break;
-                case b: h = (r - g) / d + 4; break;
-            }
-            h /= 6;
-        }
-        return { h: h * 360, s: s, v: v, a: a };
-    },
-    toARGB: function () {
-        return toHex([this.alpha * 255].concat(this.rgb));
-    },
-    compare: function (x) {
-        return (x.rgb && 
-            x.rgb[0] === this.rgb[0] &&
-            x.rgb[1] === this.rgb[1] &&
-            x.rgb[2] === this.rgb[2] &&
-            x.alpha  === this.alpha) ? 0 : undefined;
->>>>>>> c4e25149
     }
 
     return color;
@@ -186,14 +162,11 @@
     return toHex([this.alpha * 255].concat(this.rgb));
 };
 Color.prototype.compare = function (x) {
-    if (!x.rgb) {
-        return -1;
-    }
-
-    return (x.rgb[0] === this.rgb[0] &&
+    return (x.rgb && 
+        x.rgb[0] === this.rgb[0] &&
         x.rgb[1] === this.rgb[1] &&
         x.rgb[2] === this.rgb[2] &&
-        x.alpha === this.alpha) ? 0 : -1;
+        x.alpha  === this.alpha) ? 0 : undefined;
 };
 
 Color.fromKeyword = function(keyword) {
