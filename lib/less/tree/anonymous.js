var Node = require("./node.js");

var Anonymous = function (value, index, currentFileInfo, mapLines, rulesetLike) {
    this.value = value;
    this.index = index;
    this.mapLines = mapLines;
    this.currentFileInfo = currentFileInfo;
    this.rulesetLike = (typeof rulesetLike === 'undefined')? false : rulesetLike;
};
<<<<<<< HEAD
Anonymous.prototype = new Node();
Anonymous.prototype.type = "Anonymous";
Anonymous.prototype.eval = function () {
    return new Anonymous(this.value, this.index, this.currentFileInfo, this.mapLines, this.rulesetLike);
=======
tree.Anonymous.prototype = {
    type: "Anonymous",
    eval: function () { 
        return new tree.Anonymous(this.value, this.index, this.currentFileInfo, this.mapLines, this.rulesetLike);
    },
    compare: function (other) {
        return other.toCSS && this.toCSS() === other.toCSS() ? 0 : undefined;
    },
    isRulesetLike: function() {
        return this.rulesetLike;
    },
    genCSS: function (env, output) {
        output.add(this.value, this.currentFileInfo, this.index, this.mapLines);
    },
    toCSS: tree.toCSS
>>>>>>> c4e25149
};
Anonymous.prototype.compare = function (x) {
    if (!x.toCSS) {
        return -1;
    }

    var left = this.toCSS(),
        right = x.toCSS();

    if (left === right) {
        return 0;
    }

    return left < right ? -1 : 1;
};
Anonymous.prototype.isRulesetLike = function() {
    return this.rulesetLike;
};
Anonymous.prototype.genCSS = function (env, output) {
    output.add(this.value, this.currentFileInfo, this.index, this.mapLines);
};
module.exports = Anonymous;<|MERGE_RESOLUTION|>--- conflicted
+++ resolved
@@ -7,42 +7,13 @@
     this.currentFileInfo = currentFileInfo;
     this.rulesetLike = (typeof rulesetLike === 'undefined')? false : rulesetLike;
 };
-<<<<<<< HEAD
 Anonymous.prototype = new Node();
 Anonymous.prototype.type = "Anonymous";
 Anonymous.prototype.eval = function () {
     return new Anonymous(this.value, this.index, this.currentFileInfo, this.mapLines, this.rulesetLike);
-=======
-tree.Anonymous.prototype = {
-    type: "Anonymous",
-    eval: function () { 
-        return new tree.Anonymous(this.value, this.index, this.currentFileInfo, this.mapLines, this.rulesetLike);
-    },
-    compare: function (other) {
-        return other.toCSS && this.toCSS() === other.toCSS() ? 0 : undefined;
-    },
-    isRulesetLike: function() {
-        return this.rulesetLike;
-    },
-    genCSS: function (env, output) {
-        output.add(this.value, this.currentFileInfo, this.index, this.mapLines);
-    },
-    toCSS: tree.toCSS
->>>>>>> c4e25149
 };
-Anonymous.prototype.compare = function (x) {
-    if (!x.toCSS) {
-        return -1;
-    }
-
-    var left = this.toCSS(),
-        right = x.toCSS();
-
-    if (left === right) {
-        return 0;
-    }
-
-    return left < right ? -1 : 1;
+Anonymous.prototype.compare = function (other) {
+    return other.toCSS && this.toCSS() === other.toCSS() ? 0 : undefined;
 };
 Anonymous.prototype.isRulesetLike = function() {
     return this.rulesetLike;
