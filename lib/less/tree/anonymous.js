module.exports = function (tree) {

<<<<<<< HEAD
var Anonymous = function (string, index, currentFileInfo, mapLines) {
    this.value = string.value || string;
=======
tree.Anonymous = function (value, index, currentFileInfo, mapLines) {
    this.value = value;
>>>>>>> 6b126a15
    this.index = index;
    this.mapLines = mapLines;
    this.currentFileInfo = currentFileInfo;
};
Anonymous.prototype = {
    type: "Anonymous",
    eval: function () {
        return new Anonymous(this.value, this.index, this.currentFileInfo, this.mapLines);
    },
    compare: function (x) {
        if (!x.toCSS) {
            return -1;
        }

        var left = this.toCSS(),
            right = x.toCSS();

        if (left === right) {
            return 0;
        }

        return left < right ? -1 : 1;
    },
    genCSS: function (env, output) {
        output.add(this.value, this.currentFileInfo, this.index, this.mapLines);
    },
    toCSS: tree.toCSS
};
return Anonymous;
};<|MERGE_RESOLUTION|>--- conflicted
+++ resolved
@@ -1,12 +1,7 @@
 module.exports = function (tree) {
 
-<<<<<<< HEAD
-var Anonymous = function (string, index, currentFileInfo, mapLines) {
-    this.value = string.value || string;
-=======
-tree.Anonymous = function (value, index, currentFileInfo, mapLines) {
+var Anonymous = function (value, index, currentFileInfo, mapLines) {
     this.value = value;
->>>>>>> 6b126a15
     this.index = index;
     this.mapLines = mapLines;
     this.currentFileInfo = currentFileInfo;
