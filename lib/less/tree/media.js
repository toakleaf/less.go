--- conflicted
+++ resolved
@@ -31,13 +31,8 @@
             env.mediaBlocks = [];
             env.mediaPath = [];
         }
-<<<<<<< HEAD
-        
+
         var media = new(Media)(null, [], this.index, this.currentFileInfo);
-=======
-
-        var media = new(tree.Media)(null, [], this.index, this.currentFileInfo);
->>>>>>> 9fe311b8
         if(this.debugInfo) {
             this.rules[0].debugInfo = this.debugInfo;
             media.debugInfo = this.debugInfo;
