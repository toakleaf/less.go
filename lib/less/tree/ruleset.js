var Node = require("./node"),
    Rule = require("./rule"),
    Selector = require("./selector"),
    Element = require("./element"),
    Paren = require("./paren"),
    contexts = require("../contexts"),
    defaultFunc = require("../functions/default"),
    getDebugInfo = require("./debug-info");

var Ruleset = function (selectors, rules, strictImports) {
    this.selectors = selectors;
    this.rules = rules;
    this._lookups = {};
    this.strictImports = strictImports;
};
Ruleset.prototype = new Node();
Ruleset.prototype.type = "Ruleset";
Ruleset.prototype.isRuleset = true;
Ruleset.prototype.isRulesetLike = true;
Ruleset.prototype.accept = function (visitor) {
    if (this.paths) {
        visitor.visitArray(this.paths, true);
    } else if (this.selectors) {
        this.selectors = visitor.visitArray(this.selectors);
    }
    if (this.rules && this.rules.length) {
        this.rules = visitor.visitArray(this.rules);
    }
};
Ruleset.prototype.eval = function (context) {
    var thisSelectors = this.selectors, selectors,
        selCnt, selector, i, hasOnePassingSelector = false;

    if (thisSelectors && (selCnt = thisSelectors.length)) {
        selectors = [];
        defaultFunc.error({
            type: "Syntax",
            message: "it is currently only allowed in parametric mixin guards,"
        });
        for (i = 0; i < selCnt; i++) {
            selector = thisSelectors[i].eval(context);
            selectors.push(selector);
            if (selector.evaldCondition) {
                hasOnePassingSelector = true;
            }
        }
        defaultFunc.reset();
    } else {
        hasOnePassingSelector = true;
    }

    var rules = this.rules ? this.rules.slice(0) : null,
        ruleset = new Ruleset(selectors, rules, this.strictImports),
        rule, subRule;

    ruleset.originalRuleset = this;
    ruleset.root = this.root;
    ruleset.firstRoot = this.firstRoot;
    ruleset.allowImports = this.allowImports;

    if(this.debugInfo) {
        ruleset.debugInfo = this.debugInfo;
    }

    if (!hasOnePassingSelector) {
        rules.length = 0;
    }

    // push the current ruleset to the frames stack
    var ctxFrames = context.frames;
    ctxFrames.unshift(ruleset);

    // currrent selectors
    var ctxSelectors = context.selectors;
    if (!ctxSelectors) {
        context.selectors = ctxSelectors = [];
    }
    ctxSelectors.unshift(this.selectors);

    // Evaluate imports
    if (ruleset.root || ruleset.allowImports || !ruleset.strictImports) {
        ruleset.evalImports(context);
    }

    // Store the frames around mixin definitions,
    // so they can be evaluated like closures when the time comes.
    var rsRules = ruleset.rules, rsRuleCnt = rsRules ? rsRules.length : 0;
    for (i = 0; i < rsRuleCnt; i++) {
        if (rsRules[i].evalFirst) {
            rsRules[i] = rsRules[i].eval(context);
        }
    }

    var mediaBlockCount = (context.mediaBlocks && context.mediaBlocks.length) || 0;

    // Evaluate mixin calls.
    for (i = 0; i < rsRuleCnt; i++) {
        if (rsRules[i].type === "MixinCall") {
            /*jshint loopfunc:true */
            rules = rsRules[i].eval(context).filter(function(r) {
                if ((r instanceof Rule) && r.variable) {
                    // do not pollute the scope if the variable is
                    // already there. consider returning false here
                    // but we need a way to "return" variable from mixins
                    return !(ruleset.variable(r.name));
                }
                return true;
            });
            rsRules.splice.apply(rsRules, [i, 1].concat(rules));
            rsRuleCnt += rules.length - 1;
            i += rules.length - 1;
            ruleset.resetCache();
        } else if (rsRules[i].type === "RulesetCall") {
            /*jshint loopfunc:true */
            rules = rsRules[i].eval(context).rules.filter(function(r) {
                if ((r instanceof Rule) && r.variable) {
                    // do not pollute the scope at all
                    return false;
                }
                return true;
            });
            rsRules.splice.apply(rsRules, [i, 1].concat(rules));
            rsRuleCnt += rules.length - 1;
            i += rules.length - 1;
            ruleset.resetCache();
        }
    }

    // Evaluate everything else
    for (i = 0; i < rsRules.length; i++) {
        rule = rsRules[i];
        if (!rule.evalFirst) {
            rsRules[i] = rule = rule.eval ? rule.eval(context) : rule;
        }
    }

    // Evaluate everything else
    for (i = 0; i < rsRules.length; i++) {
        rule = rsRules[i];
        // for rulesets, check if it is a css guard and can be removed
        if (rule instanceof Ruleset && rule.selectors && rule.selectors.length === 1) {
            // check if it can be folded in (e.g. & where)
            if (rule.selectors[0].isJustParentSelector()) {
                rsRules.splice(i--, 1);

                for(var j = 0; j < rule.rules.length; j++) {
                    subRule = rule.rules[j];
                    if (!(subRule instanceof Rule) || !subRule.variable) {
                        rsRules.splice(++i, 0, subRule);
                    }
                }
            }
        }
    }

    // Pop the stack
    ctxFrames.shift();
    ctxSelectors.shift();

    if (context.mediaBlocks) {
        for (i = mediaBlockCount; i < context.mediaBlocks.length; i++) {
            context.mediaBlocks[i].bubbleSelectors(selectors);
        }
    }

    return ruleset;
};
Ruleset.prototype.evalImports = function(context) {
    var rules = this.rules, i, importRules;
    if (!rules) { return; }

    for (i = 0; i < rules.length; i++) {
        if (rules[i].type === "Import") {
            importRules = rules[i].eval(context);
            if (importRules && importRules.length) {
                rules.splice.apply(rules, [i, 1].concat(importRules));
                i+= importRules.length - 1;
            } else {
                rules.splice(i, 1, importRules);
            }
            this.resetCache();
        }
    }
};
Ruleset.prototype.makeImportant = function() {
    this.rules = this.rules.map(function (r) {
        if (r.makeImportant) {
            return r.makeImportant();
        } else {
            return r;
        }
    });
    return this;
};Ruleset.prototype.matchArgs = function (args) {
    return !args || args.length === 0;
};
// lets you call a css selector with a guard
Ruleset.prototype.matchCondition = function (args, context) {
    var lastSelector = this.selectors[this.selectors.length - 1];
    if (!lastSelector.evaldCondition) {
        return false;
    }
    if (lastSelector.condition &&
        !lastSelector.condition.eval(
            new contexts.Eval(context,
                context.frames))) {
        return false;
    }
    return true;
};
Ruleset.prototype.resetCache = function () {
    this._rulesets = null;
    this._variables = null;
    this._lookups = {};
};
Ruleset.prototype.variables = function () {
    if (!this._variables) {
        this._variables = !this.rules ? {} : this.rules.reduce(function (hash, r) {
            if (r instanceof Rule && r.variable === true) {
                hash[r.name] = r;
            }
            // when evaluating variables in an import statement, imports have not been eval'd
            // so we need to go inside import statements.
            // guard against root being a string (in the case of inlined less)
            if (r.type === "Import" && r.root && r.root.variables) {
                var vars = r.root.variables();
                for(var name in vars) {
                    if (vars.hasOwnProperty(name)) {
                        hash[name] = vars[name];
                    }
                }
            }
            return hash;
        }, {});
    }
    return this._variables;
};
Ruleset.prototype.variable = function (name) {
    return this.variables()[name];
};
Ruleset.prototype.rulesets = function () {
    if (!this.rules) { return null; }

    var filtRules = [], rules = this.rules, cnt = rules.length,
        i, rule;

    for (i = 0; i < cnt; i++) {
        rule = rules[i];
        if (rule.isRuleset) {
            filtRules.push(rule);
        }
    }

    return filtRules;
};
Ruleset.prototype.prependRule = function (rule) {
    var rules = this.rules;
    if (rules) { rules.unshift(rule); } else { this.rules = [ rule ]; }
};
Ruleset.prototype.find = function (selector, self, filter) {
    self = self || this;
    var rules = [], match, foundMixins,
        key = selector.toCSS();

    if (key in this._lookups) { return this._lookups[key]; }

    this.rulesets().forEach(function (rule) {
        if (rule !== self) {
            for (var j = 0; j < rule.selectors.length; j++) {
                match = selector.match(rule.selectors[j]);
                if (match) {
                    if (selector.elements.length > match) {
                      if (!filter || filter(rule)) {
                        foundMixins = rule.find(new Selector(selector.elements.slice(match)), self, filter);
                        for (var i = 0; i < foundMixins.length; ++i) {
                          foundMixins[i].path.push(rule);
                        }
                        Array.prototype.push.apply(rules, foundMixins);
                      }
                    } else {
                        rules.push({ rule: rule, path: []});
                    }
                    break;
                }
            }
        }
    });
    this._lookups[key] = rules;
    return rules;
};
Ruleset.prototype.genCSS = function (context, output) {
    var i, j,
        charsetRuleNodes = [],
        ruleNodes = [],
        rulesetNodes = [],
        rulesetNodeCnt,
        debugInfo,     // Line number debugging
        rule,
        path;

    context.tabLevel = (context.tabLevel || 0);

    if (!this.root) {
        context.tabLevel++;
    }

    var tabRuleStr = context.compress ? '' : Array(context.tabLevel + 1).join("  "),
        tabSetStr = context.compress ? '' : Array(context.tabLevel).join("  "),
        sep;

    function isRulesetLikeNode(rule, root) {
         // if it has nested rules, then it should be treated like a ruleset
         // medias and comments do not have nested rules, but should be treated like rulesets anyway
         // some directives and anonymous nodes are ruleset like, others are not
         if (typeof rule.isRulesetLike === "boolean")
         {
             return rule.isRulesetLike;
         } else if (typeof rule.isRulesetLike === "function")
         {
             return rule.isRulesetLike(root);
         }

         //anything else is assumed to be a rule
         return false;
    }

    for (i = 0; i < this.rules.length; i++) {
        rule = this.rules[i];
        if (isRulesetLikeNode(rule, this.root)) {
            rulesetNodes.push(rule);
        } else {
            //charsets should float on top of everything
            if (rule.isCharset && rule.isCharset()) {
                charsetRuleNodes.push(rule);
            } else {
                ruleNodes.push(rule);
            }
        }
    }
    ruleNodes = charsetRuleNodes.concat(ruleNodes);

    // If this is the root node, we don't render
    // a selector, or {}.
    if (!this.root) {
        debugInfo = getDebugInfo(context, this, tabSetStr);

        if (debugInfo) {
            output.add(debugInfo);
            output.add(tabSetStr);
        }

        var paths = this.paths, pathCnt = paths.length,
            pathSubCnt;

        sep = context.compress ? ',' : (',\n' + tabSetStr);

        for (i = 0; i < pathCnt; i++) {
            path = paths[i];
            if (!(pathSubCnt = path.length)) { continue; }
            if (i > 0) { output.add(sep); }

            context.firstSelector = true;
            path[0].genCSS(context, output);

            context.firstSelector = false;
            for (j = 1; j < pathSubCnt; j++) {
                path[j].genCSS(context, output);
            }
        }

        output.add((context.compress ? '{' : ' {\n') + tabRuleStr);
    }

    // Compile rules and rulesets
    for (i = 0; i < ruleNodes.length; i++) {
        rule = ruleNodes[i];

        // @page{ directive ends up with root elements inside it, a mix of rules and rulesets
        // In this instance we do not know whether it is the last property
        if (i + 1 === ruleNodes.length && (!this.root || rulesetNodes.length === 0 || this.firstRoot)) {
            context.lastRule = true;
        }

        if (rule.genCSS) {
            rule.genCSS(context, output);
        } else if (rule.value) {
            output.add(rule.value.toString());
        }

        if (!context.lastRule) {
            output.add(context.compress ? '' : ('\n' + tabRuleStr));
        } else {
            context.lastRule = false;
        }
    }

    if (!this.root) {
        output.add((context.compress ? '}' : '\n' + tabSetStr + '}'));
        context.tabLevel--;
    }

    sep = (context.compress ? "" : "\n") + (this.root ? tabRuleStr : tabSetStr);
    rulesetNodeCnt = rulesetNodes.length;
    if (rulesetNodeCnt) {
        if (ruleNodes.length && sep) { output.add(sep); }
        rulesetNodes[0].genCSS(context, output);
        for (i = 1; i < rulesetNodeCnt; i++) {
            if (sep) { output.add(sep); }
            rulesetNodes[i].genCSS(context, output);
        }
    }

    if (!output.isEmpty() && !context.compress && this.firstRoot) {
        output.add('\n');
    }
};
Ruleset.prototype.markReferenced = function () {
    var s;
    if (this.selectors) {
        for (s = 0; s < this.selectors.length; s++) {
            this.selectors[s].markReferenced();
        }
    }

    if (this.rules) {
        for (s = 0; s < this.rules.length; s++) {
            if (this.rules[s].markReferenced) {
                this.rules[s].markReferenced();
            }
        }
    }
};
Ruleset.prototype.getIsReferenced = function() {
    var i, j, path, selector;

    if (this.paths) {
        for (i = 0; i < this.paths.length; i++) {
            path = this.paths[i];
            for (j = 0; j < path.length; j++) {
                if (path[j].getIsReferenced && path[j].getIsReferenced()) {
                    return true;
                }
            }
        }
    }

    if (this.selectors) {
        for (i = 0; i < this.selectors.length; i++) {
            selector = this.selectors[i];
            if (selector.getIsReferenced && selector.getIsReferenced()) {
                return true;
            }
        }
    }
    return false;
};

Ruleset.prototype.joinSelectors = function (paths, context, selectors) {
    for (var s = 0; s < selectors.length; s++) {
        this.joinSelector(paths, context, selectors[s]);
    }
};
<<<<<<< HEAD
=======

Ruleset.prototype.joinSelector = function (paths, context, selector) {

    var i, j, k,
        hasParentSelector, newSelectors, el, sel, parentSel,
        newSelectorPath, afterParentJoin, newJoinedSelector,
        newJoinedSelectorEmpty, lastSelector, currentElements,
        selectorsMultiplied;
>>>>>>> d206167c

Ruleset.prototype.joinSelector = function (paths, context, selector) {

    function createParenthesis(elementsToPak, originalElement) {
        var replacementParen, j;
        if (elementsToPak.length === 0) {
            replacementParen = new Paren(elementsToPak[0]);
        } else {
            var insideParent = [];
            for (j = 0; j < elementsToPak.length; j++) {
                insideParent.push(new Element(null, elementsToPak[j], originalElement.index, originalElement.currentFileInfo));
            }
            replacementParen = new Paren(new Selector(insideParent));
        }
        return replacementParen;
    }

    function createSelector(containedElement, originalElement) {
        var element, selector;
        element = new Element(null, containedElement, originalElement.index, originalElement.currentFileInfo);
        selector = new Selector([element]);
        return selector;
    }

    // replace all parent selectors inside `inSelector` by content of `context` array
    // resulting selectors are returned inside `paths` array
    // returns true if `inSelector` contained at least one parent selector
    function replaceParentSelector(paths, context, inSelector) {
        // The paths are [[Selector]]
        // The first list is a list of comma separated selectors
        // The inner list is a list of inheritance separated selectors
        // e.g.
        // .a, .b {
        //   .c {
        //   }
        // }
        // == [[.a] [.c]] [[.b] [.c]]
        //
        var i, j, k, currentElements, newSelectors, selectorsMultiplied, sel, el, hadParentSelector = false;
        function findNestedSelector(element) {
            var maybeSelector;
            if (element.value.type !== 'Paren')
                return null;

            maybeSelector = element.value.value;
            if (maybeSelector.type !== 'Selector')
                return null;

            return maybeSelector;
        }

        // the elements from the current selector so far
        currentElements = [];
        // the current list of new selectors to add to the path.
        // We will build it up. We initiate it with one empty selector as we "multiply" the new selectors
        // by the parents
        newSelectors = [
            []
        ];

        for (i = 0; i < inSelector.elements.length; i++) {
            el = inSelector.elements[i];
            // non parent reference elements just get added
            if (el.value !== "&") {
                var nestedSelector = findNestedSelector(el);
                if (nestedSelector != null) {
                    // merge the current list of non parent selector elements
                    // on to the current list of selectors to add
                    mergeElementsOnToSelectors(currentElements, newSelectors);

                    var nestedPaths = [], replaced, replacedNewSelectors = [];
                    replaced = replaceParentSelector(nestedPaths, context, nestedSelector);
                    hadParentSelector = hadParentSelector || replaced;
                    //the nestedPaths array should have only one member - replaceParentSelector does not multiply selectors
                    for (k = 0; k < nestedPaths.length; k++) {
                        var replacementSelector = createSelector(createParenthesis(nestedPaths[k], el), el);
                        addAllReplacementsIntoPath(newSelectors, [replacementSelector], el, inSelector, replacedNewSelectors);
                    }
                    newSelectors = replacedNewSelectors;
                    currentElements = [];

                } else {
                    currentElements.push(el);
                }

            } else {
                hadParentSelector = true;
                // the new list of selectors to add
                selectorsMultiplied = [];

                // merge the current list of non parent selector elements
                // on to the current list of selectors to add
                mergeElementsOnToSelectors(currentElements, newSelectors);

                // loop through our current selectors
                for (j = 0; j < newSelectors.length; j++) {
                    sel = newSelectors[j];
                    // if we don't have any parent paths, the & might be in a mixin so that it can be used
                    // whether there are parents or not
                    if (context.length === 0) {
                        // the combinator used on el should now be applied to the next element instead so that
                        // it is not lost
                        if (sel.length > 0) {
                            sel[0].elements.push(new Element(el.combinator, '', el.index, el.currentFileInfo));
                        }
                        selectorsMultiplied.push(sel);
                    }
                    else {
                        // and the parent selectors
                        for (k = 0; k < context.length; k++) {
                            // We need to put the current selectors
                            // then join the last selector's elements on to the parents selectors
                            var newSelectorPath = addReplacementIntoPath(sel, context[k], el, inSelector);
                            // add that to our new set of selectors
                            selectorsMultiplied.push(newSelectorPath);
                        }
                    }
                }

                // our new selectors has been multiplied, so reset the state
                newSelectors = selectorsMultiplied;
                currentElements = [];
            }
        }

        // if we have any elements left over (e.g. .a& .b == .b)
        // add them on to all the current selectors
        mergeElementsOnToSelectors(currentElements, newSelectors);

        for (i = 0; i < newSelectors.length; i++) {
            if (newSelectors[i].length > 0) {
                paths.push(newSelectors[i]);
            }
        }

        return hadParentSelector;
    }

    // joins selector path from `beginningPath` with selector path in `addPath`
    // `replacedElement` contains element that is being replaced by `addPath`
    // returns concatenated path
    function addReplacementIntoPath(beginningPath, addPath, replacedElement, originalSelector) {
        var newSelectorPath, lastSelector, newJoinedSelector;
        // our new selector path
        newSelectorPath = [];

        //construct the joined selector - if & is the first thing this will be empty,
        // if not newJoinedSelector will be the last set of elements in the selector
        if (beginningPath.length > 0) {
            newSelectorPath = beginningPath.slice(0);
            lastSelector = newSelectorPath.pop();
            newJoinedSelector = originalSelector.createDerived(lastSelector.elements.slice(0));
        }
        else {
            newJoinedSelector = originalSelector.createDerived([]);
        }

        if (addPath.length > 0) {
            // /deep/ is a combinator that is valid without anything in front of it
            // so if the & does not have a combinator that is "" or " " then
            // and there is a combinator on the parent, then grab that.
            // this also allows + a { & .b { .a & { ... though not sure why you would want to do that
            var combinator = replacedElement.combinator, parentEl = addPath[0].elements[0];
            if (combinator.emptyOrWhitespace && !parentEl.combinator.emptyOrWhitespace) {
                combinator = parentEl.combinator;
            }
            // join the elements so far with the first part of the parent
            newJoinedSelector.elements.push(new Element(combinator, parentEl.value, replacedElement.index, replacedElement.currentFileInfo));
            newJoinedSelector.elements = newJoinedSelector.elements.concat(addPath[0].elements.slice(1));
        }

        // now add the joined selector - but only if it is not empty
        if (newJoinedSelector.elements.length !== 0) {
            newSelectorPath.push(newJoinedSelector);
        }

        //put together the parent selectors after the join (e.g. the rest of the parent)
        if (addPath.length > 1) {
            newSelectorPath = newSelectorPath.concat(addPath.slice(1));
        }
        return newSelectorPath;
    }

    // joins selector path from `beginningPath` with every selector path in `addPaths` array
    // `replacedElement` contains element that is being replaced by `addPath`
    // returns array with all concatenated paths
    function addAllReplacementsIntoPath( beginningPath, addPaths, replacedElement, originalSelector, result) {
        var j;
        for (j = 0; j < beginningPath.length; j++) {
            var newSelectorPath = addReplacementIntoPath(beginningPath[j], addPaths, replacedElement, originalSelector);
            result.push(newSelectorPath);
        }
        return result;
    }

    function mergeElementsOnToSelectors(elements, selectors) {
        var i, sel;

        if (elements.length === 0) {
            return ;
        }
        if (selectors.length === 0) {
            selectors.push([ new Selector(elements) ]);
            return;
        }

        for (i = 0; i < selectors.length; i++) {
            sel = selectors[i];

            // if the previous thing in sel is a parent this needs to join on to it
            if (sel.length > 0) {
                sel[sel.length - 1] = sel[sel.length - 1].createDerived(sel[sel.length - 1].elements.concat(elements));
            }
            else {
                sel.push(new Selector(elements));
            }
        }
    }

    // joinSelector code follows
    var i, newPaths, hadParentSelector;

    newPaths = [];
    hadParentSelector = replaceParentSelector(newPaths, context, selector);

    if (!hadParentSelector) {
        if (context.length > 0) {
            newPaths = [];
            for (i = 0; i < context.length; i++) {
                newPaths.push(context[i].concat(selector));
            }
        }
        else {
            newPaths = [[selector]];
        }
    }

    for (i = 0; i < newPaths.length; i++) {
        paths.push(newPaths[i]);
    }

};
module.exports = Ruleset;<|MERGE_RESOLUTION|>--- conflicted
+++ resolved
@@ -460,17 +460,6 @@
         this.joinSelector(paths, context, selectors[s]);
     }
 };
-<<<<<<< HEAD
-=======
-
-Ruleset.prototype.joinSelector = function (paths, context, selector) {
-
-    var i, j, k,
-        hasParentSelector, newSelectors, el, sel, parentSel,
-        newSelectorPath, afterParentJoin, newJoinedSelector,
-        newJoinedSelectorEmpty, lastSelector, currentElements,
-        selectorsMultiplied;
->>>>>>> d206167c
 
 Ruleset.prototype.joinSelector = function (paths, context, selector) {
 
@@ -512,12 +501,14 @@
         var i, j, k, currentElements, newSelectors, selectorsMultiplied, sel, el, hadParentSelector = false;
         function findNestedSelector(element) {
             var maybeSelector;
-            if (element.value.type !== 'Paren')
+            if (element.value.type !== 'Paren') {
                 return null;
+            }
 
             maybeSelector = element.value.value;
-            if (maybeSelector.type !== 'Selector')
+            if (maybeSelector.type !== 'Selector') {
                 return null;
+            }
 
             return maybeSelector;
         }
