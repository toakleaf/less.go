var Node = require("./node.js"),
    Rule = require("./rule.js"),
    Selector = require("./selector.js"),
    Element = require("./element.js"),
    contexts = require("../contexts.js"),
    defaultFunc = require("../functions/default.js"),
    getDebugInfo = require("./debug-info.js");

var Ruleset = function (selectors, rules, strictImports) {
    this.selectors = selectors;
    this.rules = rules;
    this._lookups = {};
    this.strictImports = strictImports;
};
Ruleset.prototype = new Node();
Ruleset.prototype.type = "Ruleset";
Ruleset.prototype.isRuleset = true;
Ruleset.prototype.isRulesetLike = true;
Ruleset.prototype.accept = function (visitor) {
    if (this.paths) {
        visitor.visitArray(this.paths, true);
    } else if (this.selectors) {
        this.selectors = visitor.visitArray(this.selectors);
    }
    if (this.rules && this.rules.length) {
        this.rules = visitor.visitArray(this.rules);
    }
};
Ruleset.prototype.eval = function (env) {
    var thisSelectors = this.selectors, selectors,
        selCnt, selector, i, hasOnePassingSelector = false;

    if (thisSelectors && (selCnt = thisSelectors.length)) {
        selectors = [];
        defaultFunc.error({
            type: "Syntax",
            message: "it is currently only allowed in parametric mixin guards,"
        });
        for (i = 0; i < selCnt; i++) {
            selector = thisSelectors[i].eval(env);
            selectors.push(selector);
            if (selector.evaldCondition) {
                hasOnePassingSelector = true;
            }
        }
        defaultFunc.reset();
    } else {
        hasOnePassingSelector = true;
    }

    var rules = this.rules ? this.rules.slice(0) : null,
        ruleset = new(Ruleset)(selectors, rules, this.strictImports),
        rule, subRule;

    ruleset.originalRuleset = this;
    ruleset.root = this.root;
    ruleset.firstRoot = this.firstRoot;
    ruleset.allowImports = this.allowImports;

    if(this.debugInfo) {
        ruleset.debugInfo = this.debugInfo;
    }

    if (!hasOnePassingSelector) {
        rules.length = 0;
    }

    // push the current ruleset to the frames stack
    var envFrames = env.frames;
    envFrames.unshift(ruleset);

    // currrent selectors
    var envSelectors = env.selectors;
    if (!envSelectors) {
        env.selectors = envSelectors = [];
    }
    envSelectors.unshift(this.selectors);

    // Evaluate imports
    if (ruleset.root || ruleset.allowImports || !ruleset.strictImports) {
        ruleset.evalImports(env);
    }

    // Store the frames around mixin definitions,
    // so they can be evaluated like closures when the time comes.
    var rsRules = ruleset.rules, rsRuleCnt = rsRules ? rsRules.length : 0;
    for (i = 0; i < rsRuleCnt; i++) {
        if (rsRules[i].evalFirst) {
            rsRules[i] = rsRules[i].eval(env);
        }
    }

    var mediaBlockCount = (env.mediaBlocks && env.mediaBlocks.length) || 0;

    // Evaluate mixin calls.
    for (i = 0; i < rsRuleCnt; i++) {
        if (rsRules[i].type === "MixinCall") {
            /*jshint loopfunc:true */
            rules = rsRules[i].eval(env).filter(function(r) {
                if ((r instanceof Rule) && r.variable) {
                    // do not pollute the scope if the variable is
                    // already there. consider returning false here
                    // but we need a way to "return" variable from mixins
                    return !(ruleset.variable(r.name));
                }
                return true;
            });
            rsRules.splice.apply(rsRules, [i, 1].concat(rules));
            rsRuleCnt += rules.length - 1;
            i += rules.length-1;
            ruleset.resetCache();
        } else if (rsRules[i].type === "RulesetCall") {
            /*jshint loopfunc:true */
            rules = rsRules[i].eval(env).rules.filter(function(r) {
                if ((r instanceof Rule) && r.variable) {
                    // do not pollute the scope at all
                    return false;
                }
                return true;
            });
            rsRules.splice.apply(rsRules, [i, 1].concat(rules));
            rsRuleCnt += rules.length - 1;
            i += rules.length-1;
            ruleset.resetCache();
        }
    }

    // Evaluate everything else
    for (i = 0; i < rsRules.length; i++) {
        rule = rsRules[i];
        if (!rule.evalFirst) {
            rsRules[i] = rule = rule.eval ? rule.eval(env) : rule;
        }
    }

    // Evaluate everything else
    for (i = 0; i < rsRules.length; i++) {
        rule = rsRules[i];
        // for rulesets, check if it is a css guard and can be removed
        if (rule instanceof Ruleset && rule.selectors && rule.selectors.length === 1) {
            // check if it can be folded in (e.g. & where)
            if (rule.selectors[0].isJustParentSelector()) {
                rsRules.splice(i--, 1);

                for(var j = 0; j < rule.rules.length; j++) {
                    subRule = rule.rules[j];
                    if (!(subRule instanceof Rule) || !subRule.variable) {
                        rsRules.splice(++i, 0, subRule);
                    }
                }
            }
        }
    }

    // Pop the stack
    envFrames.shift();
    envSelectors.shift();

    if (env.mediaBlocks) {
        for (i = mediaBlockCount; i < env.mediaBlocks.length; i++) {
            env.mediaBlocks[i].bubbleSelectors(selectors);
        }
    }

    return ruleset;
};
Ruleset.prototype.evalImports = function(env) {
    var rules = this.rules, i, importRules;
    if (!rules) { return; }

    for (i = 0; i < rules.length; i++) {
        if (rules[i].type === "Import") {
            importRules = rules[i].eval(env);
            if (importRules && importRules.length) {
                rules.splice.apply(rules, [i, 1].concat(importRules));
                i+= importRules.length-1;
            } else {
                rules.splice(i, 1, importRules);
            }
            this.resetCache();
        }
    }
};
Ruleset.prototype.makeImportant = function() {
    return new Ruleset(this.selectors, this.rules.map(function (r) {
                if (r.makeImportant) {
                    return r.makeImportant();
                } else {
                    return r;
                }
            }), this.strictImports);
};
Ruleset.prototype.matchArgs = function (args) {
    return !args || args.length === 0;
};
// lets you call a css selector with a guard
Ruleset.prototype.matchCondition = function (args, env) {
    var lastSelector = this.selectors[this.selectors.length-1];
    if (!lastSelector.evaldCondition) {
        return false;
    }
    if (lastSelector.condition &&
        !lastSelector.condition.eval(
            new(contexts.evalEnv)(env,
                env.frames))) {
        return false;
    }
    return true;
};
Ruleset.prototype.resetCache = function () {
    this._rulesets = null;
    this._variables = null;
    this._lookups = {};
};
Ruleset.prototype.variables = function () {
    if (!this._variables) {
        this._variables = !this.rules ? {} : this.rules.reduce(function (hash, r) {
            if (r instanceof Rule && r.variable === true) {
                hash[r.name] = r;
            }
            return hash;
        }, {});
    }
    return this._variables;
};
Ruleset.prototype.variable = function (name) {
    return this.variables()[name];
};
Ruleset.prototype.rulesets = function () {
    if (!this.rules) { return null; }

    var filtRules = [], rules = this.rules, cnt = rules.length,
        i, rule;

    for (i = 0; i < cnt; i++) {
        rule = rules[i];
        if (rule.isRuleset) {
            filtRules.push(rule);
        }
    }

<<<<<<< HEAD
    return filtRules;
};
Ruleset.prototype.prependRule = function (rule) {
    var rules = this.rules;
    if (rules) { rules.unshift(rule); } else { this.rules = [ rule ]; }
};
Ruleset.prototype.find = function (selector, self) {
    self = self || this;
    var rules = [], match,
        key = selector.toCSS();

    if (key in this._lookups) { return this._lookups[key]; }

    this.rulesets().forEach(function (rule) {
        if (rule !== self) {
            for (var j = 0; j < rule.selectors.length; j++) {
                match = selector.match(rule.selectors[j]);
                if (match) {
                    if (selector.elements.length > match) {
                        Array.prototype.push.apply(rules, rule.find(
                            new(Selector)(selector.elements.slice(match)), self));
                    } else {
                        rules.push(rule);
=======
        return filtRules;
    },
    prependRule: function (rule) {
        var rules = this.rules;
        if (rules) { rules.unshift(rule); } else { this.rules = [ rule ]; }
    },
    find: function (selector, self, filter) {
        self = self || this;
        var rules = [], match, foundMixins,
            key = selector.toCSS();

        if (key in this._lookups) { return this._lookups[key]; }

        this.rulesets().forEach(function (rule) {
            if (rule !== self) {
                for (var j = 0; j < rule.selectors.length; j++) {
                    match = selector.match(rule.selectors[j]);
                    if (match) {
                        if (selector.elements.length > match) {
                          if (!filter || filter(rule)) {
                            foundMixins = rule.find(new(tree.Selector)(selector.elements.slice(match)), self, filter);
                            for (var i = 0; i < foundMixins.length; ++i) {
                              foundMixins[i].path.push(rule);
                            }
                            Array.prototype.push.apply(rules, foundMixins);
                          }
                        } else {
                            rules.push({ rule: rule, path: []});
                        }
                        break;
>>>>>>> 518887e9
                    }
                    break;
                }
            }
        }
    });
    this._lookups[key] = rules;
    return rules;
};
Ruleset.prototype.genCSS = function (env, output) {
    var i, j,
        charsetRuleNodes = [],
        ruleNodes = [],
        rulesetNodes = [],
        rulesetNodeCnt,
        debugInfo,     // Line number debugging
        rule,
        path;

    env.tabLevel = (env.tabLevel || 0);

    if (!this.root) {
        env.tabLevel++;
    }

    var tabRuleStr = env.compress ? '' : Array(env.tabLevel + 1).join("  "),
        tabSetStr = env.compress ? '' : Array(env.tabLevel).join("  "),
        sep;

    function isRulesetLikeNode(rule, root) {
         // if it has nested rules, then it should be treated like a ruleset
         // medias and comments do not have nested rules, but should be treated like rulesets anyway
         // some directives and anonymous nodes are ruleset like, others are not
         if (typeof rule.isRulesetLike === "boolean")
         {
             return rule.isRulesetLike;
         } else if (typeof rule.isRulesetLike === "function")
         {
             return rule.isRulesetLike(root);
         }

         //anything else is assumed to be a rule
         return false;
    }

    for (i = 0; i < this.rules.length; i++) {
        rule = this.rules[i];
        if (isRulesetLikeNode(rule, this.root)) {
            rulesetNodes.push(rule);
        } else {
            //charsets should float on top of everything
            if (rule.isCharset && rule.isCharset()) {
                charsetRuleNodes.push(rule);
            } else {
                ruleNodes.push(rule);
            }
        }
    }
    ruleNodes = charsetRuleNodes.concat(ruleNodes);

    // If this is the root node, we don't render
    // a selector, or {}.
    if (!this.root) {
        debugInfo = getDebugInfo(env, this, tabSetStr);

        if (debugInfo) {
            output.add(debugInfo);
            output.add(tabSetStr);
        }

        var paths = this.paths, pathCnt = paths.length,
            pathSubCnt;

        sep = env.compress ? ',' : (',\n' + tabSetStr);

        for (i = 0; i < pathCnt; i++) {
            path = paths[i];
            if (!(pathSubCnt = path.length)) { continue; }
            if (i > 0) { output.add(sep); }

            env.firstSelector = true;
            path[0].genCSS(env, output);

            env.firstSelector = false;
            for (j = 1; j < pathSubCnt; j++) {
                path[j].genCSS(env, output);
            }
        }

        output.add((env.compress ? '{' : ' {\n') + tabRuleStr);
    }

    // Compile rules and rulesets
    for (i = 0; i < ruleNodes.length; i++) {
        rule = ruleNodes[i];

        // @page{ directive ends up with root elements inside it, a mix of rules and rulesets
        // In this instance we do not know whether it is the last property
        if (i + 1 === ruleNodes.length && (!this.root || rulesetNodes.length === 0 || this.firstRoot)) {
            env.lastRule = true;
        }

        if (rule.genCSS) {
            rule.genCSS(env, output);
        } else if (rule.value) {
            output.add(rule.value.toString());
        }

        if (!env.lastRule) {
            output.add(env.compress ? '' : ('\n' + tabRuleStr));
        } else {
            env.lastRule = false;
        }
    }

    if (!this.root) {
        output.add((env.compress ? '}' : '\n' + tabSetStr + '}'));
        env.tabLevel--;
    }

    sep = (env.compress ? "" : "\n") + (this.root ? tabRuleStr : tabSetStr);
    rulesetNodeCnt = rulesetNodes.length;
    if (rulesetNodeCnt) {
        if (ruleNodes.length && sep) { output.add(sep); }
        rulesetNodes[0].genCSS(env, output);
        for (i = 1; i < rulesetNodeCnt; i++) {
            if (sep) { output.add(sep); }
            rulesetNodes[i].genCSS(env, output);
        }
    }

    if (!output.isEmpty() && !env.compress && this.firstRoot) {
        output.add('\n');
    }
};
Ruleset.prototype.markReferenced = function () {
    if (!this.selectors) {
        return;
    }
    for (var s = 0; s < this.selectors.length; s++) {
        this.selectors[s].markReferenced();
    }
};
Ruleset.prototype.joinSelectors = function (paths, context, selectors) {
    for (var s = 0; s < selectors.length; s++) {
        this.joinSelector(paths, context, selectors[s]);
    }
};
Ruleset.prototype.joinSelector = function (paths, context, selector) {

    var i, j, k,
        hasParentSelector, newSelectors, el, sel, parentSel,
        newSelectorPath, afterParentJoin, newJoinedSelector,
        newJoinedSelectorEmpty, lastSelector, currentElements,
        selectorsMultiplied;

    for (i = 0; i < selector.elements.length; i++) {
        el = selector.elements[i];
        if (el.value === '&') {
            hasParentSelector = true;
        }
    }

    if (!hasParentSelector) {
        if (context.length > 0) {
            for (i = 0; i < context.length; i++) {
                paths.push(context[i].concat(selector));
            }
        }
        else {
            paths.push([selector]);
        }
        return;
    }

    // The paths are [[Selector]]
    // The first list is a list of comma seperated selectors
    // The inner list is a list of inheritance seperated selectors
    // e.g.
    // .a, .b {
    //   .c {
    //   }
    // }
    // == [[.a] [.c]] [[.b] [.c]]
    //

    // the elements from the current selector so far
    currentElements = [];
    // the current list of new selectors to add to the path.
    // We will build it up. We initiate it with one empty selector as we "multiply" the new selectors
    // by the parents
    newSelectors = [[]];

    for (i = 0; i < selector.elements.length; i++) {
        el = selector.elements[i];
        // non parent reference elements just get added
        if (el.value !== "&") {
            currentElements.push(el);
        } else {
            // the new list of selectors to add
            selectorsMultiplied = [];

            // merge the current list of non parent selector elements
            // on to the current list of selectors to add
            if (currentElements.length > 0) {
                this.mergeElementsOnToSelectors(currentElements, newSelectors);
            }

            // loop through our current selectors
            for (j = 0; j < newSelectors.length; j++) {
                sel = newSelectors[j];
                // if we don't have any parent paths, the & might be in a mixin so that it can be used
                // whether there are parents or not
                if (context.length === 0) {
                    // the combinator used on el should now be applied to the next element instead so that
                    // it is not lost
                    if (sel.length > 0) {
                        sel[0].elements = sel[0].elements.slice(0);
                        sel[0].elements.push(new(Element)(el.combinator, '', el.index, el.currentFileInfo));
                    }
                    selectorsMultiplied.push(sel);
                }
                else {
                    // and the parent selectors
                    for (k = 0; k < context.length; k++) {
                        parentSel = context[k];
                        // We need to put the current selectors
                        // then join the last selector's elements on to the parents selectors

                        // our new selector path
                        newSelectorPath = [];
                        // selectors from the parent after the join
                        afterParentJoin = [];
                        newJoinedSelectorEmpty = true;

                        //construct the joined selector - if & is the first thing this will be empty,
                        // if not newJoinedSelector will be the last set of elements in the selector
                        if (sel.length > 0) {
                            newSelectorPath = sel.slice(0);
                            lastSelector = newSelectorPath.pop();
                            newJoinedSelector = selector.createDerived(lastSelector.elements.slice(0));
                            newJoinedSelectorEmpty = false;
                        }
                        else {
                            newJoinedSelector = selector.createDerived([]);
                        }

                        //put together the parent selectors after the join
                        if (parentSel.length > 1) {
                            afterParentJoin = afterParentJoin.concat(parentSel.slice(1));
                        }

                        if (parentSel.length > 0) {
                            newJoinedSelectorEmpty = false;

                            // join the elements so far with the first part of the parent
                            newJoinedSelector.elements.push(new(Element)(el.combinator, parentSel[0].elements[0].value, el.index, el.currentFileInfo));
                            newJoinedSelector.elements = newJoinedSelector.elements.concat(parentSel[0].elements.slice(1));
                        }

                        if (!newJoinedSelectorEmpty) {
                            // now add the joined selector
                            newSelectorPath.push(newJoinedSelector);
                        }

                        // and the rest of the parent
                        newSelectorPath = newSelectorPath.concat(afterParentJoin);

                        // add that to our new set of selectors
                        selectorsMultiplied.push(newSelectorPath);
                    }
                }
            }

            // our new selectors has been multiplied, so reset the state
            newSelectors = selectorsMultiplied;
            currentElements = [];
        }
    }

    // if we have any elements left over (e.g. .a& .b == .b)
    // add them on to all the current selectors
    if (currentElements.length > 0) {
        this.mergeElementsOnToSelectors(currentElements, newSelectors);
    }

    for (i = 0; i < newSelectors.length; i++) {
        if (newSelectors[i].length > 0) {
            paths.push(newSelectors[i]);
        }
    }
};
Ruleset.prototype.mergeElementsOnToSelectors = function(elements, selectors) {
    var i, sel;

    if (selectors.length === 0) {
        selectors.push([ new(Selector)(elements) ]);
        return;
    }

    for (i = 0; i < selectors.length; i++) {
        sel = selectors[i];

        // if the previous thing in sel is a parent this needs to join on to it
        if (sel.length > 0) {
            sel[sel.length - 1] = sel[sel.length - 1].createDerived(sel[sel.length - 1].elements.concat(elements));
        }
        else {
            sel.push(new(Selector)(elements));
        }
    }
};
module.exports = Ruleset;<|MERGE_RESOLUTION|>--- conflicted
+++ resolved
@@ -239,16 +239,15 @@
         }
     }
 
-<<<<<<< HEAD
     return filtRules;
 };
 Ruleset.prototype.prependRule = function (rule) {
     var rules = this.rules;
     if (rules) { rules.unshift(rule); } else { this.rules = [ rule ]; }
 };
-Ruleset.prototype.find = function (selector, self) {
+Ruleset.prototype.find = function (selector, self, filter) {
     self = self || this;
-    var rules = [], match,
+    var rules = [], match, foundMixins,
         key = selector.toCSS();
 
     if (key in this._lookups) { return this._lookups[key]; }
@@ -259,42 +258,15 @@
                 match = selector.match(rule.selectors[j]);
                 if (match) {
                     if (selector.elements.length > match) {
-                        Array.prototype.push.apply(rules, rule.find(
-                            new(Selector)(selector.elements.slice(match)), self));
+                      if (!filter || filter(rule)) {
+                        foundMixins = rule.find(new(Selector)(selector.elements.slice(match)), self, filter);
+                        for (var i = 0; i < foundMixins.length; ++i) {
+                          foundMixins[i].path.push(rule);
+                        }
+                        Array.prototype.push.apply(rules, foundMixins);
+                      }
                     } else {
-                        rules.push(rule);
-=======
-        return filtRules;
-    },
-    prependRule: function (rule) {
-        var rules = this.rules;
-        if (rules) { rules.unshift(rule); } else { this.rules = [ rule ]; }
-    },
-    find: function (selector, self, filter) {
-        self = self || this;
-        var rules = [], match, foundMixins,
-            key = selector.toCSS();
-
-        if (key in this._lookups) { return this._lookups[key]; }
-
-        this.rulesets().forEach(function (rule) {
-            if (rule !== self) {
-                for (var j = 0; j < rule.selectors.length; j++) {
-                    match = selector.match(rule.selectors[j]);
-                    if (match) {
-                        if (selector.elements.length > match) {
-                          if (!filter || filter(rule)) {
-                            foundMixins = rule.find(new(tree.Selector)(selector.elements.slice(match)), self, filter);
-                            for (var i = 0; i < foundMixins.length; ++i) {
-                              foundMixins[i].path.push(rule);
-                            }
-                            Array.prototype.push.apply(rules, foundMixins);
-                          }
-                        } else {
-                            rules.push({ rule: rule, path: []});
-                        }
-                        break;
->>>>>>> 518887e9
+                        rules.push({ rule: rule, path: []});
                     }
                     break;
                 }
