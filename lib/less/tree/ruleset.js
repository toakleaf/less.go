--- conflicted
+++ resolved
@@ -189,16 +189,11 @@
             rulesetNodes = [],
             debugInfo,     // Line number debugging
             rule,
-<<<<<<< HEAD
             firstRuleset = true,
             path;
-=======
-            i;
->>>>>>> 2ede18b9
 
         env.tabLevel = (env.tabLevel || 0);
 
-<<<<<<< HEAD
         if (!this.root) {
             env.tabLevel++;
         }
@@ -206,9 +201,6 @@
         var tabRuleStr = env.compress ? '' : Array(env.tabLevel + 1).join("  "),
             tabSetStr = env.compress ? '' : Array(env.tabLevel).join("  ");
 
-=======
-        // Compile rules and rulesets
->>>>>>> 2ede18b9
         for (i = 0; i < this.rules.length; i++) {
             rule = this.rules[i];
             if (rule.rules || (rule instanceof tree.Media) || rule instanceof tree.Directive || (this.root && rule instanceof tree.Comment)) {
@@ -247,35 +239,9 @@
         for (i = 0; i < ruleNodes.length; i++) {
             rule = ruleNodes[i];
 
-<<<<<<< HEAD
             if (i + 1 === ruleNodes.length) {
                 env.lastRule = true;
             }
-=======
-        // If this is the root node, we don't render
-        // a selector, or {}.
-        // Otherwise, only output if this ruleset has rules.
-        if (this.root) {
-            css.push(rules.join(env.compress ? '' : '\n'));
-        } else {
-            if (rules.length > 0) {
-                debugInfo = tree.debugInfo(env, this);
-                selector = this.paths
-                    .map(function (p) {
-                        return p.map(function (s) {
-                            return s.toCSS(env);
-                        }).join('').trim();
-                    }).join(env.compress ? ',' : ',\n');
-
-                if (selector) {
-                    // Remove duplicates
-                    for (i = rules.length - 1; i >= 0; i--) {
-                        if (rules[i].slice(0, 2) === "/*" ||  _rules.indexOf(rules[i]) === -1) {
-                            _rules.unshift(rules[i]);
-                        }
-                    }
-                    rules = _rules;
->>>>>>> 2ede18b9
 
             if (rule.toCSS) {
                 output.add(rule.genCSS(env, output));
